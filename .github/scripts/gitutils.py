--- conflicted
+++ resolved
@@ -194,10 +194,6 @@
                 while len(from_values) > 0 and len(to_values) > 0:
                     frc = self.get_commit(from_values.pop())
                     toc = self.get_commit(to_values.pop())
-<<<<<<< HEAD
-                    if frc.title != toc.title or frc.author_date != toc.author_date:
-                        raise RuntimeError(f"Unexpected differences between {frc} and {toc}")
-=======
                     # FRC branch might have PR number added to the title
                     if frc.title != toc.title or frc.author_date != toc.author_date:
                         # HACK: Same commit were merged, reverted and landed again
@@ -211,7 +207,6 @@
                                                     "7106d216c29ca16a3504aa2bedad948ebcf4abc2"}
                         ):
                             raise RuntimeError(f"Unexpected differences between {frc} and {toc}")
->>>>>>> b0863391
                     from_commits.remove(frc.commit_hash)
                     to_commits.remove(toc.commit_hash)
                 continue
