#!/usr/bin/env python3

import argparse
import copy
from datetime import datetime
from distutils.util import strtobool
from distutils.version import LooseVersion
import functools
import os
import pathlib
import shutil
import signal
import subprocess
import sys
import tempfile

import torch
from torch.utils import cpp_extension
from torch.testing._internal.common_utils import (
    FILE_SCHEMA,
    IS_IN_CI,
    TEST_WITH_ROCM,
    shell,
    set_cwd,
)
import torch.distributed as dist
from typing import Dict, Optional, List

REPO_ROOT = pathlib.Path(__file__).resolve().parent.parent

try:
    # using tools/ to optimize test run.
    sys.path.append(str(REPO_ROOT))
    from tools.testing.test_selections import (
        export_S3_test_times,
        get_shard_based_on_S3,
        # NS: Disable target determination
        # get_slow_tests_based_on_S3,
        get_specified_test_cases,
        get_reordered_tests,
        get_test_case_configs,
    )
    # NS: Disable target determination
    # from tools.testing.modulefinder_determinator import (
    #     should_run_test,
    #     TARGET_DET_LIST,
    # )

    HAVE_TEST_SELECTION_TOOLS = True
except ImportError:
    HAVE_TEST_SELECTION_TOOLS = False
    print(
        "Unable to import test_selections from tools/testing. Running without test selection stats..."
    )


def discover_tests(
        base_dir: Optional[pathlib.Path] = None,
        blocklisted_patterns: Optional[List[str]] = None,
        blocklisted_tests: Optional[List[str]] = None,
        extra_tests: Optional[List[str]] = None) -> List[str]:
    """
    Searches for all python files starting with test_ excluding one specified by patterns
    """
    def skip_test_p(name: str) -> bool:
        rc = False
        if blocklisted_patterns is not None:
            rc |= any(name.startswith(pattern) for pattern in blocklisted_patterns)
        if blocklisted_tests is not None:
            rc |= name in blocklisted_tests
        return rc
    cwd = pathlib.Path(__file__).resolve().parent if base_dir is None else base_dir
    all_py_files = list(cwd.glob('**/test_*.py'))
    rc = [str(fname.relative_to(cwd))[:-3] for fname in all_py_files]
    # Invert slashes on Windows
    if sys.platform == "win32":
        rc = [name.replace('\\', '/') for name in rc]
    rc = [test for test in rc if not skip_test_p(test)]
    if extra_tests is not None:
        rc += extra_tests
    return sorted(rc)

TESTS = discover_tests(
    blocklisted_patterns=[
        'ao',
        'bottleneck_test',
        'custom_backend',
        'custom_operator',
        'fx',        # executed by test_fx.py
        'jit',      # executed by test_jit.py
        'mobile',
        'onnx',
        'package',  # executed by test_package.py
        'quantization',  # executed by test_quantization.py
    ],
    blocklisted_tests=[
        'test_bundled_images',
        'test_cpp_extensions_aot',
        'test_determination',
        'test_jit_fuser',
        'test_jit_simple',
        'test_jit_string',
        'test_kernel_launch_checks',
        'test_metal',
        'test_nnapi',
        'test_functionalization',
        'test_segment_reductions',
        'test_static_runtime',
        'test_throughput_benchmark',
        'test_typing',
        "distributed/algorithms/ddp_comm_hooks/test_ddp_hooks",
        "distributed/algorithms/quantization/test_quantization",
        "distributed/bin/test_script",
        "distributed/elastic/multiprocessing/bin/test_script",
        "distributed/launcher/bin/test_script",
        "distributed/launcher/bin/test_script_init_method",
        "distributed/launcher/bin/test_script_is_torchelastic_launched",
        "distributed/launcher/bin/test_script_local_rank",
        "distributed/test_c10d_spawn",
        'distributions/test_transforms',
        'distributions/test_utils',
    ],
    extra_tests=[
        "test_cpp_extensions_aot_ninja",
        "test_cpp_extensions_aot_no_ninja",
        "distributed/elastic/timer/api_test",
        "distributed/elastic/timer/local_timer_example",
        "distributed/elastic/timer/local_timer_test",
        "distributed/elastic/events/lib_test",
        "distributed/elastic/metrics/api_test",
        "distributed/elastic/utils/logging_test",
        "distributed/elastic/utils/util_test",
        "distributed/elastic/utils/distributed_test",
        "distributed/elastic/multiprocessing/api_test",
        "test_deploy",
    ]
)

FSDP_TEST = [test for test in TESTS if test.startswith("distributed/fsdp")]

<<<<<<< HEAD
=======
FX2TRT_TESTS = [test for test in TESTS if test.startswith("fx2trt/")]


>>>>>>> 135cc236d5 (Move torch::deploy tests to their own workflow job)
# Tests need to be run with pytest.
USE_PYTEST_LIST = [
    "distributed/pipeline/sync/skip/test_api",
    "distributed/pipeline/sync/skip/test_gpipe",
    "distributed/pipeline/sync/skip/test_inspect_skip_layout",
    "distributed/pipeline/sync/skip/test_leak",
    "distributed/pipeline/sync/skip/test_portal",
    "distributed/pipeline/sync/skip/test_stash_pop",
    "distributed/pipeline/sync/skip/test_tracker",
    "distributed/pipeline/sync/skip/test_verify_skippables",
    "distributed/pipeline/sync/test_balance",
    "distributed/pipeline/sync/test_bugs",
    "distributed/pipeline/sync/test_checkpoint",
    "distributed/pipeline/sync/test_copy",
    "distributed/pipeline/sync/test_deferred_batch_norm",
    "distributed/pipeline/sync/test_dependency",
    "distributed/pipeline/sync/test_inplace",
    "distributed/pipeline/sync/test_microbatch",
    "distributed/pipeline/sync/test_phony",
    "distributed/pipeline/sync/test_pipe",
    "distributed/pipeline/sync/test_pipeline",
    "distributed/pipeline/sync/test_stream",
    "distributed/pipeline/sync/test_transparency",
    "distributed/pipeline/sync/test_worker",
    "distributions/test_constraints",
    "distributions/test_transforms",
    "distributions/test_utils",
    "test_typing",
    "distributed/elastic/events/lib_test",
    "distributed/elastic/agent/server/test/api_test",
    "test_deploy",
]

WINDOWS_BLOCKLIST = [
    "distributed/nn/jit/test_instantiator",
    "distributed/rpc/test_faulty_agent",
    "distributed/rpc/test_tensorpipe_agent",
    "distributed/rpc/cuda/test_tensorpipe_agent",
    "distributed/pipeline/sync/skip/test_api",
    "distributed/pipeline/sync/skip/test_gpipe",
    "distributed/pipeline/sync/skip/test_inspect_skip_layout",
    "distributed/pipeline/sync/skip/test_leak",
    "distributed/pipeline/sync/skip/test_portal",
    "distributed/pipeline/sync/skip/test_stash_pop",
    "distributed/pipeline/sync/skip/test_tracker",
    "distributed/pipeline/sync/skip/test_verify_skippables",
    "distributed/pipeline/sync/test_balance",
    "distributed/pipeline/sync/test_bugs",
    "distributed/pipeline/sync/test_checkpoint",
    "distributed/pipeline/sync/test_copy",
    "distributed/pipeline/sync/test_deferred_batch_norm",
    "distributed/pipeline/sync/test_dependency",
    "distributed/pipeline/sync/test_inplace",
    "distributed/pipeline/sync/test_microbatch",
    "distributed/pipeline/sync/test_phony",
    "distributed/pipeline/sync/test_pipe",
    "distributed/pipeline/sync/test_pipeline",
    "distributed/pipeline/sync/test_stream",
    "distributed/pipeline/sync/test_transparency",
    "distributed/pipeline/sync/test_worker",
    "distributed/elastic/agent/server/test/api_test",
    "distributed/elastic/multiprocessing/api_test",
    "distributed/_shard/sharding_spec/test_sharding_spec",
    "distributed/_shard/sharded_tensor/test_megatron_prototype",
    "distributed/_shard/sharded_tensor/test_sharded_tensor",
    "distributed/_shard/sharded_tensor/test_sharded_tensor_reshard",
    "distributed/_shard/sharded_tensor/test_partial_tensor",
    "distributed/_shard/sharded_tensor/ops/test_elementwise_ops",
    "distributed/_shard/sharded_tensor/ops/test_embedding",
    "distributed/_shard/sharded_tensor/ops/test_embedding_bag",
    "distributed/_shard/sharded_tensor/ops/test_binary_cmp",
    "distributed/_shard/sharded_tensor/ops/test_init",
    "distributed/_shard/sharded_tensor/ops/test_linear",
    "distributed/_shard/sharded_optim/test_sharded_optim",
] + FSDP_TEST

ROCM_BLOCKLIST = [
    "distributed/nn/jit/test_instantiator",
    "distributed/rpc/test_faulty_agent",
    "distributed/rpc/test_tensorpipe_agent",
    "distributed/rpc/cuda/test_tensorpipe_agent",
    "distributed/_shard/sharded_tensor/test_megatron_prototype",
    "distributed/_shard/sharded_tensor/test_sharded_tensor",
    "distributed/_shard/sharded_tensor/test_sharded_tensor_reshard",
    "distributed/_shard/sharded_tensor/test_partial_tensor",
    "distributed/_shard/sharded_tensor/ops/test_elementwise_ops",
    "distributed/_shard/sharded_tensor/ops/test_embedding",
    "distributed/_shard/sharded_tensor/ops/test_embedding_bag",
    "distributed/_shard/sharded_tensor/ops/test_binary_cmp",
    "distributed/_shard/sharded_tensor/ops/test_init",
    "distributed/_shard/sharded_tensor/ops/test_linear",
    "distributed/_shard/sharded_optim/test_sharded_optim",
    "test_determination",
    "test_multiprocessing",
    "test_jit_legacy",
    "test_type_hints",
    "test_openmp",
] + FSDP_TEST

RUN_PARALLEL_BLOCKLIST = [
    "test_cpp_extensions_jit",
    "test_jit_disabled",
    "test_mobile_optimizer",
    "test_multiprocessing",
    "test_multiprocessing_spawn",
    "test_namedtuple_return_api",
    "test_overrides",
    "test_show_pickle",
    "test_tensorexpr",
    "test_cuda_primary_ctx",
] + FSDP_TEST

WINDOWS_COVERAGE_BLOCKLIST = []

# A subset of our TEST list that validates PyTorch's ops, modules, and autograd function as expected
CORE_TEST_LIST = [
    "test_autograd",
    "test_modules",
    "test_nn",
    "test_ops",
    "test_torch"
]

# the JSON file to store the S3 test stats
TEST_TIMES_FILE = ".pytorch-test-times.json"

# if a test file takes longer than 5 min, we add it to TARGET_DET_LIST
SLOW_TEST_THRESHOLD = 300

DISTRIBUTED_TESTS_CONFIG = {}


if dist.is_available():
    DISTRIBUTED_TESTS_CONFIG["test"] = {"WORLD_SIZE": "1"}
    if not TEST_WITH_ROCM and dist.is_mpi_available():
        DISTRIBUTED_TESTS_CONFIG["mpi"] = {
            "WORLD_SIZE": "3",
            "TEST_REPORT_SOURCE_OVERRIDE": "dist-mpi",
        }
    if dist.is_nccl_available():
        DISTRIBUTED_TESTS_CONFIG["nccl"] = {
            "WORLD_SIZE": "2" if torch.cuda.device_count() == 2 else "3",
            "TEST_REPORT_SOURCE_OVERRIDE": "dist-nccl",
        }
    if dist.is_gloo_available():
        DISTRIBUTED_TESTS_CONFIG["gloo"] = {
            "WORLD_SIZE": "2" if torch.cuda.device_count() == 2 else "3",
            "TEST_REPORT_SOURCE_OVERRIDE": "dist-gloo",
        }

# https://stackoverflow.com/questions/2549939/get-signal-names-from-numbers-in-python
SIGNALS_TO_NAMES_DICT = {
    getattr(signal, n): n for n in dir(signal) if n.startswith("SIG") and "_" not in n
}

CPP_EXTENSIONS_ERROR = """
Ninja (https://ninja-build.org) is required for some of the C++ extensions
tests, but it could not be found. Install ninja with `pip install ninja`
or `conda install ninja`. Alternatively, disable said tests with
`run_test.py --exclude test_cpp_extensions_aot_ninja test_cpp_extensions_jit`.
"""

PYTORCH_COLLECT_COVERAGE = bool(os.environ.get("PYTORCH_COLLECT_COVERAGE"))

ENABLE_PR_HISTORY_REORDERING = bool(
    os.environ.get("ENABLE_PR_HISTORY_REORDERING", "0") == "1"
)

JIT_EXECUTOR_TESTS = [
    "test_jit_cuda_fuser",
    "test_jit_profiling",
    "test_jit_legacy",
    "test_jit_fuser_legacy",
]

DISTRIBUTED_TESTS = [
    "distributed/test_data_parallel",
    "distributed/test_launcher",
    "distributed/nn/jit/test_instantiator",
    "distributed/rpc/test_faulty_agent",
    "distributed/rpc/test_tensorpipe_agent",
    "distributed/rpc/cuda/test_tensorpipe_agent",
    "distributed/test_c10d_common",
    "distributed/test_c10d_gloo",
    "distributed/test_c10d_nccl",
    "distributed/test_c10d_spawn_gloo",
    "distributed/test_c10d_spawn_nccl",
    "distributed/test_store",
    "distributed/test_pg_wrapper",
    "distributed/algorithms/test_join",
    "distributed/test_distributed_spawn",
    "distributed/pipeline/sync/skip/test_api",
    "distributed/pipeline/sync/skip/test_gpipe",
    "distributed/pipeline/sync/skip/test_inspect_skip_layout",
    "distributed/pipeline/sync/skip/test_leak",
    "distributed/pipeline/sync/skip/test_portal",
    "distributed/pipeline/sync/skip/test_stash_pop",
    "distributed/pipeline/sync/skip/test_tracker",
    "distributed/pipeline/sync/skip/test_verify_skippables",
    "distributed/pipeline/sync/test_balance",
    "distributed/pipeline/sync/test_bugs",
    "distributed/pipeline/sync/test_checkpoint",
    "distributed/pipeline/sync/test_copy",
    "distributed/pipeline/sync/test_deferred_batch_norm",
    "distributed/pipeline/sync/test_dependency",
    "distributed/pipeline/sync/test_inplace",
    "distributed/pipeline/sync/test_microbatch",
    "distributed/pipeline/sync/test_phony",
    "distributed/pipeline/sync/test_pipe",
    "distributed/pipeline/sync/test_pipeline",
    "distributed/pipeline/sync/test_stream",
    "distributed/pipeline/sync/test_transparency",
    "distributed/pipeline/sync/test_worker",
    "distributed/optim/test_zero_redundancy_optimizer",
    "distributed/elastic/timer/api_test",
    "distributed/elastic/timer/local_timer_example",
    "distributed/elastic/timer/local_timer_test",
    "distributed/elastic/events/lib_test",
    "distributed/elastic/metrics/api_test",
    "distributed/elastic/utils/logging_test",
    "distributed/elastic/utils/util_test",
    "distributed/elastic/utils/distributed_test",
    "distributed/elastic/multiprocessing/api_test",
    "distributed/_shard/sharding_spec/test_sharding_spec",
    "distributed/_shard/sharded_tensor/test_megatron_prototype",
    "distributed/_shard/sharded_tensor/test_sharded_tensor",
    "distributed/_shard/sharded_tensor/test_sharded_tensor_reshard",
    "distributed/_shard/sharded_tensor/test_partial_tensor",
    "distributed/_shard/sharded_tensor/ops/test_elementwise_ops",
    "distributed/_shard/sharded_tensor/ops/test_embedding",
    "distributed/_shard/sharded_tensor/ops/test_embedding_bag",
    "distributed/_shard/sharded_tensor/ops/test_binary_cmp",
    "distributed/_shard/sharded_tensor/ops/test_init",
    "distributed/_shard/sharded_tensor/ops/test_linear",
    "distributed/_shard/sharded_optim/test_sharded_optim",
] + [test for test in TESTS if test.startswith("distributed/fsdp")]

TESTS_REQUIRING_LAPACK = [
    "distributions/test_constraints",
    "distributions/test_distributions",
]

# Dictionary matching test modules (in TESTS) to lists of test cases (within that test_module) that would be run when
# options.run_specified_test_cases is enabled.
# For example:
# {
#   "test_nn": ["test_doubletensor_avg_pool3d", "test_share_memory", "test_hook_requires_grad"],
#   ...
# }
# then for test_nn.py, we would ONLY run test_doubletensor_avg_pool3d, test_share_memory, and test_hook_requires_grad.
SPECIFIED_TEST_CASES_DICT: Dict[str, List[str]] = {}

# The file from which the SPECIFIED_TEST_CASES_DICT will be filled, a CSV of test cases that would be run when
# options.run_specified_test_cases is enabled.
SPECIFIED_TEST_CASES_FILE: str = ".pytorch_specified_test_cases.csv"


def print_to_stderr(message):
    print(message, file=sys.stderr)


def get_test_case_args(test_module, using_pytest) -> List[str]:
    args = []
    # if test_module not specified or specified with '__all__' then run all tests
    if (
        test_module not in SPECIFIED_TEST_CASES_DICT
        or "__all__" in SPECIFIED_TEST_CASES_DICT[test_module]
    ):
        return args

    if using_pytest:
        args.append("-k")
        args.append(" or ".join(SPECIFIED_TEST_CASES_DICT[test_module]))
    else:
        for test in SPECIFIED_TEST_CASES_DICT[test_module]:
            args.append("-k")
            args.append(test)

    return args


def get_executable_command(options, allow_pytest, disable_coverage=False):
    if options.coverage and not disable_coverage:
        executable = ["coverage", "run", "--parallel-mode", "--source=torch"]
    else:
        executable = [sys.executable]
    if options.pytest:
        if allow_pytest:
            executable += ["-m", "pytest"]
        else:
            print_to_stderr(
                "Pytest cannot be used for this test. Falling back to unittest."
            )
    return executable


def run_test(
    test_module, test_directory, options, launcher_cmd=None, extra_unittest_args=None
):
    unittest_args = options.additional_unittest_args.copy()
    if options.verbose:
        unittest_args.append(f'-{"v"*options.verbose}')  # in case of pytest
    if test_module in RUN_PARALLEL_BLOCKLIST:
        unittest_args = [
            arg for arg in unittest_args if not arg.startswith("--run-parallel")
        ]
    if extra_unittest_args:
        assert isinstance(extra_unittest_args, list)
        unittest_args.extend(extra_unittest_args)

    # If using pytest, replace -f with equivalent -x
    if options.pytest:
        unittest_args = [arg if arg != "-f" else "-x" for arg in unittest_args]
    elif IS_IN_CI:
        # use the downloaded test cases configuration, not supported in pytest
        unittest_args.extend(["--import-slow-tests", "--import-disabled-tests"])

    # Multiprocessing related tests cannot run with coverage.
    # Tracking issue: https://github.com/pytorch/pytorch/issues/50661
    disable_coverage = (
        sys.platform == "win32" and test_module in WINDOWS_COVERAGE_BLOCKLIST
    )

    # Extra arguments are not supported with pytest
    executable = get_executable_command(
        options, allow_pytest=not extra_unittest_args, disable_coverage=disable_coverage
    )

    # TODO: move this logic into common_utils.py instead of passing in "-k" individually
    # The following logic for running specified tests will only run for non-distributed tests, as those are dispatched
    # to test_distributed and not run_test (this function)
    if options.run_specified_test_cases:
        unittest_args.extend(get_test_case_args(test_module, "pytest" in executable))

    # Can't call `python -m unittest test_*` here because it doesn't run code
    # in `if __name__ == '__main__': `. So call `python test_*.py` instead.
    argv = [test_module + ".py"] + unittest_args

    command = (launcher_cmd or []) + executable + argv
    print_to_stderr("Executing {} ... [{}]".format(command, datetime.now()))
    return shell(command, test_directory)


def test_cuda_primary_ctx(test_module, test_directory, options):
    return run_test(
        test_module, test_directory, options, extra_unittest_args=["--subprocess"]
    )

run_test_with_subprocess = functools.partial(run_test, extra_unittest_args=["--subprocess"])


def get_run_test_with_subprocess_fn():
    return lambda test_module, test_directory, options: run_test_with_subprocess(test_module, test_directory, options)



def _test_cpp_extensions_aot(test_directory, options, use_ninja):
    if use_ninja:
        try:
            cpp_extension.verify_ninja_availability()
        except RuntimeError:
            print(CPP_EXTENSIONS_ERROR)
            return 1

    # Wipe the build folder, if it exists already
    cpp_extensions_test_dir = os.path.join(test_directory, "cpp_extensions")
    cpp_extensions_test_build_dir = os.path.join(cpp_extensions_test_dir, "build")
    if os.path.exists(cpp_extensions_test_build_dir):
        shutil.rmtree(cpp_extensions_test_build_dir)

    # Build the test cpp extensions modules
    shell_env = os.environ.copy()
    shell_env["USE_NINJA"] = str(1 if use_ninja else 0)
    cmd = [sys.executable, "setup.py", "install", "--root", "./install"]
    return_code = shell(cmd, cwd=cpp_extensions_test_dir, env=shell_env)
    if return_code != 0:
        return return_code
    if sys.platform != "win32":
        return_code = shell(
            cmd,
            cwd=os.path.join(cpp_extensions_test_dir, "no_python_abi_suffix_test"),
            env=shell_env,
        )
        if return_code != 0:
            return return_code

    # "install" the test modules and run tests
    python_path = os.environ.get("PYTHONPATH", "")
    from shutil import copyfile

    test_module = "test_cpp_extensions_aot" + ("_ninja" if use_ninja else "_no_ninja")
    copyfile(
        test_directory + "/test_cpp_extensions_aot.py",
        test_directory + "/" + test_module + ".py",
    )
    try:
        cpp_extensions = os.path.join(test_directory, "cpp_extensions")
        install_directory = ""
        # install directory is the one that is named site-packages
        for root, directories, _ in os.walk(os.path.join(cpp_extensions, "install")):
            for directory in directories:
                if "-packages" in directory:
                    install_directory = os.path.join(root, directory)

        assert install_directory, "install_directory must not be empty"
        os.environ["PYTHONPATH"] = os.pathsep.join([install_directory, python_path])
        return run_test(test_module, test_directory, options)
    finally:
        os.environ["PYTHONPATH"] = python_path
        if os.path.exists(test_directory + "/" + test_module + ".py"):
            os.remove(test_directory + "/" + test_module + ".py")


def test_cpp_extensions_aot_ninja(test_module, test_directory, options):
    return _test_cpp_extensions_aot(test_directory, options, use_ninja=True)


def test_cpp_extensions_aot_no_ninja(test_module, test_directory, options):
    return _test_cpp_extensions_aot(test_directory, options, use_ninja=False)


def test_distributed(test_module, test_directory, options):
    # MPI tests are broken with Python-3.9
    mpi_available = subprocess.call(
        "command -v mpiexec", shell=True
    ) == 0 and sys.version_info < (3, 9)
    if options.verbose and not mpi_available:
        print_to_stderr("MPI not available -- MPI backend tests will be skipped")
    config = DISTRIBUTED_TESTS_CONFIG
    for backend, env_vars in config.items():
        if sys.platform == "win32" and backend != "gloo":
            continue
        if backend == "mpi" and not mpi_available:
            continue
        for with_init_file in {True, False}:
            if sys.platform == "win32" and not with_init_file:
                continue
            tmp_dir = tempfile.mkdtemp()
            if options.verbose:
                init_str = "with {} init_method"
                with_init = init_str.format("file" if with_init_file else "env")
                print_to_stderr(
                    "Running distributed tests for the {} backend {}".format(
                        backend, with_init
                    )
                )
            os.environ["TEMP_DIR"] = tmp_dir
            os.environ["BACKEND"] = backend
            os.environ["INIT_METHOD"] = "env://"
            os.environ.update(env_vars)
            if with_init_file:
                if test_module == "test_distributed_spawn":
                    init_method = f"{FILE_SCHEMA}{tmp_dir}/"
                else:
                    init_method = f"{FILE_SCHEMA}{tmp_dir}/shared_init_file"
                os.environ["INIT_METHOD"] = init_method
            try:
                os.mkdir(os.path.join(tmp_dir, "barrier"))
                os.mkdir(os.path.join(tmp_dir, "test_dir"))
                if backend == "mpi":
                    # test mpiexec for --noprefix option
                    with open(os.devnull, "w") as devnull:
                        allowrunasroot_opt = (
                            "--allow-run-as-root"
                            if subprocess.call(
                                'mpiexec --allow-run-as-root -n 1 bash -c ""',
                                shell=True,
                                stdout=devnull,
                                stderr=subprocess.STDOUT,
                            )
                            == 0
                            else ""
                        )
                        noprefix_opt = (
                            "--noprefix"
                            if subprocess.call(
                                f'mpiexec {allowrunasroot_opt} -n 1 --noprefix bash -c ""',
                                shell=True,
                                stdout=devnull,
                                stderr=subprocess.STDOUT,
                            )
                            == 0
                            else ""
                        )

                    mpiexec = ["mpiexec", "-n", "3", noprefix_opt, allowrunasroot_opt]

                    return_code = run_test(
                        test_module, test_directory, options, launcher_cmd=mpiexec
                    )
                else:
                    return_code = run_test(test_module, test_directory, options, extra_unittest_args=["--subprocess"])
                if return_code != 0:
                    return return_code
            finally:
                shutil.rmtree(tmp_dir)
    return 0


CUSTOM_HANDLERS = {
    "test_cuda_primary_ctx": test_cuda_primary_ctx,
    "test_cpp_extensions_aot_no_ninja": test_cpp_extensions_aot_no_ninja,
    "test_cpp_extensions_aot_ninja": test_cpp_extensions_aot_ninja,
    "distributed/test_distributed_spawn": test_distributed,
    "distributed/test_c10d_nccl": get_run_test_with_subprocess_fn(),
    "distributed/test_c10d_gloo": get_run_test_with_subprocess_fn(),
    "distributed/test_c10d_common": get_run_test_with_subprocess_fn(),
    "distributed/test_c10d_spawn_gloo": get_run_test_with_subprocess_fn(),
    "distributed/test_c10d_spawn_nccl": get_run_test_with_subprocess_fn(),
    "distributed/test_store": get_run_test_with_subprocess_fn(),
    "distributed/test_pg_wrapper": get_run_test_with_subprocess_fn(),
    "distributed/rpc/test_faulty_agent": get_run_test_with_subprocess_fn(),
    "distributed/rpc/test_tensorpipe_agent": get_run_test_with_subprocess_fn(),
    "distributed/rpc/cuda/test_tensorpipe_agent": get_run_test_with_subprocess_fn(),
}

def parse_test_module(test):
    return test.split(".")[0]


class TestChoices(list):
    def __init__(self, *args, **kwargs):
        super(TestChoices, self).__init__(args[0])

    def __contains__(self, item):
        return list.__contains__(self, parse_test_module(item))


def parse_args():
    parser = argparse.ArgumentParser(
        description="Run the PyTorch unit test suite",
        epilog="where TESTS is any of: {}".format(", ".join(TESTS)),
        formatter_class=argparse.RawTextHelpFormatter,
    )
    parser.add_argument(
        "-v",
        "--verbose",
        action="count",
        default=0,
        help="print verbose information and test-by-test results",
    )
    parser.add_argument("--jit", "--jit", action="store_true", help="run all jit tests")
    parser.add_argument(
        "--distributed-tests",
        "--distributed-tests",
        action="store_true",
        help="run all distributed tests",
    )
    parser.add_argument(
        "-core",
        "--core",
        action="store_true",
        help="Only run core tests, or tests that validate PyTorch's ops, modules,"
        "and autograd. They are defined by CORE_TEST_LIST."
    )
    parser.add_argument(
        "-pt",
        "--pytest",
        action="store_true",
        help="If true, use `pytest` to execute the tests. E.g., this runs "
        "TestTorch with pytest in verbose and coverage mode: "
        "python run_test.py -vci torch -pt",
    )
    parser.add_argument(
        "-c",
        "--coverage",
        action="store_true",
        help="enable coverage",
        default=PYTORCH_COLLECT_COVERAGE,
    )
    parser.add_argument(
        "-i",
        "--include",
        nargs="+",
        choices=TestChoices(TESTS),
        default=TESTS,
        metavar="TESTS",
        help="select a set of tests to include (defaults to ALL tests)."
        " tests must be a part of the TESTS list defined in run_test.py",
    )
    parser.add_argument(
        "-x",
        "--exclude",
        nargs="+",
        choices=TESTS,
        metavar="TESTS",
        default=[],
        help="select a set of tests to exclude",
    )
    parser.add_argument(
        "-f",
        "--first",
        choices=TESTS,
        metavar="TESTS",
        help="select the test to start from (excludes previous tests)",
    )
    parser.add_argument(
        "-l",
        "--last",
        choices=TESTS,
        metavar="TESTS",
        help="select the last test to run (excludes following tests)",
    )
    parser.add_argument(
        "--bring-to-front",
        nargs="+",
        choices=TestChoices(TESTS),
        default=[],
        metavar="TESTS",
        help="select a set of tests to run first. This can be used in situations"
        " where you want to run all tests, but care more about some set, "
        "e.g. after making a change to a specific component",
    )
    parser.add_argument(
        "--ignore-win-blocklist",
        action="store_true",
        help="always run blocklisted windows tests",
    )
    # NS: Disable target determination until it can be made more reliable
    # parser.add_argument(
    #     "--determine-from",
    #     help="File of affected source filenames to determine which tests to run.",
    # )
    parser.add_argument(
        "--continue-through-error",
        action="store_true",
        help="Runs the full test suite despite one of the tests failing",
        default=strtobool(os.environ.get("CONTINUE_THROUGH_ERROR", "False")),
    )
    parser.add_argument(
        "additional_unittest_args",
        nargs="*",
        help="additional arguments passed through to unittest, e.g., "
        "python run_test.py -i sparse -- TestSparse.test_factory_size_check",
    )
    parser.add_argument(
        "--export-past-test-times",
        nargs="?",
        type=str,
        const=TEST_TIMES_FILE,
        help="dumps test times from previous S3 stats into a file, format JSON",
    )
    parser.add_argument(
        "--shard",
        nargs=2,
        type=int,
        help="runs a shard of the tests (taking into account other selections), e.g., "
        "--shard 2 3 will break up the selected tests into 3 shards and run the tests "
        "in the 2nd shard (the first number should not exceed the second)",
    )
    parser.add_argument(
        "--exclude-jit-executor",
        action="store_true",
        help="exclude tests that are run for a specific jit config",
    )
    parser.add_argument(
        "--exclude-distributed-tests",
        action="store_true",
        help="exclude distributed tests",
    )
    parser.add_argument(
        "--run-specified-test-cases",
        nargs="?",
        type=str,
        const=SPECIFIED_TEST_CASES_FILE,
        help="load specified test cases file dumped from previous OSS CI stats, format CSV. "
        " If all test cases should run for a <test_module> please add a single row: \n"
        " test_filename,test_case_name\n"
        " ...\n"
        " <test_module>,__all__\n"
        " ...\n"
        'how we use the stats will be based on option "--use-specified-test-cases-by".',
    )
    parser.add_argument(
        "--use-specified-test-cases-by",
        type=str,
        choices=["include", "bring-to-front"],
        default="include",
        help='used together with option "--run-specified-test-cases". When specified test case '
        "file is set, this option allows the user to control whether to only run the specified test "
        "modules or to simply bring the specified modules to front and also run the remaining "
        "modules. Note: regardless of this option, we will only run the specified test cases "
        " within a specified test module. For unspecified test modules with the bring-to-front "
        "option, all test cases will be run, as one may expect.",
    )
    return parser.parse_args()


def find_test_index(test, selected_tests, find_last_index=False):
    """Find the index of the first or last occurrence of a given test/test module in the list of selected tests.

    This function is used to determine the indices when slicing the list of selected tests when
    ``options.first``(:attr:`find_last_index`=False) and/or ``options.last``(:attr:`find_last_index`=True) are used.

    :attr:`selected_tests` can be a list that contains multiple consequent occurrences of tests
    as part of the same test module, e.g.:

    ```
    selected_tests = ['autograd', 'cuda', **'torch.TestTorch.test_acos',
                     'torch.TestTorch.test_tan', 'torch.TestTorch.test_add'**, 'utils']
    ```

    If :attr:`test`='torch' and :attr:`find_last_index`=False, result should be **2**.
    If :attr:`test`='torch' and :attr:`find_last_index`=True, result should be **4**.

    Args:
        test (str): Name of test to lookup
        selected_tests (list): List of tests
        find_last_index (bool, optional): should we lookup the index of first or last
            occurrence (first is default)

    Returns:
        index of the first or last occurrence of the given test
    """
    idx = 0
    found_idx = -1
    for t in selected_tests:
        if t.startswith(test):
            found_idx = idx
            if not find_last_index:
                break
        idx += 1
    return found_idx


def exclude_tests(exclude_list, selected_tests, exclude_message=None):
    for exclude_test in exclude_list:
        tests_copy = selected_tests[:]
        for test in tests_copy:
            if test.startswith(exclude_test):
                if exclude_message is not None:
                    print_to_stderr("Excluding {} {}".format(test, exclude_message))
                selected_tests.remove(test)
    return selected_tests


def get_selected_tests(options):
    # First make sure run specific test cases options are processed.
    if options.run_specified_test_cases:
        if options.use_specified_test_cases_by == "include":
            options.include = list(SPECIFIED_TEST_CASES_DICT.keys())
        elif options.use_specified_test_cases_by == "bring-to-front":
            options.bring_to_front = list(SPECIFIED_TEST_CASES_DICT.keys())

    selected_tests = options.include

    # filter if there's JIT only and distributed only test options
    if options.jit:
        selected_tests = list(
            filter(lambda test_name: "jit" in test_name, selected_tests)
        )

    if options.distributed_tests:
        selected_tests = list(
            filter(lambda test_name: test_name in DISTRIBUTED_TESTS, selected_tests)
        )

    # Filter to only run core tests when --core option is specified
    if options.core:
        selected_tests = list(
            filter(lambda test_name: test_name in CORE_TEST_LIST, selected_tests)
        )

    # process reordering
    if options.bring_to_front:
        to_front = set(options.bring_to_front)
        selected_tests = options.bring_to_front + list(
            filter(lambda name: name not in to_front, selected_tests)
        )

    if options.first:
        first_index = find_test_index(options.first, selected_tests)
        selected_tests = selected_tests[first_index:]

    if options.last:
        last_index = find_test_index(options.last, selected_tests, find_last_index=True)
        selected_tests = selected_tests[: last_index + 1]

    # process exclusion
    if options.exclude_jit_executor:
        options.exclude.extend(JIT_EXECUTOR_TESTS)

    if options.exclude_distributed_tests:
        options.exclude.extend(DISTRIBUTED_TESTS)

    selected_tests = exclude_tests(options.exclude, selected_tests)

    if sys.platform == "win32" and not options.ignore_win_blocklist:
        target_arch = os.environ.get("VSCMD_ARG_TGT_ARCH")
        if target_arch != "x64":
            WINDOWS_BLOCKLIST.append("cpp_extensions_aot_no_ninja")
            WINDOWS_BLOCKLIST.append("cpp_extensions_aot_ninja")
            WINDOWS_BLOCKLIST.append("cpp_extensions_jit")
            WINDOWS_BLOCKLIST.append("jit")
            WINDOWS_BLOCKLIST.append("jit_fuser")

        # This is exception that's caused by this issue https://github.com/pytorch/pytorch/issues/69460
        # This below code should be removed once this issue is solved
        if torch.version.cuda is not None and LooseVersion(torch.version.cuda) >= "11.5":
            WINDOWS_BLOCKLIST.append("test_cpp_extensions_aot")
            WINDOWS_BLOCKLIST.append("test_cpp_extensions_aot_ninja")
            WINDOWS_BLOCKLIST.append("test_cpp_extensions_aot_no_ninja")

        selected_tests = exclude_tests(WINDOWS_BLOCKLIST, selected_tests, "on Windows")

    elif TEST_WITH_ROCM:
        selected_tests = exclude_tests(ROCM_BLOCKLIST, selected_tests, "on ROCm")

    # sharding
    if options.shard:
        assert len(options.shard) == 2, "Unexpected shard format"
        assert min(options.shard) > 0, "Shards must be positive numbers"
        which_shard, num_shards = options.shard
        assert (
            which_shard <= num_shards
        ), "Selected shard must be less than or equal to total number of shards"
        assert num_shards <= len(
            selected_tests
        ), f"Number of shards must be less than {len(selected_tests)}"
        # TODO: fix this to use test_times_filename, but currently this is not working
        # because setting the export arg immeidately halts the test execution.
        selected_tests = get_shard_based_on_S3(
            which_shard, num_shards, selected_tests, TEST_TIMES_FILE
        )

    # skip all distributed tests if distributed package is not available.
    if not dist.is_available():
        selected_tests = exclude_tests(DISTRIBUTED_TESTS, selected_tests,
                                       "PyTorch is built without distributed support.")

    # skip tests that require LAPACK when it's not available
    if not torch._C.has_lapack:
        selected_tests = exclude_tests(TESTS_REQUIRING_LAPACK, selected_tests,
                                       "PyTorch is built without LAPACK support.")

    return selected_tests


def run_test_module(test: str, test_directory: str, options) -> Optional[str]:
    test_module = parse_test_module(test)

    # Printing the date here can help diagnose which tests are slow
    print_to_stderr("Running {} ... [{}]".format(test, datetime.now()))
    handler = CUSTOM_HANDLERS.get(test_module, run_test)
    return_code = handler(test_module, test_directory, options)
    assert isinstance(return_code, int) and not isinstance(
        return_code, bool
    ), "Return code should be an integer"
    if return_code == 0:
        return None

    message = f"{test} failed!"
    if return_code < 0:
        # subprocess.Popen returns the child process' exit signal as
        # return code -N, where N is the signal number.
        signal_name = SIGNALS_TO_NAMES_DICT[-return_code]
        message += f" Received signal: {signal_name}"
    return message


def main():
    options = parse_args()

    # TODO: move this export & download function in tools/ folder
    test_times_filename = options.export_past_test_times
    if test_times_filename:
        print(
            f"Exporting past test times from S3 to {test_times_filename}, no tests will be run."
        )
        export_S3_test_times(test_times_filename)
        return

    specified_test_cases_filename = options.run_specified_test_cases
    if specified_test_cases_filename:
        print(
            f"Loading specified test cases to run from {specified_test_cases_filename}."
        )
        global SPECIFIED_TEST_CASES_DICT
        SPECIFIED_TEST_CASES_DICT = get_specified_test_cases(
            specified_test_cases_filename, TESTS
        )

    test_directory = str(REPO_ROOT / "test")
    selected_tests = get_selected_tests(options)

    if options.verbose:
        print_to_stderr("Selected tests: {}".format(", ".join(selected_tests)))

    if options.coverage and not PYTORCH_COLLECT_COVERAGE:
        shell(["coverage", "erase"])

    # NS: Disable target determination until it can be made more reliable
    # if options.determine_from is not None and os.path.exists(options.determine_from):
    #     slow_tests = get_slow_tests_based_on_S3(
    #         TESTS, TARGET_DET_LIST, SLOW_TEST_THRESHOLD
    #     )
    #     print_to_stderr(
    #         "Added the following tests to target_det tests as calculated based on S3:"
    #     )
    #     print_to_stderr(slow_tests)
    #     with open(options.determine_from, "r") as fh:
    #         touched_files = [
    #             os.path.normpath(name.strip())
    #             for name in fh.read().split("\n")
    #             if len(name.strip()) > 0
    #         ]
    #     # HACK: Ensure the 'test' paths can be traversed by Modulefinder
    #     sys.path.append(test_directory)
    #     selected_tests = [
    #         test
    #         for test in selected_tests
    #         if should_run_test(
    #             TARGET_DET_LIST + slow_tests, test, touched_files, options
    #         )
    #     ]
    #     sys.path.remove(test_directory)

    if IS_IN_CI:
        selected_tests = get_reordered_tests(
            selected_tests, ENABLE_PR_HISTORY_REORDERING
        )
        # downloading test cases configuration to local environment
        get_test_case_configs(dirpath=test_directory)

    has_failed = False
    failure_messages = []
    try:
        for test in selected_tests:
            options_clone = copy.deepcopy(options)
            if test in USE_PYTEST_LIST:
                options_clone.pytest = True
            err_message = run_test_module(test, test_directory, options_clone)
            if err_message is None:
                continue
            has_failed = True
            failure_messages.append(err_message)
            if not options_clone.continue_through_error:
                raise RuntimeError(err_message)
            print_to_stderr(err_message)
    finally:
        if options.coverage:
            from coverage import Coverage

            with set_cwd(test_directory):
                cov = Coverage()
                if PYTORCH_COLLECT_COVERAGE:
                    cov.load()
                cov.combine(strict=False)
                cov.save()
                if not PYTORCH_COLLECT_COVERAGE:
                    cov.html_report()

    if options.continue_through_error and has_failed:
        for err in failure_messages:
            print_to_stderr(err)
        sys.exit(1)


if __name__ == "__main__":
    main()<|MERGE_RESOLUTION|>--- conflicted
+++ resolved
@@ -138,12 +138,6 @@
 
 FSDP_TEST = [test for test in TESTS if test.startswith("distributed/fsdp")]
 
-<<<<<<< HEAD
-=======
-FX2TRT_TESTS = [test for test in TESTS if test.startswith("fx2trt/")]
-
-
->>>>>>> 135cc236d5 (Move torch::deploy tests to their own workflow job)
 # Tests need to be run with pytest.
 USE_PYTEST_LIST = [
     "distributed/pipeline/sync/skip/test_api",
