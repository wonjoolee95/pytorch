--- conflicted
+++ resolved
@@ -79,181 +79,8 @@
         self.hit = 0
         self.miss = 0
 
-<<<<<<< HEAD
     def successful(self):
         return self.hit > 0 and self.miss == 0
-=======
-# These also are known to not work, but they fail in a more special way
-# than the regular "Meta not implemented for aten op" way
-meta_exclude_set |= {
-    # Convolutions have a special error message
-    torch.nn.functional.conv1d,
-    torch.nn.functional.conv2d,
-    torch.nn.functional.conv3d,
-    torch.nn.functional.conv_transpose1d,
-    torch.nn.functional.conv_transpose2d,
-    torch.nn.functional.conv_transpose3d,
-    # complex stuff handle it specially
-    torch.view_as_complex,
-    torch.view_as_real,
-    # These operators happen very frequently, although they should
-    # work with meta we intentionally don't test them to speed
-    # up the test suite
-    torch.Tensor.__getitem__,
-    torch.Tensor.__setitem__,
-    torch.Tensor.add,
-    torch.Tensor.add_,
-    torch.Tensor.clone,
-    torch.Tensor.detach,
-    torch.Tensor.div,
-    torch.Tensor.mul,
-    torch.Tensor.reshape,
-    torch.Tensor.sub,
-    torch.Tensor.sum,
-    torch.rand,
-    # These correctly report NotImplemented but they don't print
-    # correctly from resolve_name
-    torch.ops.quantized.linear_dynamic,
-    torch._VF.unique_dim,
-    torch._C._nn.binary_cross_entropy,
-    torch._C._nn.adaptive_avg_pool2d,
-    torch._C._nn._test_optional_filled_intlist,
-    torch._C._nn._test_optional_floatlist,
-    torch._C._nn._test_optional_intlist,
-    # Meta tensors don't support storage Python bindings at the
-    # moment, to be fixed
-    torch.Tensor.storage,
-    torch.Tensor.storage_type,
-    torch.Tensor.share_memory_,
-    # Weird stuff that hypothetically should work but it's weird
-    torch._make_dual,
-    torch._unpack_dual,  # fails because we don't preserve forward ad tangent in test code
-    # These functions cannot, even in principle, be implemented on meta
-    # tensors (because they involve accessing data somehow), so don't test
-    # them.
-    torch.Tensor.__bool__,
-    torch.Tensor.__float__,
-    torch.Tensor.__int__,
-    torch.Tensor.__complex__,
-    torch.Tensor.__index__,
-    torch.Tensor.__contains__,
-    torch.Tensor.cpu,
-    torch.Tensor.to,
-    torch.Tensor.tolist,
-    torch.Tensor.unbind,
-    torch.Tensor.item,
-    torch.Tensor.is_nonzero,
-    torch.Tensor.copy_,
-    torch.Tensor.numpy,
-    torch.Tensor.allclose,
-    torch.Tensor.argwhere,
-    torch.allclose,
-    torch.argwhere,
-    torch.tensor_split,
-    torch.Tensor.tensor_split,
-    torch.Tensor.__array__,  # doesn't raise NotImplementedError
-    torch.Tensor.__dlpack_device__,  # doesn't raise NotImplementedError
-    torch.Tensor.__dlpack__,  # doesn't raise NotImplementedError
-    torch.to_dlpack,  # doesn't raise NotImplementedError
-    # Utility functions that get frequently invoked; don't test
-    torch.Tensor.__format__,
-    torch.Tensor.__repr__,
-    # These are getters/setters for properties on tensors; it's not
-    # really useful to test meta tensors on them
-    torch.Tensor.device.__get__,
-    torch.Tensor.dtype.__get__,
-    torch.Tensor.grad.__get__,
-    torch.Tensor.grad.__set__,
-    torch.Tensor.is_sparse.__get__,
-    torch.Tensor.layout.__get__,
-    torch.Tensor.shape.__get__,
-    torch.Tensor.requires_grad.__get__,
-    torch.Tensor.requires_grad.__set__,
-    torch.Tensor.data.__get__,
-    torch.Tensor.data.__set__,
-    torch.Tensor._base.__get__,
-    torch.Tensor.is_shared,
-    torch.Tensor.imag.__get__,
-    torch.Tensor.real.__get__,
-    torch.Tensor.__setstate__,
-    torch.Tensor.is_complex,
-    torch.Tensor.is_floating_point,
-    torch.Tensor.numel,
-    torch.Tensor.requires_grad_,
-    torch.Tensor.size,
-    # These perturb RNG and can cause tests to fail, so don't run
-    # them (TODO: this is not a complete list)
-    torch.randint,
-    torch.randn,
-    # Indirect use of conjugate fallback
-    torch.fft.hfft,
-    # These don't raise NotImplementedError, which suggests something
-    # is wrong with how they're registered with the dispatcher
-    torch.fbgemm_pack_gemm_matrix_fp16,
-    torch.fbgemm_pack_quantized_matrix,
-    torch.fbgemm_linear_fp16_weight,
-    torch._empty_per_channel_affine_quantized,
-    torch.fbgemm_linear_int8_weight,
-    torch._grid_sampler_2d_cpu_fallback,  # WAT
-    torch._nnpack_spatial_convolution,
-    torch.lstm,
-    torch.Tensor.conj_physical_,
-    torch.rnn_tanh,
-    torch.fbgemm_linear_quantize_weight,
-    torch._reshape_from_tensor,
-    torch.gru,
-    torch.Tensor.unflatten,
-    torch._saturate_weight_to_fp16,
-    torch.choose_qparams_optimized,
-    torch._validate_sparse_coo_tensor_args,
-    torch.sparse.mm,
-    torch.Tensor.new,
-    torch.Tensor.resize,  # WTF is this
-    torch._sobol_engine_initialize_state_,
-    torch._sobol_engine_draw,
-    torch._sobol_engine_scramble_,
-    torch._sobol_engine_ff_,
-    torch._pack_padded_sequence,
-    torch._pad_packed_sequence,
-    torch.sparse_coo_tensor,
-    torch.linalg.ldl_factor,
-    torch.index_reduce,
-    # IndexError: select() cannot be applied to a 0-dim tensor.
-    # e.g. test_fn_fwgrad_bwgrad_index_add_cpu_complex128 (__main__.TestGradientsCPU)
-    torch.index_add,
-    torch.Tensor.index_add,
-    torch.Tensor.index_add_,
-    # Can't copy out of meta tensor
-    torch.linalg.eigvals,
-    torch.linalg.lu_factor,
-    torch.nn.functional.ctc_loss,
-    # Our conversion to meta is not accurate enough (doesn't
-    # preserve storage_offset, e.g.)
-    torch.Tensor.as_strided,
-    # This one segfaults when you call it
-    torch.Tensor.type,
-    # We don't clone autograd history, so this will generally not work
-    torch.autograd.grad,
-    torch.Tensor.backward,
-    torch.Tensor.__deepcopy__,
-    # Don't do factories
-    torch.ones,
-    torch.full,
-    torch.empty,
-    torch.randperm,
-    torch.logspace,
-    torch.zeros,
-    torch.arange,
-    torch.vander,
-    torch.as_tensor,
-    torch.tensor,
-    torch.randn_like,
-    torch.sparse_csr_tensor,
-    torch._sparse_coo_tensor_unsafe,
-    torch._sparse_csr_tensor_unsafe,
-    torch._validate_sparse_csr_tensor_args,
-}
->>>>>>> 6b75acf1
 
     # NB: doesn't actually return a storage, because meta storage is
     # not supported
@@ -596,7 +423,7 @@
 meta_function_skips = {
     torch.Tensor.__getitem__: {b8, bf16, f16, f32, f64, i16, i32, i64, i8, u8},
     torch.Tensor.__rmatmul__: {bf16, f32, f64, i16, i32, i64, i8, u8},
-    torch._index_reduce: {bf16, f16, f32, f64},
+    torch.index_reduce: {bf16, f16, f32, f64},
     torch.addr: {b8},
     torch.aminmax: {b8, f32, f64, i16, i32, i64, i8, u8},
     torch.bernoulli: {bf16, f32, f64},
@@ -625,6 +452,109 @@
     torch.tensor_split: {b8, bf16, f16, f32, f64, i16, i32, i64, i8, u8},
 }
 
+meta_function_device_expected_failures = defaultdict(dict)
+meta_function_device_skips = defaultdict(dict)
+
+meta_function_device_expected_failures['cuda'] = {
+    torch.addbmm: {f16},  # aten::addbmm, aten::addbmm.out
+    torch.corrcoef: {bf16, f16},  # aten::_local_scalar_dense
+    torch.cov: {f16},  # aten::_local_scalar_dense
+    torch.diag: {bf16, f16},  # aten::diag.out
+    torch.diagflat: {bf16, f16},  # aten::diag.out
+    torch.dot: {f16},  # aten::dot
+    torch.fft.fft2: {c32, f16},  # aten::_fft_c2c, aten::_fft_c2c.out
+    torch.fft.fft: {c32, f16},  # aten::_fft_c2c, aten::_fft_c2c.out
+    torch.fft.fftn: {c32, f16},  # aten::_fft_c2c, aten::_fft_c2c.out
+    torch.fft.hfft2: {c32, f16},  # aten::_fft_c2c
+    torch.fft.hfft: {c32, f16},
+    torch.fft.hfftn: {c32, f16},  # aten::_fft_c2c
+    torch.fft.ifft2: {c32, f16},  # aten::_fft_c2c, aten::_fft_c2c.out
+    torch.fft.ifft: {c32, f16},  # aten::_fft_c2c, aten::_fft_c2c.out
+    torch.fft.ifftn: {c32, f16},  # aten::_fft_c2c, aten::_fft_c2c.out
+    torch.fft.ihfft2: {f16},
+    torch.fft.ihfft: {f16},
+    torch.fft.ihfftn: {f16},
+    torch.fft.irfft2: {c32, f16},  # aten::_fft_c2r, aten::_fft_c2r.out
+    torch.fft.irfft: {c32, f16},  # aten::_fft_c2r, aten::_fft_c2r.out
+    torch.fft.irfftn: {c32, f16},  # aten::_fft_c2r, aten::_fft_c2r.out
+    torch.fft.rfft2: {f16},
+    torch.fft.rfft: {f16},
+    torch.fft.rfftn: {f16},
+    torch.functional.unique: {f16},  # aten::_unique2, aten::unique_dim
+    torch.functional.unique_consecutive: {f16},  # aten::unique_consecutive
+    torch.geqrf: {f32, f64},  # aten::geqrf
+    torch.histc: {i16, i32, i64, i8},  # aten::histc, aten::histc.out
+    torch.kthvalue: {f16},  # aten::kthvalue.values
+    torch.linalg.cholesky: {f32, f64},  # aten::linalg_cholesky_ex, aten::linalg_cholesky_ex.L
+    torch.linalg.cholesky_ex: {f32, f64},  # aten::linalg_cholesky_ex
+    torch.linalg.householder_product: {f32, f64},  # aten::linalg_householder_product, aten::linalg_householder_product.out
+    torch.linalg.inv: {f32, f64},  # aten::_local_scalar_dense
+    torch.linalg.ldl_factor: {f32, f64},  # aten::_local_scalar_dense
+    torch.linalg.lu_factor: {f32, f64},  # aten::_local_scalar_dense
+    torch.linalg.norm: {bf16, f16, f32, f64},  # aten::linalg_vector_norm
+    torch.linalg.qr: {f32, f64},  # aten::_linalg_qr_helper
+    torch.linalg.solve_triangular: {f32, f64},  # aten::linalg_solve_triangular, aten::linalg_solve_triangular.out
+    torch.linalg.tensorinv: {f32, f64},  # aten::_local_scalar_dense
+    torch.logcumsumexp: {bf16, f16},  # aten::_logcumsumexp, aten::_logcumsumexp.out
+    torch.matrix_exp: {f16},  # aten::linalg_matrix_exp
+    torch.median: {f16},  # aten::median, aten::median.dim_values
+    torch.multinomial: {f16},  # aten::multinomial, aten::multinomial.out
+    torch.mvlgamma: {f16},  # aten::_local_scalar_dense, aten::mvlgamma.out
+    torch.nanmedian: {f16},  # aten::nanmedian, aten::nanmedian.dim_values
+    torch.nn.functional.adaptive_avg_pool2d: {f16},  # aten::_adaptive_avg_pool2d
+    torch.nn.functional.conv1d: {f16},
+    torch.nn.functional.conv2d: {f16},
+    torch.nn.functional.conv_transpose1d: {bf16, f16},
+    torch.nn.functional.conv_transpose2d: {bf16, f16},
+    torch.nn.functional.conv_transpose3d: {bf16, f16},
+    torch.nn.functional.embedding_bag: {bf16},  # aten::_embedding_bag_forward_only
+    torch.nn.functional.gaussian_nll_loss: {f16},  # aten::_local_scalar_dense
+    torch.nn.functional.grid_sample: {f16},  # aten::grid_sampler_2d, aten::grid_sampler_3d
+    torch.nn.functional.group_norm: {bf16, f16},  # aten::var_mean.correction
+    torch.nn.functional.instance_norm: {bf16, f16},  # aten::var_mean.correction
+    torch.nn.functional.layer_norm: {f16},
+    torch.nn.functional.max_pool3d: {bf16, f16},  # aten::max_pool3d_with_indices
+    torch.nn.functional.max_pool3d_with_indices: {bf16, f16},  # aten::max_pool3d_with_indices
+    torch.nn.functional.max_unpool1d: {f16},  # aten::max_unpool2d
+    torch.nn.functional.max_unpool2d: {f16},  # aten::max_unpool2d
+    torch.nn.functional.max_unpool3d: {f16},  # aten::max_unpool3d
+    torch.nn.functional.multi_margin_loss: {bf16, f16},  # aten::multi_margin_loss
+    torch.nn.functional.multilabel_margin_loss: {bf16, f16},  # aten::multilabel_margin_loss_forward
+    torch.nn.functional.prelu: {f16},  # aten::prelu
+    torch.nn.functional.relu: {f16},  # aten::relu
+    torch.nn.functional.rrelu: {f16},  # aten::rrelu_with_noise
+    torch.ormqr: {f32, f64},  # aten::ormqr, aten::ormqr.out
+    torch.qr: {f32, f64},  # aten::_linalg_qr_helper
+    torch.trace: {b8, bf16, f16},  # aten::diag.out
+    torch.vdot: {f16},  # aten::vdot
+}
+
+meta_function_device_skips['cuda'] = {
+    torch.Tensor.__getitem__: {c32},
+    torch.Tensor.__rmatmul__: {f16},
+    torch.bernoulli: {f16},
+    torch.cummax: {f16},
+    torch.cummin: {f16},
+    torch.functional.tensordot: {f16},
+    torch.inner: {f16},
+    torch.inverse: {f32, f64},
+    torch.linalg.matrix_power: {f32, f64},
+    torch.linalg.matrix_rank: {f32, f64},
+    torch.linalg.svd: {f32, f64},
+    torch.logit: {f16},
+    torch.matmul: {f16},
+    torch.nn.functional.adaptive_avg_pool1d: {f16},
+    torch.nn.functional.adaptive_avg_pool3d: {bf16},
+    torch.nn.functional.batch_norm: {bf16, f16},
+    torch.nn.functional.cross_entropy: {f16},
+    torch.nn.functional.interpolate: {f16},
+    torch.nn.functional.logsigmoid: {f16},
+    torch.nn.functional.nll_loss: {f16},
+    torch.nn.functional.pad: {f16},
+    torch.prod: {bf16, c32, f16},
+    torch.svd: {f32, f64},
+}
+
 # This is a __torch_function__ mode that, when enabled, interposes every
 # Torch API call and runs the operator as normal, and then reruns it
 # with meta inputs, and then checks that everything about the output agrees.
@@ -656,7 +586,11 @@
 
         if self.dtype in meta_function_skips.get(func, set()):
             test_expect = TestExpect.SKIP
+        elif self.dtype in meta_function_device_skips[self.device].get(func, set()):
+            test_expect = TestExpect.SKIP
         elif self.dtype in meta_function_expected_failures.get(func, set()):
+            test_expect = TestExpect.FAILURE
+        elif self.dtype in meta_function_device_expected_failures[self.device].get(func, set()):
             test_expect = TestExpect.FAILURE
         else:
             test_expect = TestExpect.SUCCESS
@@ -779,12 +713,44 @@
     aten.vdot.out: {i64, bf16, u8, f32, i8, f64, i16, i32},
     aten.view_as_complex.default: {c64, f64, c128, f16, f32},
     aten.view_as_real.default: {c32},
+    aten._det_lu_based_helper.default: {f32, f64},  # aten::_det_lu_based_helper
+    aten._linalg_check_errors.default: {c128, c64, f32, f64},  # aten::_local_scalar_dense
+    aten.cholesky.default: {f32, f64},  # aten::cholesky
+    aten.cholesky.out: {f32, f64},  # aten::cholesky.out
+    aten.cholesky_inverse.default: {f32, f64},  # aten::cholesky_inverse
+    aten.cholesky_inverse.out: {f32, f64},  # aten::cholesky_inverse.out
+    aten.cholesky_solve.default: {f32, f64},  # aten::_cholesky_solve_helper
+    aten.cholesky_solve.out: {f32, f64},  # aten::_cholesky_solve_helper
+    aten.eig.default: {f32, f64},  # aten::_local_scalar_dense
+    aten.geqrf.default: {f32, f64},  # aten::geqrf
+    aten.inverse.out: {f32, f64},  # aten::_local_scalar_dense
+    aten.linalg_cholesky_ex.L: {f32, f64},  # aten::linalg_cholesky_ex.L
+    aten.linalg_cholesky_ex.default: {f32, f64},  # aten::linalg_cholesky_ex
+    aten.linalg_eig.default: {f32, f64},  # aten::linalg_eig
+    aten.linalg_eigh.default: {f32, f64},
+    aten.linalg_eigvalsh.out: {f32, f64},  # aten::linalg_eigvalsh.out
+    aten.linalg_householder_product.default: {f32, f64},  # aten::linalg_householder_product
+    aten.linalg_householder_product.out: {f32, f64},  # aten::linalg_householder_product.out
+    aten.linalg_lstsq.default: {f32, f64},  # aten::linalg_lstsq.out
+    aten.linalg_qr.default: {f32, f64},  # aten::_linalg_qr_helper
+    aten.linalg_slogdet.default: {f32, f64},  # aten::linalg_slogdet
+    aten.linalg_solve.default: {f32, f64},  # aten::linalg_solve
+    aten.linalg_solve.out: {f32, f64},  # aten::linalg_solve.out
+    aten.linalg_solve_triangular.default: {f32, f64},  # aten::linalg_solve_triangular
+    aten.linalg_solve_triangular.out: {f32, f64},  # aten::linalg_solve_triangular.out
+    aten.linalg_vector_norm.out: {bf16, f16, f32, f64},  # aten::linalg_vector_norm.out
+    aten.logdet.default: {f32, f64},  # aten::_local_scalar_dense, aten::nonzero
+    aten.lu_solve.default: {f32, f64},  # aten::lu_solve
+    aten.lu_solve.out: {f32, f64},  # aten::lu_solve.out
+    aten.ormqr.default: {f32, f64},  # aten::ormqr
+    aten.ormqr.out: {f32, f64},  # aten::ormqr.out
+    aten.symeig.default: {f32, f64},  # aten::_symeig_helper
 }
 
 # these sometimes pass and sometimes fail
 meta_dispatch_skips = {
-    aten._index_reduce.default: {bf16, f16, f64, f32},
-    aten._index_reduce.out: {bf16, f16, f64, f32},
+    aten.index_reduce.default: {bf16, f16, f64, f32},
+    aten.index_reduce.out: {bf16, f16, f64, f32},
     aten._to_copy.default: {i64, bf16, f16, u8, b8, f32, i8, f64, i16, i32},
     aten.addr.default: {b8},
     aten.addr.out: {b8},
@@ -799,6 +765,102 @@
     aten.native_batch_norm.default: {f64, f32},
     aten.native_layer_norm.default: {bf16, f64, f32},
     aten.slice.Tensor: {c32},
+    aten.inverse.default: {f32, f64},
+    aten.linalg_pinv.atol_rtol_tensor: {f32, f64},
+    aten.linalg_pinv.atol_rtol_tensor_out: {f32, f64},
+}
+
+meta_dispatch_device_expected_failures = defaultdict(dict)
+meta_dispatch_device_skips = defaultdict(dict)
+
+meta_dispatch_device_expected_failures['cuda'] = {
+    aten._adaptive_avg_pool2d.default: {f16},  # aten::_adaptive_avg_pool2d
+    aten._adaptive_avg_pool3d.default: {bf16},  # aten::_adaptive_avg_pool3d
+    aten._conj_physical.default: {f16},  # aten::conj_physical.out
+    aten._convolution.default: {f16},
+    aten._embedding_bag_forward_only.default: {bf16},  # aten::_embedding_bag_forward_only
+    aten._fft_c2c.default: {c32, f16},  # aten::_fft_c2c
+    aten._fft_c2c.out: {c32, f16},  # aten::_fft_c2c.out
+    aten._fft_c2r.default: {c32, f16},  # aten::_fft_c2r
+    aten._fft_c2r.out: {c32, f16},  # aten::_fft_c2r.out
+    aten._fft_r2c.default: {f16},  # aten::_fft_r2c
+    aten._fft_r2c.out: {f16},  # aten::_fft_r2c.out
+    aten._linalg_check_errors.default: {c128, c64, f32, f64},  # aten::_local_scalar_dense
+    aten._unique2.default: {f16},  # aten::_unique2
+    aten._use_cudnn_ctc_loss.default: {f32, f64},  # aten::_use_cudnn_ctc_loss
+    aten.addbmm.default: {f16},  # aten::addbmm
+    aten.addbmm.out: {f16},  # aten::addbmm.out
+    aten.bernoulli.out: {f16},  # aten::bernoulli.out
+    aten.convolution.default: {f16},
+    aten.cudnn_grid_sampler.default: {f16, f32, f64},  # aten::cudnn_grid_sampler
+    aten.diag.default: {bf16, f16},  # aten::diag.out
+    aten.diag.out: {bf16, f16},  # aten::diag.out
+    aten.dot.default: {f16},  # aten::dot
+    aten.dot.out: {f16},  # aten::dot
+    aten.geqrf.default: {f32, f64},  # aten::geqrf
+    aten.grid_sampler_2d.default: {f16},  # aten::grid_sampler_2d
+    aten.grid_sampler_3d.default: {f16},  # aten::grid_sampler_3d
+    aten.histc.default: {i16, i32, i64, i8},  # aten::histc
+    aten.histc.out: {i16, i32, i64, i8},  # aten::histc.out
+    aten.index.Tensor: {c32},  # aten::index.Tensor
+    aten.inverse.out: {f32, f64},  # aten::_local_scalar_dense
+    aten.kthvalue.default: {f16},  # aten::kthvalue.values
+    aten.linalg_cholesky_ex.L: {f32, f64},  # aten::linalg_cholesky_ex.L
+    aten.linalg_cholesky_ex.default: {f32, f64},  # aten::linalg_cholesky_ex
+    aten.linalg_eigvalsh.out: {f32, f64},  # aten::linalg_eigvalsh.out
+    aten.linalg_householder_product.default: {f32, f64},  # aten::linalg_householder_product
+    aten.linalg_householder_product.out: {f32, f64},  # aten::linalg_householder_product.out
+    aten.linalg_matrix_exp.default: {f16},  # aten::linalg_matrix_exp
+    aten.linalg_qr.default: {f32, f64},  # aten::_linalg_qr_helper
+    aten.linalg_solve_triangular.default: {f32, f64},  # aten::linalg_solve_triangular
+    aten.linalg_solve_triangular.out: {f32, f64},  # aten::linalg_solve_triangular.out
+    aten.log_sigmoid_forward.default: {f16},
+    aten.log_sigmoid_forward.output: {f16},  # aten::log_sigmoid_forward.output
+    aten.logcumsumexp.default: {bf16, f16},  # aten::_logcumsumexp
+    aten.logcumsumexp.out: {bf16, f16},  # aten::_logcumsumexp.out
+    aten.logit.out: {f16},
+    aten.max_pool3d_with_indices.default: {bf16, f16},  # aten::max_pool3d_with_indices
+    aten.max_unpool2d.default: {f16},  # aten::max_unpool2d
+    aten.max_unpool3d.default: {f16},  # aten::max_unpool3d
+    aten.median.default: {f16},  # aten::median
+    aten.median.dim: {f16},  # aten::median.dim_values
+    aten.multi_margin_loss.default: {bf16, f16},  # aten::multi_margin_loss
+    aten.multilabel_margin_loss_forward.default: {bf16, f16},  # aten::multilabel_margin_loss_forward
+    aten.multinomial.default: {f16},  # aten::multinomial
+    aten.multinomial.out: {f16},  # aten::multinomial.out
+    aten.mvlgamma.default: {f16},  # aten::_local_scalar_dense
+    aten.mvlgamma.out: {f16},  # aten::mvlgamma.out
+    aten.nanmedian.default: {f16},  # aten::nanmedian
+    aten.nanmedian.dim: {f16},  # aten::nanmedian.dim_values
+    aten.native_batch_norm.default: {bf16, f16},  # aten::var_mean.correction
+    aten.native_dropout.default: {bf16, f16, f32, f64},
+    aten.native_group_norm.default: {bf16, f16},  # aten::var_mean.correction
+    aten.native_layer_norm.default: {f16},  # aten::var_mean.correction
+    aten.nll_loss2d_forward.default: {f16},  # aten::nll_loss2d_forward
+    aten.ormqr.default: {f32, f64},  # aten::ormqr
+    aten.ormqr.out: {f32, f64},  # aten::ormqr.out
+    aten.prelu.default: {f16},  # aten::prelu
+    aten.prod.default: {bf16, c32, f16},  # aten::prod
+    aten.reflection_pad2d.default: {f16},  # aten::reflection_pad2d
+    aten.relu.default: {f16},  # aten::relu
+    aten.rrelu_with_noise.default: {f16},  # aten::rrelu_with_noise
+    aten.tensordot.out: {f16},  # aten::tensordot.out
+    aten.trace.default: {b8, bf16, f16},  # aten::diag.out
+    aten.unique_consecutive.default: {f16},  # aten::unique_consecutive
+    aten.unique_dim.default: {f16},  # aten::unique_dim
+    aten.upsample_nearest3d.vec: {f16},  # aten::upsample_nearest3d.vec
+    aten.vdot.default: {f16},  # aten::vdot
+    aten.vdot.out: {f16},  # aten::vdot
+}
+
+meta_dispatch_device_skips['cuda'] = {
+    aten._conj.default: {c32, f16},
+    aten._linalg_svd.default: {f32, f64},
+    aten.cudnn_batch_norm.default: {f32, f64},
+    aten.cummax.default: {f16},
+    aten.cummin.default: {f16},
+    aten.inverse.default: {f32, f64},
+    aten.slice.Tensor: {f16},
 }
 
 class MetaCrossRefDispatchMode(torch.utils._python_dispatch.TorchDispatchMode):
@@ -822,7 +884,11 @@
 
         if self.dtype in meta_dispatch_skips.get(func, set()):
             test_expect = TestExpect.SKIP
+        elif self.dtype in meta_dispatch_device_skips[self.device].get(func, set()):
+            test_expect = TestExpect.SKIP
         elif self.dtype in meta_dispatch_expected_failures.get(func, set()):
+            test_expect = TestExpect.FAILURE
+        elif self.dtype in meta_dispatch_device_expected_failures[self.device].get(func, set()):
             test_expect = TestExpect.FAILURE
         else:
             test_expect = TestExpect.SUCCESS
