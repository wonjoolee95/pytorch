--- conflicted
+++ resolved
@@ -631,11 +631,6 @@
     torch.functional.tensordot: {bf16, f32, f64, i16, i32, i64, i8, u8},
     torch.inner: {bf16, f32, f64, i16, i32, i64, i8, u8},
     torch.logical_not: {b8, bf16, f16, f32, f64, i16, i32, i64, i8, u8},
-<<<<<<< HEAD
-    torch.logit: {b8, bf16, f32, f64, i16, i32, i64, i8, u8},
-=======
-    torch.logical_xor: {b8, bf16, f16, f32, f64, i16, i32, i64, i8, u8},
->>>>>>> 9e806619
     torch.nn.functional.cross_entropy: {bf16, f32, f64},
     torch.nn.functional.interpolate: {bf16, f32, f64, u8},
     # BEGIN TODO
@@ -835,11 +830,6 @@
     aten.logcumsumexp.out: {bf16, f64, f32},
     aten.logical_not.out: {i64, bf16, f16, u8, b8, f32, i8, f64, i16, i32},
     aten.logical_not_.default: {bf16, f16, f64, f32},
-<<<<<<< HEAD
-    aten.logit.out: {i64, bf16, u8, b8, f32, i8, f64, i16, i32},
-=======
-    aten.logical_xor.out: {i64, bf16, f16, u8, b8, f32, i8, f64, i16, i32},
->>>>>>> 9e806619
     aten.masked_select.default: {i64, bf16, f16, u8, b8, f32, i8, f64, i16, i32},
     aten.masked_select.out: {i64, bf16, f16, u8, b8, f32, i8, f64, i16, i32},
     aten.max_pool3d_with_indices.default: {f64, f32},
