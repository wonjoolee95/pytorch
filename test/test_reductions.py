--- conflicted
+++ resolved
@@ -2138,20 +2138,6 @@
             numpy_res = np.asarray(np.var(array, **numpy_kwargs))
             torch_res = torch.var(tensor, dim=dim, correction=correction, keepdim=keepdim)
 
-<<<<<<< HEAD
-            # Result should never be complex (gh-56627), but for now just test the
-            # imaginary component is 0 or an allowed non-finite value
-            if torch_res.is_complex():
-                imag = torch_res.imag
-                torch_res = torch_res.real
-                finite = imag.isfinite()
-                # All finite imaginary components are zero
-                self.assertEqual(finite, imag == 0)
-                # All non-finite imaginary components coincide with non-finite real components
-                self.assertTrue(torch.all(finite | ~torch_res.isfinite()))
-
-=======
->>>>>>> 1fc3576d
             # inf vs. nan results are sensitive to machine precision,
             # just treat them as equivalent
             numpy_res[np.isinf(numpy_res)] = np.nan
@@ -2186,20 +2172,6 @@
             numpy_res = np.asarray(np.std(array, **numpy_kwargs))
             torch_res = torch.std(tensor, dim=dim, correction=correction, keepdim=keepdim)
 
-<<<<<<< HEAD
-            # Result should never be complex (gh-56627), but for now just test the
-            # imaginary component is 0 or an allowed non-finite value
-            if torch_res.is_complex():
-                imag = torch_res.imag
-                torch_res = torch_res.real
-                finite = imag.isfinite()
-                # All finite imaginary components are zero
-                self.assertEqual(finite, imag == 0)
-                # All non-finite imaginary components coincide with non-finite real components
-                self.assertTrue(torch.all(finite | ~torch_res.isfinite()))
-
-=======
->>>>>>> 1fc3576d
             # inf vs. nan results are sensitive to machine precision,
             # just treat them as equivalent
             numpy_res[np.isinf(numpy_res)] = np.nan
