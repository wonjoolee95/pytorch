# See README.md in this directory for more guidance

# *********NB: _cast_* operators are DEPRECATED and will be removed
# eventually. These were previously used before TorchScript IR supported
# representing ScalarType's. They are now superseded by usage of
# `aten::to()`. The ops remain here for backward compatibility purposes.

# DEPRECATED. DO NOT USE
- func: _cast_Byte(Tensor self, bool non_blocking=False) -> Tensor
  variants: function

# DEPRECATED. DO NOT USE
- func: _cast_Char(Tensor self, bool non_blocking=False) -> Tensor
  variants: function

# DEPRECATED. DO NOT USE
- func: _cast_Double(Tensor self, bool non_blocking=False) -> Tensor
  variants: function

# DEPRECATED. DO NOT USE
- func: _cast_Float(Tensor self, bool non_blocking=False) -> Tensor
  variants: function

# DEPRECATED. DO NOT USE
- func: _cast_Int(Tensor self, bool non_blocking=False) -> Tensor
  variants: function

# DEPRECATED. DO NOT USE
- func: _cast_Long(Tensor self, bool non_blocking=False) -> Tensor
  variants: function

# DEPRECATED. DO NOT USE
- func: _cast_Short(Tensor self, bool non_blocking=False) -> Tensor
  variants: function

# DEPRECATED. DO NOT USE
- func: _cast_Half(Tensor self, bool non_blocking=False) -> Tensor
  variants: function

# Computes the gradient of current tensor w.r.t. graph leaves.
- func: _backward(Tensor self, Tensor[] inputs, Tensor? gradient=None, bool? retain_graph=None, bool create_graph=False) -> ()
  manual_cpp_binding: True
  variants: method

# DEPRECATED. Sets the tensor data held by this `Variable` to be the same as
# `new_data`.  It requires that `new_data` and `Variable` have compatible tensor
# type, by checking `_has_compatible_shallow_copy_type(this, new_data)`.
#
# This function is deprecated because it doesn't really make sense in a world
# where Variables *are* Tensors (as opposed to them containing tensors, which
# is what the previous interpretation was.)
- func: set_data(Tensor(a!) self, Tensor new_data) -> ()
  manual_cpp_binding: True
  variants: method

- func: data(Tensor self) -> Tensor
  manual_cpp_binding: True
  variants: method

# True if this `Variable` is a leaf and thus does not have a `grad_fn`.
- func: is_leaf(Tensor self) -> bool
  manual_cpp_binding: True
  variants: method

# Returns the output index of this variable from the forward operation that
# produced it.  Conversely, it returns the input index of the gradient `Node` to
# which this `Variable` is connected (because in the gradient computation,
# inputs and outputs switch meaning).  For example:
#
#   y0, y1, y2 = f(x)
#   assert y0.output_nr == 0
#   assert y1.output_nr == 1
#   assert y2.output_nr == 2
#
- func: output_nr(Tensor self) -> int
  manual_cpp_binding: True
  variants: method

- func: _version(Tensor self) -> int
  manual_cpp_binding: True
  variants: method

- func: requires_grad_(Tensor(a!) self, bool requires_grad=True) -> Tensor(a!)
  manual_cpp_binding: True
  variants: method

# Enables .grad attribute for non-leaf Tensors.
- func: retain_grad(Tensor(a!) self) -> ()
  manual_cpp_binding: True
  variants: method

- func: retains_grad(Tensor self) -> bool
  manual_cpp_binding: True
  variants: method

- func: _fw_primal(Tensor(a) self, int level) -> Tensor(a)
  variants: method
  dispatch:
    CompositeExplicitAutograd: _fw_primal

- func: _make_dual(Tensor(a) primal, Tensor tangent, int level) -> Tensor(a)
  variants: function
  dispatch:
    CompositeExplicitAutograd: _make_dual

- func: _unpack_dual(Tensor(a) dual, int level) -> (Tensor(a) primal, Tensor tangent)
  variants: function

# NOTE: [_new_zeros_with_same_feature_meta]
# This function creates a new tensor with the layout and TensorOptions
# of `other` but also takes into account the batch dimensions of `self`
#
# This function has a couple extra constraints because it is also used for `jvp`
# in functorch.
# - is used for forward AD because there is the restriction
#   that the primal and tangent must have the same layout
# - We cannot assume that `self` and `other` have the same sizes or even dim
#   because in the inplace over view case, `other` is the base tensor, and
#   `self` is the forward grad with respect to the view, which can have an
#   entirely different shape
# - takes the number of batch dims for `self` because we also handle
#   some batching logic. We handle that here instead of a batching rule because
#   we'd like to avoid calling as_strided in the batching rule (as to enable
#   nested vmap in functorch).
# - needs to be CompositeExplicitAutograd for jvp support in functorch.
#   functorch currently relies on TensorWrapper which does not have storage
#   CompositeExplicitAutograd makes sure the TensorWrapper is unwrapped.
# - this function may eventually take on another int argument to store the
#   the number of batch dims for other once we support that use case
- func: _new_zeros_with_same_feature_meta(Tensor self, Tensor other, *, int self_num_batch_dims=0) -> Tensor
  variants: function
  dispatch:
    CompositeExplicitAutograd: _new_zeros_with_same_feature_meta

# This function compares the storage numel of self with that of other, where
# storage numel is cumputed as: `other.storage().nbytes() / other.itemsize()`.
# We create this function for composite compliance purposes. The batching rule
# always returns true because vmapped as_strided does not support accessing
# storage locations not indexable by the input tensor.
# See the note above for more information.
- func: _has_same_storage_numel(Tensor self, Tensor other) -> bool
  variants: function
  dispatch:
    CompositeExplicitAutograd: _has_same_storage_numel

- func: rename_(Tensor(a!) self, Dimname[]? names) -> Tensor(a!)
  variants: method
  tags: inplace_view

- func: rename(Tensor(a) self, Dimname[]? names) -> Tensor(a)
  variants: method

- func: align_to(Tensor(a) self, Dimname[] names) -> Tensor(a)
  variants: method

- func: align_to.ellipsis_idx(Tensor(a) self, Dimname[] order, int ellipsis_idx) -> Tensor(a)
  variants: method

- func: align_as(Tensor self, Tensor other) -> Tensor
  variants: method

- func: align_tensors(Tensor[] tensors) -> Tensor[]

# Not assert because it's a keyword; not Assert because FX already
# took that syntax
# TODO: need to specify this is side-effectful somehow
- func: _assert_async(Tensor self) -> ()
  dispatch:
    CPU: _assert_async_cpu
    CUDA: _assert_async_cuda

- func: refine_names(Tensor(a) self, Dimname[] names) -> Tensor(a)
  variants: method

- func: _use_cudnn_ctc_loss(Tensor log_probs, Tensor targets, int[] input_lengths, int[] target_lengths, int blank) -> bool
  device_check: NoCheck  # Tensor arguments allowed to be on different devices, see also _cudnn_ctc_loss
  dispatch:
    CUDA: _use_cudnn_ctc_loss

- func: _cudnn_ctc_loss(Tensor log_probs, Tensor targets, int[] input_lengths, int[] target_lengths, int blank, bool deterministic, bool zero_infinity) -> (Tensor, Tensor)
  device_check: NoCheck  # log_probs is expected to be on CUDA while targets is expected to be on CPU
  dispatch:
    CUDA: _cudnn_ctc_loss

- func: _use_cudnn_rnn_flatten_weight() -> bool

- func: _cudnn_rnn_flatten_weight(Tensor[] weight_arr, int weight_stride0, int input_size, int mode, int hidden_size, int proj_size, int num_layers, bool batch_first, bool bidirectional) -> Tensor
  dispatch:
    CUDA: _cudnn_rnn_flatten_weight

- func: _cudnn_rnn(Tensor input, Tensor[] weight, int weight_stride0, Tensor? weight_buf, Tensor hx, Tensor? cx, int mode, int hidden_size, int proj_size, int num_layers, bool batch_first, float dropout, bool train, bool bidirectional, int[] batch_sizes, Tensor? dropout_state) -> (Tensor, Tensor, Tensor, Tensor, Tensor)
  # rnn_tanh may or may not redispatch to _cudnn_rnn based on algorithm and build. Thus it might hit dispatch or kernel device check.
  # Disable dispatch time device check for consistent behavior.
  device_check: NoCheck
  dispatch:
    CUDA: _cudnn_rnn

- func: _cudnn_rnn_backward(Tensor input, Tensor[] weight, int weight_stride0, Tensor weight_buf, Tensor hx, Tensor? cx, Tensor output, Tensor? grad_output, Tensor? grad_hy, Tensor? grad_cy, int mode, int hidden_size, int proj_size, int num_layers, bool batch_first, float dropout, bool train, bool bidirectional, int[] batch_sizes, Tensor? dropout_state, Tensor reserve, bool[4] output_mask) -> (Tensor, Tensor, Tensor, Tensor[])
  dispatch:
    CUDA: _cudnn_rnn_backward

- func: _cudnn_init_dropout_state(float dropout, bool train, int dropout_seed, *, ScalarType? dtype=None, Layout? layout=None, Device? device=None, bool? pin_memory=False) -> Tensor
  dispatch:
    CUDA: _cudnn_init_dropout_state

- func: _debug_has_internal_overlap(Tensor self) -> int
  variants: function

- func: _fused_dropout(Tensor self, float p, Generator? generator=None) -> (Tensor, Tensor)
  variants: function
  dispatch:
    CUDA: fused_dropout_cuda

- func: _masked_scale(Tensor self, Tensor mask, float scale) -> Tensor
  variants: function
  dispatch:
    CUDA: masked_scale_cuda

- func: native_dropout(Tensor input, float p, bool? train) -> (Tensor, Tensor)
  variants: function
  dispatch:
    CPU: native_dropout_cpu
    CUDA: native_dropout_cuda

- func: native_dropout_backward(Tensor grad_output, Tensor mask, float scale) -> Tensor
  dispatch:
    CPU: native_dropout_backward_cpu
    CUDA: native_dropout_backward_cuda

- func: _sobol_engine_draw(Tensor quasi, int n, Tensor sobolstate, int dimension, int num_generated, ScalarType? dtype) -> (Tensor, Tensor)

- func: _sobol_engine_ff_(Tensor(a!) self, int n, Tensor sobolstate, int dimension, int num_generated) -> Tensor(a!)

- func: _sobol_engine_scramble_(Tensor(a!) self, Tensor ltm, int dimension) -> Tensor(a!)

- func: _sobol_engine_initialize_state_(Tensor(a!) self, int dimension) -> Tensor(a!)

- func: _reshape_from_tensor(Tensor self, Tensor shape) -> Tensor

- func: _shape_as_tensor(Tensor self) -> Tensor

- func: dropout(Tensor input, float p, bool train) -> Tensor

- func: dropout_(Tensor(a!) self, float p, bool train) -> Tensor(a!)

- func: feature_dropout(Tensor input, float p, bool train) -> Tensor

- func: feature_dropout_(Tensor(a!) self, float p, bool train) -> Tensor(a!)

- func: alpha_dropout(Tensor input, float p, bool train) -> Tensor

- func: alpha_dropout_(Tensor(a!) self, float p, bool train) -> Tensor(a!)

- func: feature_alpha_dropout(Tensor input, float p, bool train) -> Tensor

- func: feature_alpha_dropout_(Tensor(a!) self, float p, bool train) -> Tensor(a!)

- func: abs(Tensor self) -> Tensor
  device_check: NoCheck   # TensorIterator
  variants: function, method
  dispatch:
    CompositeExplicitAutograd: abs
    SparseCPU, SparseCUDA: abs_sparse
    SparseCsrCPU, SparseCsrCUDA: abs_sparse_csr

- func: abs_(Tensor(a!) self) -> Tensor(a!)
  device_check: NoCheck   # TensorIterator
  variants: function, method
  dispatch:
    CompositeExplicitAutograd: abs_
    SparseCPU, SparseCUDA: abs_sparse_
    SparseCsrCPU, SparseCsrCUDA: abs_sparse_csr_

- func: abs.out(Tensor self, *, Tensor(a!) out) -> Tensor(a!)
  device_check: NoCheck   # TensorIterator
  dispatch:
    CPU, CUDA: abs_out
    MPS: abs_out_mps
    SparseCPU, SparseCUDA: abs_sparse_out
    SparseCsrCPU, SparseCsrCUDA: abs_sparse_csr_out

# Note [Adding an alias]
# To add an alias do the following:
#
# 1) Copy the original functions native_functions.yaml entry, but replace the
#      original function's name with their own and delete any dispatch
#      keys for the aliases. Specifying a dispatch key will prevent
#      autograd from recording the operations the alias performs, which
#      will stop it from "inheriting" the original operation's autograd behavior.
# 2) Implement the corresponding functions and have them redispatch to the
#      original function.
# 3) Add docstrings to the new function that reference the original function,
#      and document the method as usual (if it exists.)
#    (See torch/_torch_docs.py and docs/source/torch.rst if adding a function,
#     torch/_tensor_docs.py and docs/source/tensors.rst if adding a method,
#     or module-specific doc bindings (like torch/linalg/__init__.py) if
#     adding an alias in a namespace.)
# 4) Update torch/overrides.py consistent with the original function.
# 5) Update the alias_map in torch/csrc/jit/passes/normalize_ops.cpp.
# 6) Add aliases argument to existing OpInfo/UnaryUfuncInfo or create new OpInfo/UnaryUfuncInfo entry
# in op_db list in torch/testing/_internal/common_methods_invocations.py
#
# See torch.absolute, an alias for torch.abs, as an example.

# Absolute, alias for abs
- func: absolute(Tensor self) -> Tensor
  device_check: NoCheck   # TensorIterator
  variants: function, method

- func: absolute_(Tensor(a!) self) -> Tensor(a!)
  device_check: NoCheck   # TensorIterator
  variants: method

- func: absolute.out(Tensor self, *, Tensor(a!) out) -> Tensor(a!)
  device_check: NoCheck   # TensorIterator

- func: angle(Tensor self) -> Tensor
  device_check: NoCheck   # TensorIterator
  variants: function, method
  dispatch:
    CPU, CUDA: angle
    SparseCsrCPU, SparseCsrCUDA: angle_sparse_csr

- func: angle.out(Tensor self, *, Tensor(a!) out) -> Tensor(a!)
  device_check: NoCheck   # TensorIterator
  dispatch:
    CPU, CUDA: angle_out
    SparseCsrCPU, SparseCsrCUDA: angle_sparse_csr_out

- func: view_as_real(Tensor(a) self) -> Tensor(a)
  variants: function
  dispatch:
    CPU, CUDA, MPS, Meta: view_as_real

- func: view_as_complex(Tensor(a) self) -> Tensor(a)
  variants: function
  dispatch:
    CPU, CUDA, Meta: view_as_complex

- func: sgn(Tensor self) -> Tensor
  variants: function, method
  structured_delegate: sgn.out
  dispatch:
    SparseCPU, SparseCUDA: sgn_sparse
    SparseCsrCPU, SparseCsrCUDA: sgn_sparse_csr

- func: sgn_(Tensor(a!) self) -> Tensor(a!)
  variants: method
  structured_delegate: sgn.out
  dispatch:
    SparseCPU, SparseCUDA: sgn_sparse_
    SparseCsrCPU, SparseCsrCUDA: sgn_sparse_csr_

- func: sgn.out(Tensor self, *, Tensor(a!) out) -> Tensor(a!)
  structured: True
  structured_inherits: TensorIteratorBase
  dispatch:
    CPU, CUDA: sgn_out
    SparseCPU, SparseCUDA: sgn_sparse_out
    SparseCsrCPU, SparseCsrCUDA: sgn_sparse_csr_out

- func: chalf(Tensor self, *, MemoryFormat? memory_format=None) -> Tensor
  variants: method

- func: real(Tensor(a) self) -> Tensor(a)
  device_check: NoCheck   # TensorIterator
  variants: function

- func: imag(Tensor(a) self) -> Tensor(a)
  device_check: NoCheck   # TensorIterator
  variants: function

- func: _conj(Tensor(a) self) -> Tensor(a)
  variants: function, method
  dispatch:
    CompositeExplicitAutograd: _conj

- func: conj(Tensor(a) self) -> Tensor(a)
  variants: function, method
  manual_cpp_binding: True

- func: _conj_physical(Tensor self) -> Tensor
  variants: function, method
  dispatch:
    CompositeExplicitAutograd: _conj_physical
    SparseCsrCPU, SparseCsrCUDA: conj_physical_sparse_csr

- func: conj_physical(Tensor self) -> Tensor
  variants: function, method

- func: conj_physical.out(Tensor self, *, Tensor(a!) out) -> Tensor(a!)
  dispatch:
    CPU, CUDA: conj_physical_out
    SparseCPU, SparseCUDA: conj_physical_out_sparse
    SparseCsrCPU, SparseCsrCUDA: conj_physical_sparse_csr_out

- func: conj_physical_(Tensor(a!) self) -> Tensor(a!)
  variants: function, method
  dispatch:
    CompositeExplicitAutograd: conj_physical_
    SparseCsrCPU, SparseCsrCUDA: conj_physical_sparse_csr_

- func: resolve_conj(Tensor(a) self) -> Tensor(a)
  variants: function, method

- func: resolve_neg(Tensor(a) self) -> Tensor(a)
  variants: function, method

- func: _neg_view(Tensor(a) self) -> Tensor(a)
  variants: function, method
  dispatch:
    CompositeExplicitAutograd: _neg_view

- func: acos(Tensor self) -> Tensor
  device_check: NoCheck   # TensorIterator
  variants: function, method
  structured_delegate: acos.out

- func: acos_(Tensor(a!) self) -> Tensor(a!)
  device_check: NoCheck   # TensorIterator
  variants: function, method
  structured_delegate: acos.out

- func: acos.out(Tensor self, *, Tensor(a!) out) -> Tensor(a!)
  device_check: NoCheck   # TensorIterator
  structured: True
  structured_inherits: TensorIteratorBase
  dispatch:
    CPU, CUDA: acos_out
    MPS: acos_out_mps

# arccos, alias of acos
- func: arccos(Tensor self) -> Tensor
  variants: function, method

- func: arccos_(Tensor(a!) self) -> Tensor(a!)
  variants: function, method

- func: arccos.out(Tensor self, *, Tensor(a!) out) -> Tensor(a!)

- func: avg_pool1d(Tensor self, int[1] kernel_size, int[1] stride=[], int[1] padding=0, bool ceil_mode=False, bool count_include_pad=True) -> Tensor

- func: adaptive_avg_pool1d(Tensor self, int[1] output_size) -> Tensor

# Return: (Tensor output, Tensor indices)
- func: adaptive_max_pool1d(Tensor self, int[1] output_size) -> (Tensor, Tensor)

- func: add.Tensor(Tensor self, Tensor other, *, Scalar alpha=1) -> Tensor
  device_check: NoCheck   # TensorIterator
  structured_delegate: add.out
  variants: function, method
  dispatch:
    SparseCPU, SparseCUDA: add_sparse
    SparseCsrCPU, SparseCsrCUDA: add_sparse_csr
    MkldnnCPU: mkldnn_add
    ZeroTensor: add_zerotensor
    NestedTensorCPU, NestedTensorCUDA: NestedTensor_add_Tensor

- func: add_.Tensor(Tensor(a!) self, Tensor other, *, Scalar alpha=1) -> Tensor(a!)
  device_check: NoCheck   # TensorIterator
  variants: method
  structured_delegate: add.out
  dispatch:
    SparseCPU, SparseCUDA: add_sparse_
    SparseCsrCPU, SparseCsrCUDA: add_sparse_csr_
    MkldnnCPU: mkldnn_add_
    NestedTensorCPU, NestedTensorCUDA: NestedTensor_add__Tensor

- func: add.out(Tensor self, Tensor other, *, Scalar alpha=1, Tensor(a!) out) -> Tensor(a!)
  device_check: NoCheck   # TensorIterator
  structured: True
  structured_inherits: TensorIteratorBase
  ufunc_inner_loop:
    Generic: add (AllAndComplex, BFloat16, Half, ComplexHalf)
    ScalarOnly: add (Bool)
  dispatch:
    SparseCPU: add_out_sparse_cpu
    SparseCUDA: add_out_sparse_cuda
    SparseCsrCPU: add_out_sparse_csr_cpu
    SparseCsrCUDA: add_out_sparse_csr_cuda
    MkldnnCPU: mkldnn_add_out
    MPS: add_out_mps

- func: _add_relu.Tensor(Tensor self, Tensor other, *, Scalar alpha=1) -> Tensor
  variants: function
  dispatch:
    CPU: add_relu

- func: _add_relu_.Tensor(Tensor(a!) self, Tensor other, *, Scalar alpha=1) -> Tensor(a!)
  variants: function
  dispatch:
    CPU: add_relu_

- func: _add_relu.out(Tensor self, Tensor other, *, Scalar alpha=1, Tensor(a!) out) -> Tensor(a!)
  variants: function
  dispatch:
    CPU: add_relu_out

- func: _add_relu.Scalar(Tensor self, Scalar other, Scalar alpha=1) -> Tensor
  variants: function
  dispatch:
    CPU: add_relu

- func: _add_relu_.Scalar(Tensor(a!) self, Scalar other, Scalar alpha=1) -> Tensor(a!)
  variants: function
  dispatch:
    CPU: add_relu_
  autogen: _add_relu.Scalar_out

# For C++ only, until we have conversion from C++ numbers to Tensor
- func: add.Scalar(Tensor self, Scalar other, Scalar alpha=1) -> Tensor
  device_check: NoCheck   # TensorIterator
  variants: function, method
  dispatch:
    CompositeExplicitAutograd: add

- func: add_.Scalar(Tensor(a!) self, Scalar other, Scalar alpha=1) -> Tensor(a!)
  device_check: NoCheck   # TensorIterator
  variants: method
  dispatch:
    CompositeExplicitAutograd: add_
  autogen: add.Scalar_out

- func: addmv(Tensor self, Tensor mat, Tensor vec, *, Scalar beta=1, Scalar alpha=1) -> Tensor
  structured_delegate: addmv.out
  variants: function, method

- func: addmv_(Tensor(a!) self, Tensor mat, Tensor vec, *, Scalar beta=1, Scalar alpha=1) -> Tensor(a!)
  structured_delegate: addmv.out
  variants: function, method

- func: addmv.out(Tensor self, Tensor mat, Tensor vec, *, Scalar beta=1, Scalar alpha=1, Tensor(a!) out) -> Tensor(a!)
  structured: True
  dispatch:
    CPU: addmv_out_cpu
    CUDA: addmv_out_cuda
    MPS: addmv_out_mps
    SparseCsrCPU: addmv_out_sparse_csr
    SparseCsrCUDA: addmv_out_sparse_csr_cuda

- func: addr(Tensor self, Tensor vec1, Tensor vec2, *, Scalar beta=1, Scalar alpha=1) -> Tensor
  variants: function, method
  dispatch:
    CPU, CUDA: addr
    CompositeImplicitAutograd: math_addr

- func: addr_(Tensor(a!) self, Tensor vec1, Tensor vec2, *, Scalar beta=1, Scalar alpha=1) -> Tensor(a!)
  variants: method
  dispatch:
    CompositeExplicitAutograd: addr_

- func: addr.out(Tensor self, Tensor vec1, Tensor vec2, *, Scalar beta=1, Scalar alpha=1, Tensor(a!) out) -> Tensor(a!)
  dispatch:
    CPU, CUDA: addr_out
    CompositeImplicitAutograd: math_addr_out

- func: affine_grid_generator(Tensor theta, int[] size, bool align_corners) -> Tensor
  variants: function
  dispatch:
    CompositeExplicitAutograd: affine_grid_generator

- func: affine_grid_generator_backward(Tensor grad, int[] size, bool align_corners) -> Tensor
  variants: function

- func: all.dim(Tensor self, int dim, bool keepdim=False) -> Tensor
  device_check: NoCheck   # TensorIterator
  structured_delegate: all.out
  variants: function, method

- func: all.out(Tensor self, int dim, bool keepdim=False, *, Tensor(a!) out) -> Tensor(a!)
  device_check: NoCheck   # TensorIterator
  structured: True
  precomputed:
  - dim -> int dim
  dispatch:
    CPU, CUDA: all_out
    MPS: all_out_mps

- func: all.dimname(Tensor self, Dimname dim, bool keepdim=False) -> Tensor
  device_check: NoCheck   # TensorIterator
  variants: function, method

- func: all.dimname_out(Tensor self, Dimname dim, bool keepdim=False, *, Tensor(a!) out) -> Tensor(a!)
  device_check: NoCheck   # TensorIterator

- func: allclose(Tensor self, Tensor other, float rtol=1e-05, float atol=1e-08, bool equal_nan=False) -> bool
  variants: function, method

- func: any.dim(Tensor self, int dim, bool keepdim=False) -> Tensor
  device_check: NoCheck   # TensorIterator
  structured_delegate: any.out
  variants: function, method

- func: any.out(Tensor self, int dim, bool keepdim=False, *, Tensor(a!) out) -> Tensor(a!)
  device_check: NoCheck   # TensorIterator
  structured: True
  precomputed:
  - dim -> int dim
  dispatch:
    CPU, CUDA: any_out
    MPS: any_out_mps

- func: any.dimname(Tensor self, Dimname dim, bool keepdim=False) -> Tensor
  device_check: NoCheck   # TensorIterator
  variants: function, method

- func: any.dimname_out(Tensor self, Dimname dim, bool keepdim=False, *, Tensor(a!) out) -> Tensor(a!)
  device_check: NoCheck   # TensorIterator

- func: arange(Scalar end, *, ScalarType? dtype=None, Layout? layout=None, Device? device=None, bool? pin_memory=None) -> Tensor

- func: arange.start(Scalar start, Scalar end, *, ScalarType? dtype=None, Layout? layout=None, Device? device=None, bool? pin_memory=None) -> Tensor

# Note [arange.start_step schema]
# We want `arange.start_step` to be grouped up with `arange.start_out`,
# But this doesn't happen automatically because the step argument
# is defaultable for .start_out but not for .start_step.
# We should probably just make "step" a defaultable param on arange.start,
# and kill arange.start_step.
- func: arange.start_step(Scalar start, Scalar end, Scalar step, *, ScalarType? dtype=None, Layout? layout=None, Device? device=None, bool? pin_memory=None) -> Tensor

- func: arange.out(Scalar end, *, Tensor(a!) out) -> Tensor(a!)

- func: arange.start_out(Scalar start, Scalar end, Scalar step=1, *, Tensor(a!) out) -> Tensor(a!)
  dispatch:
    CPU, Meta: arange_out
    CUDA: arange_cuda_out
    MPS: arange_mps_out

# This function is a temporary hack to allow tracing of arange like constructs with dynamic
# bounds on arange.  Normal arange is not traceable because it does not take any tensor inputs;
# if the range you need is based on another tensor, calling this function directly will
# preserve tracing.  Get rid of this when arange can directly take tensors for bounds
# (so that it can be traced directly).
- func: _dim_arange(Tensor like, int dim) -> Tensor

- func: argmax(Tensor self, int? dim=None, bool keepdim=False) -> Tensor
  structured_delegate: argmax.out
  device_check: NoCheck   # TensorIterator
  variants: function, method

- func: argmax.out(Tensor self, int? dim=None, bool keepdim=False, *, Tensor(a!) out) -> Tensor(a!)
  structured: True
  dispatch:
    CPU, CUDA: argmax_out
    MPS: argmax_out_mps

- func: argmin(Tensor self, int? dim=None, bool keepdim=False) -> Tensor
  structured_delegate: argmin.out
  device_check: NoCheck   # TensorIterator
  variants: function, method

- func: argmin.out(Tensor self, int? dim=None, bool keepdim=False, *, Tensor(a!) out) -> Tensor(a!)
  structured: True
  dispatch:
    CPU, CUDA: argmin_out

- func: acosh(Tensor self) -> Tensor
  variants: function, method
  structured_delegate: acosh.out

- func: acosh_(Tensor(a!) self) -> Tensor(a!)
  variants: function, method
  structured_delegate: acosh.out

- func: acosh.out(Tensor self, *, Tensor(a!) out) -> Tensor(a!)
  structured: True
  structured_inherits: TensorIteratorBase
  dispatch:
    CPU, CUDA: acosh_out
    MPS: acosh_out_mps

# arccosh, alias for acosh
- func: arccosh(Tensor self) -> Tensor
  variants: function, method

- func: arccosh_(Tensor(a!) self) -> Tensor(a!)
  variants: function, method

- func: arccosh.out(Tensor self, *, Tensor(a!) out) -> Tensor(a!)

- func: asinh(Tensor self) -> Tensor
  variants: function, method
  structured_delegate: asinh.out
  dispatch:
    SparseCPU, SparseCUDA: asinh_sparse
    SparseCsrCPU, SparseCsrCUDA: asinh_sparse_csr

- func: asinh_(Tensor(a!) self) -> Tensor(a!)
  variants: function, method
  structured_delegate: asinh.out
  dispatch:
    SparseCPU, SparseCUDA: asinh_sparse_
    SparseCsrCPU, SparseCsrCUDA: asinh_sparse_csr_

- func: asinh.out(Tensor self, *, Tensor(a!) out) -> Tensor(a!)
  structured: True
  structured_inherits: TensorIteratorBase
  dispatch:
    CPU, CUDA: asinh_out
    MPS: asinh_out_mps
    SparseCPU, SparseCUDA: asinh_sparse_out
    SparseCsrCPU, SparseCsrCUDA: asinh_sparse_csr_out

# arcsinh, alias for asinh
- func: arcsinh(Tensor self) -> Tensor
  variants: function, method

- func: arcsinh_(Tensor(a!) self) -> Tensor(a!)
  variants: function, method

- func: arcsinh.out(Tensor self, *, Tensor(a!) out) -> Tensor(a!)

- func: atanh(Tensor self) -> Tensor
  structured_delegate: atanh.out
  variants: function, method
  dispatch:
    CompositeExplicitAutograd: atanh
    SparseCPU, SparseCUDA: atanh_sparse
    SparseCsrCPU, SparseCsrCUDA: atanh_sparse_csr

- func: atanh_(Tensor(a!) self) -> Tensor(a!)
  structured_delegate: atanh.out
  variants: function, method
  dispatch:
    SparseCPU, SparseCUDA: atanh_sparse_
    SparseCsrCPU, SparseCsrCUDA: atanh_sparse_csr_

- func: atanh.out(Tensor self, *, Tensor(a!) out) -> Tensor(a!)
  structured: True
  structured_inherits: TensorIteratorBase
  dispatch:
    CPU, CUDA: atanh_out
    MPS: atanh_out_mps
    SparseCPU, SparseCUDA: atanh_sparse_out
    SparseCsrCPU, SparseCsrCUDA: atanh_sparse_csr_out

# arctanh, alias for atanh
- func: arctanh(Tensor self) -> Tensor
  variants: function, method

- func: arctanh_(Tensor(a!) self) -> Tensor(a!)
  variants: function, method

- func: arctanh.out(Tensor self, *, Tensor(a!) out) -> Tensor(a!)

- func: as_strided(Tensor(a) self, int[] size, int[] stride, int? storage_offset=None) -> Tensor(a)
  variants: function, method
  dispatch:
    ZeroTensor, CPU, CUDA, Meta: as_strided_tensorimpl
    MPS: as_strided_tensorimpl_mps
    QuantizedCPU, QuantizedCUDA: as_strided_qtensorimpl
  device_check: NoCheck
  device_guard: False

- func: as_strided_(Tensor(a!) self, int[] size, int[] stride, int? storage_offset=None) -> Tensor(a!)
  use_const_ref_for_mutable_tensors: True
  variants: function, method
  device_check: NoCheck
  device_guard: False
  tags: inplace_view
  dispatch:
    CompositeExplicitAutograd: as_strided_

- func: asin(Tensor self) -> Tensor
  device_check: NoCheck   # TensorIterator
  variants: function, method
  structured_delegate: asin.out
  dispatch:
    SparseCPU, SparseCUDA: asin_sparse
    SparseCsrCPU, SparseCsrCUDA: asin_sparse_csr

- func: asin_(Tensor(a!) self) -> Tensor(a!)
  device_check: NoCheck   # TensorIterator
  variants: function, method
  structured_delegate: asin.out
  dispatch:
    SparseCPU, SparseCUDA: asin_sparse_
    SparseCsrCPU, SparseCsrCUDA: asin_sparse_csr_

- func: asin.out(Tensor self, *, Tensor(a!) out) -> Tensor(a!)
  device_check: NoCheck   # TensorIterator
  structured: True
  structured_inherits: TensorIteratorBase
  dispatch:
    CPU, CUDA: asin_out
    MPS: asin_out_mps
    SparseCPU, SparseCUDA: asin_sparse_out
    SparseCsrCPU, SparseCsrCUDA: asin_sparse_csr_out

# arcsin, alias of asin
- func: arcsin(Tensor self) -> Tensor
  variants: function, method

- func: arcsin_(Tensor(a!) self) -> Tensor(a!)
  variants: function, method

- func: arcsin.out(Tensor self, *, Tensor(a!) out) -> Tensor(a!)

- func: atan(Tensor self) -> Tensor
  device_check: NoCheck   # TensorIterator
  structured_delegate: atan.out
  variants: function, method
  dispatch:
    SparseCPU, SparseCUDA: atan_sparse
    SparseCsrCPU, SparseCsrCUDA: atan_sparse_csr

- func: atan_(Tensor(a!) self) -> Tensor(a!)
  device_check: NoCheck   # TensorIterator
  structured_delegate: atan.out
  variants: function, method
  dispatch:
    SparseCPU, SparseCUDA: atan_sparse_
    SparseCsrCPU, SparseCsrCUDA: atan_sparse_csr_

- func: atan.out(Tensor self, *, Tensor(a!) out) -> Tensor(a!)
  device_check: NoCheck   # TensorIterator
  structured: True
  structured_inherits: TensorIteratorBase
  dispatch:
    CPU, CUDA: atan_out
    MPS: atan_out_mps
    SparseCPU, SparseCUDA: atan_sparse_out
    SparseCsrCPU, SparseCsrCUDA: atan_sparse_csr_out

# arctan, alias of atan
- func: arctan(Tensor self) -> Tensor
  variants: function, method

- func: arctan_(Tensor(a!) self) -> Tensor(a!)
  variants: function, method

- func: arctan.out(Tensor self, *, Tensor(a!) out) -> Tensor(a!)

- func: atleast_1d(Tensor self) -> Tensor
  variants: function

- func: atleast_1d.Sequence(Tensor[] tensors) -> Tensor[]

- func: atleast_2d(Tensor self) -> Tensor
  variants: function

- func: atleast_2d.Sequence(Tensor[] tensors) -> Tensor[]
  variants: function

- func: atleast_3d(Tensor self) -> Tensor
  variants: function

- func: atleast_3d.Sequence(Tensor[] tensors) -> Tensor[]
  variants: function

- func: baddbmm(Tensor self, Tensor batch1, Tensor batch2, *, Scalar beta=1, Scalar alpha=1) -> Tensor
  variants: function, method
  structured_delegate: baddbmm.out

- func: baddbmm_(Tensor(a!) self, Tensor batch1, Tensor batch2, *, Scalar beta=1, Scalar alpha=1) -> Tensor(a!)
  variants: method
  structured_delegate: baddbmm.out

- func: baddbmm.out(Tensor self, Tensor batch1, Tensor batch2, *, Scalar beta=1, Scalar alpha=1, Tensor(a!) out) -> Tensor(a!)
  structured: True
  variants: function
  dispatch:
    CPU: baddbmm_out_cpu
    CUDA: baddbmm_out_cuda
    MPS: baddbmm_out_mps
    SparseCsrCUDA: baddbmm_out_sparse_csr_cuda

- func: bartlett_window(int window_length, *, ScalarType? dtype=None, Layout? layout=None, Device? device=None, bool? pin_memory=None) -> Tensor

- func: bartlett_window.periodic(int window_length, bool periodic, *, ScalarType? dtype=None, Layout? layout=None, Device? device=None, bool? pin_memory=None) -> Tensor

- func: batch_norm(Tensor input, Tensor? weight, Tensor? bias, Tensor? running_mean, Tensor? running_var, bool training, float momentum, float eps, bool cudnn_enabled) -> Tensor

- func: quantized_batch_norm(Tensor input, Tensor? weight, Tensor? bias, Tensor mean, Tensor var, float eps, float output_scale, int output_zero_point) -> Tensor
  dispatch:
    QuantizedCPU: quantized_batch_norm

- func: _batch_norm_impl_index(Tensor input, Tensor? weight, Tensor? bias, Tensor? running_mean, Tensor? running_var, bool training, float momentum, float eps, bool cudnn_enabled) -> (Tensor, Tensor, Tensor, Tensor, int)

- func: _batch_norm_impl_index_backward(int impl_index, Tensor input, Tensor grad_output, Tensor? weight, Tensor? running_mean, Tensor? running_var, Tensor? save_mean, Tensor? save_var_transform, bool train, float eps, bool[3] output_mask, Tensor reservedSpace) -> (Tensor, Tensor, Tensor)

# Sample bernoulli with values in `self` as probability.
- func: bernoulli(Tensor self, *, Generator? generator=None) -> Tensor
  device_check: NoCheck   # TensorIterator
  variants: function, method
  dispatch:
    CompositeExplicitAutograd: bernoulli

- func: bernoulli.out(Tensor self, *, Generator? generator=None, Tensor(a!) out) -> Tensor(a!)
  device_check: NoCheck   # TensorIterator
  variants: function
  dispatch:
    CPU, CUDA: bernoulli_out
    MPS: bernoulli_out_mps

- func: bernoulli_.Tensor(Tensor(a!) self, Tensor p, *, Generator? generator=None) -> Tensor(a!)
  device_check: NoCheck   # TensorIterator
  variants: method
  dispatch:
    CPU, CUDA: bernoulli_
    MPS: bernoulli_mps_
  autogen: bernoulli.Tensor_functional, bernoulli.Tensor_out

- func: bernoulli_.float(Tensor(a!) self, float p=0.5, *, Generator? generator=None) -> Tensor(a!)
  device_check: NoCheck   # TensorIterator
  variants: method
  dispatch:
    CPU, CUDA: bernoulli_
    MPS: bernoulli_mps_
  autogen: bernoulli.float_out

# Note [bernoulli.p schema]
# We should probably just fix the overload ambiguity by appending a _functional to the C++ API name (BC breaking)
# This out-of-place version isn't used explicitly, but needed by jit.
# There is no default valid on `p` here because it would introduce ambiguity
# with `bernoulli(Tensor self, *, Generator? generator=None)` declaration.
- func: bernoulli.p(Tensor self, float p, *, Generator? generator=None) -> Tensor
  device_check: NoCheck   # TensorIterator
  variants: function, method

- func: bilinear(Tensor input1, Tensor input2, Tensor weight, Tensor? bias=None) -> Tensor

- func: binary_cross_entropy(Tensor self, Tensor target, Tensor? weight=None, int reduction=Mean) -> Tensor
  device_check: NoCheck   # TensorIterator
  python_module: nn
  variants: function
  dispatch:
    CPU: binary_cross_entropy_cpu
    CUDA: binary_cross_entropy_cuda
    MPS: binary_cross_entropy_mps

- func: binary_cross_entropy.out(Tensor self, Tensor target, Tensor? weight=None, int reduction=Mean, *, Tensor(a!) out) -> Tensor(a!)
  device_check: NoCheck   # TensorIterator
  python_module: nn
  variants: function
  dispatch:
    CPU: binary_cross_entropy_out_cpu
    CUDA: binary_cross_entropy_out_cuda
    MPS: binary_cross_entropy_out_mps

- func: binary_cross_entropy_backward(Tensor grad_output, Tensor self, Tensor target, Tensor? weight=None, int reduction=Mean) -> Tensor
  python_module: nn
  variants: function
  dispatch:
    CPU: binary_cross_entropy_backward_cpu
    CUDA: binary_cross_entropy_backward_cuda
    MPS: binary_cross_entropy_backward_mps

- func: binary_cross_entropy_backward.grad_input(Tensor grad_output, Tensor self, Tensor target, Tensor? weight=None, int reduction=Mean, *, Tensor(a!) grad_input) -> Tensor(a!)
  python_module: nn
  variants: function
  dispatch:
    CPU: binary_cross_entropy_backward_out_cpu
    CUDA: binary_cross_entropy_backward_out_cuda
    MPS: binary_cross_entropy_backward_out_mps

- func: binary_cross_entropy_with_logits(Tensor self, Tensor target, Tensor? weight=None, Tensor? pos_weight=None, int reduction=Mean) -> Tensor
  device_check: NoCheck   # TensorIterator
  variants: function
  dispatch:
    CompositeExplicitAutograd: binary_cross_entropy_with_logits

- func: binary_cross_entropy_with_logits_backward(Tensor grad_output, Tensor self, Tensor target, Tensor? weight=None, Tensor? pos_weight=None, int reduction=Mean) -> Tensor
  variants: function

- func: bincount(Tensor self, Tensor? weights=None, int minlength=0) -> Tensor
  variants: function, method
  dispatch:
    CPU: _bincount_cpu
    CUDA: _bincount_cuda

- func: bitwise_not(Tensor self) -> Tensor
  device_check: NoCheck   # TensorIterator
  structured_delegate: bitwise_not.out
  variants: function, method

- func: bitwise_not_(Tensor(a!) self) -> Tensor(a!)
  device_check: NoCheck   # TensorIterator
  structured_delegate: bitwise_not.out
  variants: method

- func: bitwise_not.out(Tensor self, *, Tensor(a!) out) -> Tensor(a!)
  device_check: NoCheck   # TensorIterator
  structured: True
  structured_inherits: TensorIteratorBase
  dispatch:
    CPU, CUDA: bitwise_not_out

- func: copysign.out(Tensor self, Tensor other, *, Tensor(a!) out) -> Tensor(a!)
  device_check: NoCheck   # TensorIterator
  structured: True
  structured_inherits: TensorIteratorBase
  dispatch:
    CPU, CUDA: copysign_out

- func: copysign.Tensor(Tensor self, Tensor other) -> Tensor
  device_check: NoCheck   # TensorIterator
  variants: function, method
  structured_delegate: copysign.out

- func: copysign_.Tensor(Tensor(a!) self, Tensor other) -> Tensor(a!)
  device_check: NoCheck   # TensorIterator
  variants: method
  structured_delegate: copysign.out

- func: copysign.Scalar(Tensor self, Scalar other) -> Tensor
  variants: function, method
  dispatch:
    CompositeExplicitAutograd: copysign

- func: copysign_.Scalar(Tensor(a!) self, Scalar other) -> Tensor(a!)
  variants: method
  dispatch:
    CompositeExplicitAutograd: copysign_

- func: copysign.Scalar_out(Tensor self, Scalar other, *, Tensor(a!) out) -> Tensor(a!)
  dispatch:
    CompositeExplicitAutograd: copysign_out

- func: logical_not(Tensor self) -> Tensor
  device_check: NoCheck   # TensorIterator
  variants: function, method
  dispatch:
    CompositeExplicitAutograd: logical_not

- func: logical_not_(Tensor(a!) self) -> Tensor(a!)
  device_check: NoCheck   # TensorIterator
  variants: method
  dispatch:
    CompositeExplicitAutograd: logical_not_

- func: logical_not.out(Tensor self, *, Tensor(a!) out) -> Tensor(a!)
  device_check: NoCheck   # TensorIterator
  dispatch:
    CPU, CUDA: logical_not_out

- func: logical_xor(Tensor self, Tensor other) -> Tensor
  device_check: NoCheck   # TensorIterator
  variants: function, method
  dispatch:
    CompositeExplicitAutograd: logical_xor

- func: logical_xor_(Tensor(a!) self, Tensor other) -> Tensor(a!)
  device_check: NoCheck   # TensorIterator
  variants: method
  dispatch:
    CompositeExplicitAutograd: logical_xor_

- func: logical_xor.out(Tensor self, Tensor other, *, Tensor(a!) out) -> Tensor(a!)
  device_check: NoCheck   # TensorIterator
  dispatch:
    CPU, CUDA: logical_xor_out

- func: logical_and(Tensor self, Tensor other) -> Tensor
  device_check: NoCheck   # TensorIterator
  variants: function, method
  dispatch:
    CompositeExplicitAutograd: logical_and

- func: logical_and_(Tensor(a!) self, Tensor other) -> Tensor(a!)
  device_check: NoCheck   # TensorIterator
  variants: method
  dispatch:
    CompositeExplicitAutograd: logical_and_

- func: logical_and.out(Tensor self, Tensor other, *, Tensor(a!) out) -> Tensor(a!)
  device_check: NoCheck   # TensorIterator
  dispatch:
    CPU, CUDA: logical_and_out

- func: logical_or(Tensor self, Tensor other) -> Tensor
  device_check: NoCheck   # TensorIterator
  variants: function, method
  dispatch:
    CompositeExplicitAutograd: logical_or

- func: logical_or_(Tensor(a!) self, Tensor other) -> Tensor(a!)
  device_check: NoCheck   # TensorIterator
  variants: method
  dispatch:
    CompositeExplicitAutograd: logical_or_

- func: logical_or.out(Tensor self, Tensor other, *, Tensor(a!) out) -> Tensor(a!)
  device_check: NoCheck   # TensorIterator
  dispatch:
    CPU, CUDA: logical_or_out

- func: blackman_window(int window_length, *, ScalarType? dtype=None, Layout? layout=None, Device? device=None, bool? pin_memory=None) -> Tensor

- func: blackman_window.periodic(int window_length, bool periodic, *, ScalarType? dtype=None, Layout? layout=None, Device? device=None, bool? pin_memory=None) -> Tensor

- func: bmm(Tensor self, Tensor mat2) -> Tensor
  structured_delegate: bmm.out
  variants: function, method
  dispatch:
    SparseCPU: bmm_sparse_cpu
    SparseCUDA: bmm_sparse_cuda

- func: bmm.out(Tensor self, Tensor mat2, *, Tensor(a!) out) -> Tensor(a!)
  structured: True
  variants: function
  dispatch:
    CPU: bmm_out_cpu
    CUDA: bmm_out_cuda
    MPS: bmm_out_mps
    SparseCPU: bmm_out_sparse_cpu
    SparseCUDA: bmm_out_sparse_cuda
    SparseCsrCUDA: bmm_out_sparse_csr_cuda

- func: broadcast_tensors(Tensor[] tensors) -> Tensor[]
  device_check: NoCheck
  device_guard: False

- func: broadcast_to(Tensor(a) self, int[] size) -> Tensor(a)
  variants: function, method

- func: _sparse_broadcast_to(Tensor(a) self, int[] size) -> Tensor(a)
  variants: function
  dispatch:
    SparseCPU, SparseCUDA: sparse_broadcast_to

- func: cat(Tensor[] tensors, int dim=0) -> Tensor
  structured_delegate: cat.out
  dispatch:
    SparseCPU, SparseCUDA: cat_sparse
    QuantizedCPU: cat_quantized_cpu

- func: cat.out(Tensor[] tensors, int dim=0, *, Tensor(a!) out) -> Tensor(a!)
  structured: True
  precomputed:
  - dim -> int dim, int valid, bool all_contiguous, bool all_same_dtype, bool all_same_sizes_and_stride, MemoryFormat memory_format
  dispatch:
    CPU: cat_out_cpu
    CUDA: cat_out_cuda
    MPS: cat_out_mps
    QuantizedCPU: cat_out_quantized_cpu

- func: cat.names(Tensor[] tensors, Dimname dim) -> Tensor

- func: cat.names_out(Tensor[] tensors, Dimname dim, *, Tensor(a!) out) -> Tensor(a!)

# alias for torch.cat
- func: concat(Tensor[] tensors, int dim=0) -> Tensor

- func: concat.out(Tensor[] tensors, int dim=0, *, Tensor(a!) out) -> Tensor(a!)

- func: concat.names(Tensor[] tensors, Dimname dim) -> Tensor

- func: concat.names_out(Tensor[] tensors, Dimname dim, *, Tensor(a!) out) -> Tensor(a!)

- func: block_diag(Tensor[] tensors) -> Tensor
  variants: function

- func: ceil(Tensor self) -> Tensor
  device_check: NoCheck   # TensorIterator
  structured_delegate: ceil.out
  variants: function, method
  dispatch:
    CompositeExplicitAutograd: ceil
    SparseCPU, SparseCUDA: ceil_sparse
    SparseCsrCPU, SparseCsrCUDA: ceil_sparse_csr

- func: ceil_(Tensor(a!) self) -> Tensor(a!)
  device_check: NoCheck   # TensorIterator
  structured_delegate: ceil.out
  variants: function, method
  dispatch:
    CompositeExplicitAutograd: ceil_
    SparseCPU, SparseCUDA: ceil_sparse_
    SparseCsrCPU, SparseCsrCUDA: ceil_sparse_csr_

- func: ceil.out(Tensor self, *, Tensor(a!) out) -> Tensor(a!)
  device_check: NoCheck   # TensorIterator
  structured: True
  structured_inherits: TensorIteratorBase
  dispatch:
    CPU, CUDA: ceil_out
    MPS: ceil_out_mps
    SparseCPU, SparseCUDA: ceil_sparse_out
    SparseCsrCPU, SparseCsrCUDA: ceil_sparse_csr_out

# alias for torch.linalg.multi_dot
- func: chain_matmul(Tensor[] matrices) -> Tensor
  variants: function

# alias for torch.linalg.multi_dot
- func: chain_matmul.out(Tensor[] matrices, *, Tensor(a!) out) -> Tensor(a!)

- func: unsafe_chunk(Tensor self, int chunks, int dim=0) -> Tensor[]
  variants: function, method
  device_check: NoCheck
  device_guard: False

- func: chunk(Tensor(a -> *) self, int chunks, int dim=0) -> Tensor(a)[]
  variants: function, method
  device_check: NoCheck
  device_guard: False

- func: tensor_split.sections(Tensor(a -> *) self, int sections, int dim=0) -> Tensor(a)[]
  variants: function, method

- func: tensor_split.indices(Tensor(a -> *) self, int[] indices, int dim=0) -> Tensor(a)[]
  variants: function, method

- func: tensor_split.tensor_indices_or_sections(Tensor(a -> *) self, Tensor tensor_indices_or_sections, int dim=0) -> Tensor(a)[]
  variants: function, method

- func: clamp(Tensor self, Scalar? min=None, Scalar? max=None) -> Tensor
  device_check: NoCheck   # TensorIterator
  variants: function, method
  cpp_no_default_args: ['min']
  structured_delegate: clamp.out
  dispatch:
    QuantizedCPU: clamp_quantized_cpu

- func: clamp.Tensor(Tensor self, Tensor? min=None, Tensor? max=None) -> Tensor
  variants: function, method
  structured_delegate: clamp.Tensor_out

- func: clamp_(Tensor(a!) self, Scalar? min=None, Scalar? max=None) -> Tensor(a!)
  device_check: NoCheck   # TensorIterator
  variants: function, method
  cpp_no_default_args: ['min']
  structured_delegate: clamp.out
  dispatch:
    CompositeExplicitAutograd: clamp_

- func: clamp_.Tensor(Tensor(a!) self, Tensor? min=None, Tensor? max=None) -> Tensor(a!)
  variants: function, method
  structured_delegate: clamp.Tensor_out

- func: clamp.out(Tensor self, Scalar? min=None, Scalar? max=None, *, Tensor(a!) out) -> Tensor(a!)
  device_check: NoCheck   # TensorIterator
  cpp_no_default_args: ['min']
  structured: True
  structured_inherits: TensorIteratorBase
  dispatch:
    CPU, CUDA: clamp_out
    MPS: clamp_out_mps

- func: clamp.Tensor_out(Tensor self, Tensor? min=None, Tensor? max=None, *, Tensor(a!) out) -> Tensor(a!)
  device_check: NoCheck   # TensorIterator
  structured: True
  structured_inherits: TensorIteratorBase
  dispatch:
    CPU, CUDA: clamp_Tensor_out
    MPS: clamp_Tensor_out_mps

- func: clamp_max(Tensor self, Scalar max) -> Tensor
  device_check: NoCheck   # TensorIterator
  variants: function, method
  structured_delegate: clamp_max.out

- func: clamp_max.Tensor(Tensor self, Tensor max) -> Tensor
  variants: function, method
  structured_delegate: clamp_max.Tensor_out

- func: clamp_max_(Tensor(a!) self, Scalar max) -> Tensor(a!)
  device_check: NoCheck   # TensorIterator
  variants: function, method
  structured_delegate: clamp_max.out

- func: clamp_max_.Tensor(Tensor(a!) self, Tensor max) -> Tensor(a!)
  variants: function, method
  structured_delegate: clamp_max.Tensor_out

- func: clamp_max.out(Tensor self, Scalar max, *, Tensor(a!) out) -> Tensor(a!)
  device_check: NoCheck   # TensorIterator
  structured: True
  structured_inherits: TensorIteratorBase
  dispatch:
    CPU, CUDA: clamp_max_out
    MPS: clamp_max_out_mps

- func: clamp_max.Tensor_out(Tensor self, Tensor max, *, Tensor(a!) out) -> Tensor(a!)
  device_check: NoCheck   # TensorIterator
  structured: True
  structured_inherits: TensorIteratorBase
  dispatch:
    CPU, CUDA: clamp_max_Tensor_out
    MPS: clamp_max_Tensor_out_mps

- func: clamp_min(Tensor self, Scalar min) -> Tensor
  device_check: NoCheck   # TensorIterator
  variants: function, method
  structured_delegate: clamp_min.out

- func: clamp_min.Tensor(Tensor self, Tensor min) -> Tensor
  variants: function, method
  structured_delegate: clamp_min.Tensor_out

- func: clamp_min_(Tensor(a!) self, Scalar min) -> Tensor(a!)
  device_check: NoCheck   # TensorIterator
  variants: function, method
  structured_delegate: clamp_min.out

- func: clamp_min_.Tensor(Tensor(a!) self, Tensor min) -> Tensor(a!)
  variants: function, method
  structured_delegate: clamp_min.Tensor_out

- func: clamp_min.out(Tensor self, Scalar min, *, Tensor(a!) out) -> Tensor(a!)
  device_check: NoCheck   # TensorIterator
  structured: True
  structured_inherits: TensorIteratorBase
  dispatch:
    CPU, CUDA: clamp_min_out
    MPS: clamp_min_out_mps

- func: clamp_min.Tensor_out(Tensor self, Tensor min, *, Tensor(a!) out) -> Tensor(a!)
  device_check: NoCheck   # TensorIterator
  structured: True
  structured_inherits: TensorIteratorBase
  dispatch:
    CPU, CUDA: clamp_min_Tensor_out
    MPS: clamp_min_Tensor_out_mps

# clip is an alias for clamp
- func: clip(Tensor self, Scalar? min=None, Scalar? max=None) -> Tensor
  cpp_no_default_args: ['min']
  variants: function, method

- func: clip.Tensor(Tensor self, Tensor? min=None, Tensor? max=None) -> Tensor
  variants: function, method

- func: clip_(Tensor(a!) self, Scalar? min=None, Scalar? max=None) -> Tensor(a!)
  cpp_no_default_args: ['min']
  variants: function, method

- func: clip_.Tensor(Tensor(a!) self, Tensor? min=None, Tensor? max=None) -> Tensor(a!)
  variants: function, method

- func: clip.out(Tensor self, Scalar? min=None, Scalar? max=None, *, Tensor(a!) out) -> Tensor(a!)
  cpp_no_default_args: ['min']

- func: clip.Tensor_out(Tensor self, Tensor? min=None, Tensor? max=None, *, Tensor(a!) out) -> Tensor(a!)

- func: cudnn_is_acceptable(Tensor self) -> bool
  device_check: NoCheck
  device_guard: False

- func: complex(Tensor real, Tensor imag) -> Tensor
  variants: function
  dispatch:
    CompositeExplicitAutograd: complex

- func: complex.out(Tensor real, Tensor imag, *, Tensor(a!) out) -> Tensor(a!)
  dispatch:
    CPU, CUDA: complex_out

- func: polar(Tensor abs, Tensor angle) -> Tensor
  variants: function
  dispatch:
    CompositeExplicitAutograd: polar

- func: polar.out(Tensor abs, Tensor angle, *, Tensor(a!) out) -> Tensor(a!)
  dispatch:
    CPU, CUDA: polar_out

- func: constant_pad_nd(Tensor self, int[] pad, Scalar value=0) -> Tensor
  variants: function
  dispatch:
    CompositeExplicitAutograd: constant_pad_nd

- func: contiguous(Tensor(a) self, *, MemoryFormat memory_format=contiguous_format) -> Tensor(a)
  variants: method
  manual_cpp_binding: True

- func: convolution(Tensor input, Tensor weight, Tensor? bias, int[] stride, int[] padding, int[] dilation, bool transposed, int[] output_padding, int groups) -> Tensor
  dispatch:
    CompositeExplicitAutograd: convolution

- func: convolution_backward(Tensor grad_output, Tensor input, Tensor weight, int[]? bias_sizes, int[] stride, int[] padding, int[] dilation, bool transposed, int[] output_padding, int groups, bool[3] output_mask) -> (Tensor, Tensor, Tensor)
  dispatch:
    CompositeExplicitAutograd, CUDA: convolution_backward

- func: convolution_overrideable(Tensor input, Tensor weight, Tensor? bias, int[] stride, int[] padding, int[] dilation, bool transposed, int[] output_padding, int groups) -> Tensor
  dispatch:
    CompositeExplicitAutograd: convolution_overrideable

- func: convolution_backward_overrideable(Tensor grad_output, Tensor input, Tensor weight, int[] stride, int[] padding, int[] dilation, bool transposed, int[] output_padding, int groups, bool[3] output_mask) -> (Tensor grad_input, Tensor grad_weight, Tensor grad_bias)
  dispatch:
    CompositeExplicitAutograd: convolution_backward_overrideable

- func: _convolution(Tensor input, Tensor weight, Tensor? bias, int[] stride, int[] padding, int[] dilation, bool transposed, int[] output_padding, int groups, bool benchmark, bool deterministic, bool cudnn_enabled, bool allow_tf32) -> Tensor
  dispatch:
    CompositeExplicitAutograd: _convolution

- func: _convolution.deprecated(Tensor input, Tensor weight, Tensor? bias, int[] stride, int[] padding, int[] dilation, bool transposed, int[] output_padding, int groups, bool benchmark, bool deterministic, bool cudnn_enabled) -> Tensor

- func: _convolution_mode(Tensor input, Tensor weight, Tensor? bias, int[] stride, str padding, int[] dilation, int groups) -> Tensor

- func: _convolution_double_backward(Tensor? ggI, Tensor? ggW, Tensor? ggb, Tensor gO, Tensor weight, Tensor self, int[] stride, int[] padding, int[] dilation, bool transposed, int[] output_padding, int groups, bool[3] output_mask) -> (Tensor, Tensor, Tensor)

- func: conv1d(Tensor input, Tensor weight, Tensor? bias=None, int[1] stride=1, int[1] padding=0, int[1] dilation=1, int groups=1) -> Tensor

- func: conv2d(Tensor input, Tensor weight, Tensor? bias=None, int[2] stride=1, int[2] padding=0, int[2] dilation=1, int groups=1) -> Tensor

- func: conv3d(Tensor input, Tensor weight, Tensor? bias=None, int[3] stride=1, int[3] padding=0, int[3] dilation=1, int groups=1) -> Tensor

- func: conv1d.padding(Tensor input, Tensor weight, Tensor? bias=None, int[1] stride=1, str padding="valid", int[1] dilation=1, int groups=1) -> Tensor
  cpp_no_default_args: ['bias', 'stride', 'padding']

- func: conv2d.padding(Tensor input, Tensor weight, Tensor? bias=None, int[2] stride=1, str padding="valid", int[2] dilation=1, int groups=1) -> Tensor
  cpp_no_default_args: ['bias', 'stride', 'padding']

- func: conv3d.padding(Tensor input, Tensor weight, Tensor? bias=None, int[3] stride=1, str padding="valid", int[3] dilation=1, int groups=1) -> Tensor
  cpp_no_default_args: ['bias', 'stride', 'padding']

- func: conv_tbc(Tensor self, Tensor weight, Tensor bias, int pad=0) -> Tensor
  dispatch:
    CompositeExplicitAutograd: conv_tbc

- func: conv_tbc_backward(Tensor self, Tensor input, Tensor weight, Tensor bias, int pad) -> (Tensor, Tensor, Tensor)

# NB: we inherit the goofy argument order from PyTorch torch.nn.functional
- func: conv_transpose1d(Tensor input, Tensor weight, Tensor? bias=None, int[1] stride=1, int[1] padding=0, int[1] output_padding=0, int groups=1, int[1] dilation=1) -> Tensor

- func: conv_transpose2d.input(Tensor input, Tensor weight, Tensor? bias=None, int[2] stride=1, int[2] padding=0, int[2] output_padding=0, int groups=1, int[2] dilation=1) -> Tensor

- func: conv_transpose3d.input(Tensor input, Tensor weight, Tensor? bias=None, int[3] stride=1, int[3] padding=0, int[3] output_padding=0, int groups=1, int[3] dilation=1) -> Tensor

- func: copy(Tensor self, Tensor src, bool non_blocking=False) -> Tensor
  variants: function

- func: copy_(Tensor(a!) self, Tensor src, bool non_blocking=False) -> Tensor(a!)
  variants: method
  device_check: NoCheck
  device_guard: False
  dispatch:
    MkldnnCPU: copy_mkldnn_
    SparseCPU, SparseCUDA: copy_sparse_wrapper_
    CompositeExplicitAutograd: copy_
    SparseCsrCPU, SparseCsrCUDA: copy_sparse_csr_
  autogen: copy.out

- func: _copy_from(Tensor self, Tensor dst, bool non_blocking=False) -> Tensor
  dispatch:
    MPS: _copy_from_mps

# We need this to be able to properly copy from a CPU to an XLA tensor with different sizes.
# See https://github.com/pytorch/xla/issues/2881
- func: _copy_from_and_resize(Tensor self, Tensor dst) -> Tensor
  dispatch:
    MPS: _copy_from_and_resize_mps

- func: cos(Tensor self) -> Tensor
  device_check: NoCheck   # TensorIterator
  variants: function, method
  structured_delegate: cos.out

- func: cos_(Tensor(a!) self) -> Tensor(a!)
  device_check: NoCheck   # TensorIterator
  variants: function, method
  structured_delegate: cos.out

- func: cos.out(Tensor self, *, Tensor(a!) out) -> Tensor(a!)
  device_check: NoCheck   # TensorIterator
  structured: True
  structured_inherits: TensorIteratorBase
  dispatch:
    CPU, CUDA: cos_out
    MPS: cos_out_mps

- func: cosh(Tensor self) -> Tensor
  device_check: NoCheck   # TensorIterator
  variants: function, method
  structured_delegate: cosh.out

- func: cosh_(Tensor(a!) self) -> Tensor(a!)
  device_check: NoCheck   # TensorIterator
  variants: function, method
  structured_delegate: cosh.out

- func: cosh.out(Tensor self, *, Tensor(a!) out) -> Tensor(a!)
  device_check: NoCheck   # TensorIterator
  structured: True
  structured_inherits: TensorIteratorBase
  dispatch:
    CPU, CUDA: cosh_out
    MPS: cosh_out_mps

- func: cosine_embedding_loss(Tensor input1, Tensor input2, Tensor target, float margin=0.0, int reduction=Mean) -> Tensor

- func: count_nonzero.dim_IntList(Tensor self, int[] dim) -> Tensor
  variants: function, method
  dispatch:
    CPU: count_nonzero_cpu
    CUDA: count_nonzero_cuda

- func: count_nonzero(Tensor self, int? dim=None) -> Tensor
  variants: function, method
  dispatch:
    CompositeExplicitAutograd: count_nonzero

- func: cov(Tensor self, *, int correction=1, Tensor? fweights=None, Tensor? aweights=None) -> Tensor
  variants: function, method

- func: corrcoef(Tensor self) -> Tensor
  variants: function, method

- func: cudnn_affine_grid_generator(Tensor theta, int N, int C, int H, int W) -> Tensor grid
  dispatch:
    CUDA: cudnn_affine_grid_generator_forward

# TODO: Why do I have to call this grad?!
- func: cudnn_affine_grid_generator_backward(Tensor grad, int N, int C, int H, int W) -> Tensor grad_theta
  dispatch:
    CUDA: cudnn_affine_grid_generator_backward

- func: cudnn_batch_norm(Tensor input, Tensor weight, Tensor? bias, Tensor? running_mean, Tensor? running_var, bool training, float exponential_average_factor, float epsilon) -> (Tensor, Tensor, Tensor, Tensor)
  dispatch:
    CUDA: cudnn_batch_norm

# NB: You can only use this if you used cudnn_batch_norm training=True
- func: cudnn_batch_norm_backward(Tensor input, Tensor grad_output, Tensor weight, Tensor? running_mean, Tensor? running_var, Tensor? save_mean, Tensor? save_var, float epsilon, Tensor reserveSpace) -> (Tensor, Tensor, Tensor)
  dispatch:
    CUDA: cudnn_batch_norm_backward

- func: cudnn_convolution(Tensor self, Tensor weight, int[] padding, int[] stride, int[] dilation, int groups, bool benchmark, bool deterministic, bool allow_tf32) -> Tensor
  dispatch:
    CUDA: cudnn_convolution

- func: cudnn_convolution_transpose(Tensor self, Tensor weight, int[] padding, int[] output_padding, int[] stride, int[] dilation, int groups, bool benchmark, bool deterministic, bool allow_tf32) -> Tensor
  dispatch:
    CUDA: cudnn_convolution_transpose

- func: _mps_convolution_transpose(Tensor self, Tensor weight, int[] padding, int[] output_padding, int[] stride, int[] dilation, int groups) -> Tensor
  dispatch:
    MPS: _mps_convolution_transpose

- func: mps_convolution_transpose_backward(Tensor self, Tensor grad_output, Tensor weight, int[] padding, int[] output_padding, int[] stride, int[] dilation, int groups, bool[2] output_mask) -> (Tensor, Tensor)
  dispatch:
    MPS: mps_convolution_transpose_backward

- func: cudnn_convolution_relu(Tensor self, Tensor weight, Tensor? bias, int[] stride, int[] padding, int[] dilation, int groups) -> Tensor
  dispatch:
    CUDA: cudnn_convolution_relu

- func: cudnn_convolution_add_relu(Tensor self, Tensor weight, Tensor z, Scalar? alpha, Tensor? bias, int[] stride, int[] padding, int[] dilation, int groups) -> Tensor
  dispatch:
    CUDA: cudnn_convolution_add_relu

# NB: input is special cased in a way I don't quite understand
- func: cudnn_grid_sampler(Tensor self, Tensor grid) -> Tensor output
  dispatch:
    CUDA: cudnn_grid_sampler_forward

- func: cudnn_grid_sampler_backward(Tensor self, Tensor grid, Tensor grad_output) -> (Tensor grad_self, Tensor grad_grid)
  dispatch:
    CUDA: cudnn_grid_sampler_backward

- func: cummax(Tensor self, int dim) -> (Tensor values, Tensor indices)
  device_check: NoCheck   # TensorIterator
  variants: function, method
  dispatch:
    CompositeExplicitAutograd: cummax

- func: cummax.out(Tensor self, int dim, *, Tensor(a!) values, Tensor(b!) indices) -> (Tensor(a!) values, Tensor(b!) indices)
  device_check: NoCheck   # TensorIterator
  dispatch:
    CompositeExplicitAutograd: cummax_out

- func: cummax.dimname(Tensor self, Dimname dim) -> (Tensor values, Tensor indices)
  device_check: NoCheck   # TensorIterator
  variants: function, method

- func: cummax.dimname_out(Tensor self, Dimname dim, *, Tensor(a!) values, Tensor(b!) indices) -> (Tensor(a!) values, Tensor(b!) indices)
  device_check: NoCheck   # TensorIterator

- func: _cummax_helper(Tensor self, Tensor(a!) values, Tensor(b!) indices, int dim) -> ()
  variants: function
  dispatch:
    CPU: cummax_helper_cpu
    CUDA: cummax_helper_cuda

- func: cummin(Tensor self, int dim) -> (Tensor values, Tensor indices)
  device_check: NoCheck   # TensorIterator
  variants: function, method
  dispatch:
    CompositeExplicitAutograd: cummin

- func: cummin.out(Tensor self, int dim, *, Tensor(a!) values, Tensor(b!) indices) -> (Tensor(a!) values, Tensor(b!) indices)
  device_check: NoCheck   # TensorIterator
  dispatch:
    CompositeExplicitAutograd: cummin_out

- func: cummin.dimname(Tensor self, Dimname dim) -> (Tensor values, Tensor indices)
  device_check: NoCheck   # TensorIterator
  variants: function, method

- func: cummin.dimname_out(Tensor self, Dimname dim, *, Tensor(a!) values, Tensor(b!) indices) -> (Tensor(a!) values, Tensor(b!) indices)
  device_check: NoCheck   # TensorIterator

- func: _cummin_helper(Tensor self, Tensor(a!) values, Tensor(b!) indices, int dim) -> ()
  variants: function
  dispatch:
    CPU: cummin_helper_cpu
    CUDA: cummin_helper_cuda

- func: cummaxmin_backward(Tensor grad, Tensor input, Tensor indices, int dim) -> Tensor
  variants: function
  device_check: NoCheck
  device_guard: False

- func: cumprod(Tensor self, int dim, *, ScalarType? dtype=None) -> Tensor
  structured_delegate: cumprod.out
  device_check: NoCheck   # TensorIterator
  variants: function, method

- func: cumprod_(Tensor(a!) self, int dim, *, ScalarType? dtype=None) -> Tensor(a!)
  structured_delegate: cumprod.out
  variants: method

- func: cumprod.out(Tensor self, int dim, *, ScalarType? dtype=None, Tensor(a!) out) -> Tensor(a!)
  structured: True
  device_check: NoCheck   # TensorIterator
  dispatch:
    CPU, CUDA: cumprod_out

- func: cumprod.dimname(Tensor self, Dimname dim, *, ScalarType? dtype=None) -> Tensor
  device_check: NoCheck   # TensorIterator
  variants: function, method

- func: cumprod_.dimname(Tensor(a!) self, Dimname dim, *, ScalarType? dtype=None) -> Tensor(a!)
  variants: method

- func: cumprod.dimname_out(Tensor self, Dimname dim, *, ScalarType? dtype=None, Tensor(a!) out) -> Tensor(a!)
  device_check: NoCheck   # TensorIterator

- func: cumprod_backward(Tensor grad, Tensor input, int dim, Tensor output) -> Tensor
  variants: function
  device_check: NoCheck
  device_guard: False

- func: cumsum(Tensor self, int dim, *, ScalarType? dtype=None) -> Tensor
  structured_delegate: cumsum.out
  device_check: NoCheck   # TensorIterator
  variants: function, method

- func: cumsum_(Tensor(a!) self, int dim, *, ScalarType? dtype=None) -> Tensor(a!)
  structured_delegate: cumsum.out
  variants: method

- func: cumsum.out(Tensor self, int dim, *, ScalarType? dtype=None, Tensor(a!) out) -> Tensor(a!)
  structured: True
  device_check: NoCheck   # TensorIterator
  dispatch:
    CPU, CUDA: cumsum_out

- func: cumsum.dimname(Tensor self, Dimname dim, *, ScalarType? dtype=None) -> Tensor
  device_check: NoCheck   # TensorIterator
  variants: function, method

- func: cumsum_.dimname(Tensor(a!) self, Dimname dim, *, ScalarType? dtype=None) -> Tensor(a!)
  variants: method

- func: cumsum.dimname_out(Tensor self, Dimname dim, *, ScalarType? dtype=None, Tensor(a!) out) -> Tensor(a!)
  device_check: NoCheck   # TensorIterator

- func: cumulative_trapezoid.x(Tensor y, Tensor x, *, int dim=-1) -> Tensor

- func: cumulative_trapezoid.dx(Tensor y, *, Scalar dx=1, int dim=-1) -> Tensor

- func: ctc_loss.IntList(Tensor log_probs, Tensor targets, int[] input_lengths, int[] target_lengths, int blank=0, int reduction=Mean, bool zero_infinity=False) -> Tensor

# convenience function that converts to intlists for you
- func: ctc_loss.Tensor(Tensor log_probs, Tensor targets, Tensor input_lengths, Tensor target_lengths, int blank=0, int reduction=Mean, bool zero_infinity=False) -> Tensor

- func: _ctc_loss(Tensor log_probs, Tensor targets, int[] input_lengths, int[] target_lengths, int blank=0, bool zero_infinity=False) -> (Tensor, Tensor)
  dispatch:
    CPU: ctc_loss_cpu
    CUDA: ctc_loss_gpu

- func: _ctc_loss_backward(Tensor grad, Tensor log_probs, Tensor targets, int[] input_lengths, int[] target_lengths, Tensor neg_log_likelihood, Tensor log_alpha, int blank, bool zero_infinity=False) -> Tensor
  dispatch:
    CPU: ctc_loss_backward_cpu
    CUDA: ctc_loss_backward_gpu

- func: diag_embed(Tensor self, int offset=0, int dim1=-2, int dim2=-1) -> Tensor
  variants: function, method
  dispatch:
    CompositeExplicitAutograd: diag_embed

- func: diagflat(Tensor self, int offset=0) -> Tensor
  variants: function, method

- func: diagonal(Tensor(a) self, int offset=0, int dim1=0, int dim2=1) -> Tensor(a)
  variants: function, method
  dispatch:
    CompositeExplicitAutograd: diagonal

- func: linalg_diagonal(Tensor(a) A, *, int offset=0, int dim1=-2, int dim2=-1) -> Tensor(a)
  python_module: linalg
  variants: function

- func: diagonal.Dimname(Tensor(a) self, *, Dimname outdim, Dimname dim1, Dimname dim2, int offset=0) -> Tensor(a)
  variants: function, method

- func: diagonal_backward(Tensor grad_output, int[] input_sizes, int offset, int dim1, int dim2) -> Tensor
  variants: function
  device_check: NoCheck
  device_guard: False
  dispatch:
    CompositeExplicitAutograd: diagonal_backward

- func: fill_diagonal_(Tensor(a!) self, Scalar fill_value, bool wrap=False) -> Tensor(a!)
  variants: method

- func: diff(Tensor self, int n=1, int dim=-1, Tensor? prepend=None, Tensor? append=None) -> Tensor
  variants: function, method

- func: diff.out(Tensor self, int n=1, int dim=-1, Tensor? prepend=None, Tensor? append=None, *, Tensor(a!) out) -> Tensor(a!)
  variants: function

- func: gradient.scalarint(Tensor self, *, Scalar? spacing=None, int? dim=None, int edge_order=1) -> Tensor[]
  variants: function

- func: gradient.scalararray(Tensor self, *, Scalar spacing, int[] dim, int edge_order=1) -> Tensor[]
  variants: function

- func: gradient.array(Tensor self, *, int[] dim, int edge_order=1) -> Tensor[]
  variants: function

- func: gradient.scalarrayint(Tensor self, *, Scalar[] spacing, int? dim=None, int edge_order=1) -> Tensor[]
  variants: function

- func: gradient.scalarrayarray(Tensor self, *, Scalar[] spacing, int[] dim, int edge_order=1) -> Tensor[]
  variants: function

- func: gradient.tensorarrayint(Tensor self, *, Tensor[] spacing, int? dim=None, int edge_order=1) -> Tensor[]
  variants: function

- func: gradient.tensorarray(Tensor self, *, Tensor[] spacing, int[] dim, int edge_order=1) -> Tensor[]
  variants: function

- func: div.Tensor(Tensor self, Tensor other) -> Tensor
  device_check: NoCheck   # TensorIterator
  variants: function, method
  structured_delegate: div.out
  dispatch:
    SparseCPU, SparseCUDA: div_sparse
    ZeroTensor: div_zerotensor

- func: div_.Tensor(Tensor(a!) self, Tensor other) -> Tensor(a!)
  device_check: NoCheck   # TensorIterator
  variants: method
  structured_delegate: div.out
  dispatch:
    SparseCPU, SparseCUDA: div_sparse_

- func: div.out(Tensor self, Tensor other, *, Tensor(a!) out) -> Tensor(a!)
  device_check: NoCheck   # TensorIterator
  structured: True
  structured_inherits: TensorIteratorBase
  dispatch:
    CPU, CUDA: div_out
    MPS: div_out_mps
    SparseCPU, SparseCUDA: div_out_sparse_zerodim

- func: div.Tensor_mode(Tensor self, Tensor other, *, str? rounding_mode) -> Tensor
  device_check: NoCheck   # TensorIterator
  variants: function, method
  structured_delegate: div.out_mode
  dispatch:
    SparseCPU, SparseCUDA: div_sparse

- func: div_.Tensor_mode(Tensor(a!) self, Tensor other, *, str? rounding_mode) -> Tensor(a!)
  device_check: NoCheck   # TensorIterator
  variants: method
  structured_delegate: div.out_mode
  dispatch:
    SparseCPU, SparseCUDA: div_sparse_

- func: div.out_mode(Tensor self, Tensor other, *, str? rounding_mode, Tensor(a!) out) -> Tensor(a!)
  device_check: NoCheck   # TensorIterator
  structured: True
  structured_inherits: TensorIteratorBase
  dispatch:
    CPU, CUDA: div_out_mode
    MPS: div_out_mode_mps
    SparseCPU, SparseCUDA: div_out_sparse_zerodim

# For C++ only, until we have conversion from C++ numbers to Tensor
- func: div.Scalar(Tensor self, Scalar other) -> Tensor
  device_check: NoCheck   # TensorIterator
  variants: function, method
  dispatch:
    CompositeExplicitAutograd: div

- func: div_.Scalar(Tensor(a!) self, Scalar other) -> Tensor(a!)
  device_check: NoCheck   # TensorIterator
  variants: method
  dispatch:
    CompositeExplicitAutograd: div_
  autogen: div.Scalar_out

- func: div.Scalar_mode(Tensor self, Scalar other, *, str? rounding_mode) -> Tensor
  variants: function, method
  dispatch:
    CompositeExplicitAutograd: div

- func: div_.Scalar_mode(Tensor(a!) self, Scalar other, *, str? rounding_mode) -> Tensor(a!)
  variants: method
  dispatch:
    CompositeExplicitAutograd: div_
  autogen: div.Scalar_mode_out

# divide, alias for div
- func: divide.Tensor(Tensor self, Tensor other) -> Tensor
  variants: function, method

- func: divide_.Tensor(Tensor(a!) self, Tensor other) -> Tensor(a!)
  variants: method

- func: divide.out(Tensor self, Tensor other, *, Tensor(a!) out) -> Tensor(a!)

- func: divide.Scalar(Tensor self, Scalar other) -> Tensor
  variants: function, method

- func: divide_.Scalar(Tensor(a!) self, Scalar other) -> Tensor(a!)
  variants: method

- func: divide.Tensor_mode(Tensor self, Tensor other, *, str? rounding_mode) -> Tensor
  variants: function, method

- func: divide_.Tensor_mode(Tensor(a!) self, Tensor other, *, str? rounding_mode) -> Tensor(a!)
  variants: method

- func: divide.out_mode(Tensor self, Tensor other, *, str? rounding_mode, Tensor(a!) out) -> Tensor(a!)

- func: divide.Scalar_mode(Tensor self, Scalar other, *, str? rounding_mode) -> Tensor
  variants: function, method

- func: divide_.Scalar_mode(Tensor(a!) self, Scalar other, *, str? rounding_mode) -> Tensor(a!)
  variants: method

  # true_divide, an alias for div
- func: true_divide.Tensor(Tensor self, Tensor other) -> Tensor
  device_check: NoCheck   # TensorIterator
  variants: function, method

- func: true_divide_.Tensor(Tensor(a!) self, Tensor other) -> Tensor(a!)
  device_check: NoCheck   # TensorIterator
  variants: method

- func: true_divide.out(Tensor self, Tensor other, *, Tensor(a!) out) -> Tensor(a!)
  device_check: NoCheck   # TensorIterator

- func: true_divide.Scalar(Tensor self, Scalar other) -> Tensor
  device_check: NoCheck   # TensorIterator
  variants: function, method

- func: true_divide_.Scalar(Tensor(a!) self, Scalar other) -> Tensor(a!)
  device_check: NoCheck   # TensorIterator
  variants: method

- func: dot(Tensor self, Tensor tensor) -> Tensor
  variants: function, method
  dispatch:
    CPU: dot
    CUDA: dot_cuda
    MPS: dot_mps

- func: dot.out(Tensor self, Tensor tensor, *, Tensor(a!) out) -> Tensor(a!)
  dispatch:
    CompositeExplicitAutograd: dot_out

- func: vdot(Tensor self, Tensor other) -> Tensor
  variants: function, method
  dispatch:
    CPU: vdot
    CUDA: vdot_cuda

- func: vdot.out(Tensor self, Tensor other, *, Tensor(a!) out) -> Tensor(a!)
  dispatch:
    CompositeExplicitAutograd: vdot_out

- func: einsum(str equation, Tensor[] tensors) -> Tensor

- func: embedding(Tensor weight, Tensor indices, int padding_idx=-1, bool scale_grad_by_freq=False, bool sparse=False) -> Tensor
  dispatch:
    CompositeExplicitAutograd: embedding
    NestedTensorCPU, NestedTensorCUDA: NestedTensor_embedding

- func: embedding_backward(Tensor grad, Tensor indices, int num_weights, int padding_idx, bool scale_grad_by_freq, bool sparse) -> Tensor

- func: embedding_dense_backward(Tensor grad_output, Tensor indices, int num_weights, int padding_idx, bool scale_grad_by_freq) -> Tensor
  dispatch:
    CPU: embedding_dense_backward_cpu
    CUDA: embedding_dense_backward_cuda
    MPS: embedding_dense_backward_mps

- func: embedding_renorm_(Tensor(a!) self, Tensor indices, float max_norm, float norm_type) -> Tensor(a!)
  dispatch:
    CPU: embedding_renorm_cpu_
    CUDA: embedding_renorm_cuda_
  autogen: embedding_renorm.functional, embedding_renorm.out

- func: embedding_sparse_backward(Tensor grad, Tensor indices, int num_weights, int padding_idx, bool scale_grad_by_freq) -> Tensor

# NOTE [ embedding_bag Native Functions ]
# The `_embedding_bag.*` variants assume that input tensors except for `weight`,
# e.g. `indices` and `offsets` (and `offset2bag`), are contiguous.
# We really only need to enforce this for `_embedding_bag` (the forward) because
# the backward inputs are the same as forward ones.
# The above `embedding_bag` wrapper is created to achieve this, e.g.,
# applying indices = indices.contiguous().
# The backward functions apply a check that these input tensors are contiguous.


- func: _embedding_bag_forward_only(Tensor weight, Tensor indices, Tensor offsets, bool scale_grad_by_freq=False, int mode=0, bool sparse=False, Tensor? per_sample_weights=None, bool include_last_offset=False, int padding_idx=-1) -> (Tensor, Tensor, Tensor, Tensor)
  dispatch:
    CPU: _embedding_bag_forward_only_cpu
    CUDA: _embedding_bag_forward_only_cuda

- func: _rowwise_prune(Tensor weight, Tensor mask, ScalarType compressed_indices_dtype) -> (Tensor, Tensor)

# row_stack is the alias of vstack
- func: row_stack(Tensor[] tensors) -> Tensor

- func: row_stack.out(Tensor[] tensors, *, Tensor(a!) out) -> Tensor(a!)

- func: embedding_bag(Tensor weight, Tensor indices, Tensor offsets, bool scale_grad_by_freq=False, int mode=0, bool sparse=False, Tensor? per_sample_weights=None, bool include_last_offset=False) -> (Tensor, Tensor, Tensor, Tensor)

# To keep backward and forward compatibility, and to avoid ambiguity with the
# original signature above, scale_grad_by_freq, mode, sparse,
# per_sample_weights, and include_last_offset parameters do not have default
# values. Once the original signature is removed, default values can be added.
- func: embedding_bag.padding_idx(Tensor weight, Tensor indices, Tensor offsets, bool scale_grad_by_freq, int mode, bool sparse, Tensor? per_sample_weights, bool include_last_offset, int? padding_idx) -> (Tensor, Tensor, Tensor, Tensor)

- func: _embedding_bag(Tensor weight, Tensor indices, Tensor offsets, bool scale_grad_by_freq=False, int mode=0, bool sparse=False, Tensor? per_sample_weights=None, bool include_last_offset=False, int padding_idx=-1) -> (Tensor, Tensor, Tensor, Tensor)
  dispatch:
    CPU: _embedding_bag_cpu
    CUDA: _embedding_bag_cuda

- func: _embedding_bag_backward(Tensor grad, Tensor indices, Tensor offsets, Tensor offset2bag, Tensor bag_size, Tensor maximum_indices, int num_weights, bool scale_grad_by_freq, int mode, bool sparse, Tensor? per_sample_weights, int padding_idx=-1) -> Tensor

- func: _embedding_bag_sparse_backward(Tensor grad, Tensor indices, Tensor offsets, Tensor offset2bag, Tensor bag_size, int num_weights, bool scale_grad_by_freq, int mode, Tensor? per_sample_weights, int padding_idx=-1) -> Tensor

- func: _embedding_bag_dense_backward(Tensor grad, Tensor indices, Tensor offset2bag, Tensor bag_size, Tensor maximum_indices, int num_weights, bool scale_grad_by_freq, int mode, Tensor? per_sample_weights, int padding_idx=-1) -> Tensor
  dispatch:
    CPU: _embedding_bag_dense_backward_cpu
    CUDA: _embedding_bag_dense_backward_cuda

- func: _embedding_bag_per_sample_weights_backward(Tensor grad, Tensor weight, Tensor indices, Tensor offsets, Tensor offset2bag, int mode, int padding_idx=-1) -> Tensor
  dispatch:
    CPU: _embedding_bag_per_sample_weights_backward_cpu
    CUDA: _embedding_bag_per_sample_weights_backward_cuda

- func: empty.names(int[] size, *, Dimname[]? names, ScalarType? dtype=None, Layout? layout=None, Device? device=None, bool? pin_memory=None, MemoryFormat? memory_format=None) -> Tensor
  device_check: NoCheck
  device_guard: False

- func: empty.memory_format(int[] size, *, ScalarType? dtype=None, Layout? layout=None, Device? device=None, bool? pin_memory=None, MemoryFormat? memory_format=None) -> Tensor
  dispatch:
    CPU: empty_cpu
    CUDA: empty_cuda
    MPS: empty_mps
    Meta: empty_meta
    MkldnnCPU: empty_mkldnn
    SparseCPU, SparseCUDA: empty_sparse
    SparseCsrCPU, SparseCsrCUDA: empty_sparse_compressed
    QuantizedCPU, QuantizedCUDA: empty_unknown_quantized

# We do not make new_empty a composite that calls into new_empty_strided, as the strided version
# is significantly more difficult to implement by different backends
- func: new_empty(Tensor self, int[] size, *, ScalarType? dtype=None, Layout? layout=None, Device? device=None, bool? pin_memory=None) -> Tensor
  variants: method
  dispatch:
    CompositeExplicitAutograd: new_empty

- func: new_empty_strided(Tensor self, int[] size, int[] stride, *, ScalarType? dtype=None, Layout? layout=None, Device? device=None, bool? pin_memory=None) -> Tensor
  variants: method
  dispatch:
    CompositeExplicitAutograd: new_empty_strided

- func: new_full(Tensor self, int[] size, Scalar fill_value, *, ScalarType? dtype=None, Layout? layout=None, Device? device=None, bool? pin_memory=None) -> Tensor
  variants: method

- func: new_zeros(Tensor self, int[] size, *, ScalarType? dtype=None, Layout? layout=None, Device? device=None, bool? pin_memory=None) -> Tensor
  variants: method

- func: new_ones(Tensor self, int[] size, *, ScalarType? dtype=None, Layout? layout=None, Device? device=None, bool? pin_memory=None) -> Tensor
  variants: method

# other overrides are to provide a more helpful error message that dtype is required
- func: _empty_affine_quantized(int[] size, *, ScalarType? dtype=None, Layout? layout=None, Device? device=None, bool? pin_memory=None, float scale=1, int zero_point=0, MemoryFormat? memory_format=contiguous_format) -> Tensor
  dispatch:
    CPU: empty_affine_quantized_other_backends_stub
    QuantizedCPU, QuantizedCUDA: empty_affine_quantized

# it's a factory function receiving a tensor argument, thus overriding explicitly
# other overrides are to provide a more helpful error message that dtype is required
- func: _empty_per_channel_affine_quantized(int[] size, *, Tensor scales, Tensor zero_points, int axis, ScalarType? dtype=None, Layout? layout=None, Device? device=None, bool? pin_memory=None, MemoryFormat? memory_format=contiguous_format) -> Tensor
  category_override: factory
  dispatch:
    CPU: empty_per_channel_affine_quantized_other_backends_stub
    QuantizedCPU, QuantizedCUDA: empty_per_channel_affine_quantized

- func: resize_(Tensor(a!) self, int[] size, *, MemoryFormat? memory_format=None) -> Tensor(a!)
  use_const_ref_for_mutable_tensors: True
  variants: method
  device_check: NoCheck
  device_guard: False
  dispatch:
    CPU, Meta: resize_
    CUDA: resize_cuda_
    MPS: resize_mps_
    QuantizedCPU: quantized_resize_cpu_
    SparseCsrCPU, SparseCsrCUDA: resize_sparse_csr_
  autogen: resize.functional, resize.out

# This is a utility function to enable users to resize out tensor while registering kernels for out variants.
# Eventually, we can consider exposing `resize_output` as a public API to ship it with python op registration
# to make it easy to register out variants for ops.
- func: _resize_output_(Tensor(a!) self, int[] size, Device device) -> Tensor(a!)
  use_const_ref_for_mutable_tensors: True
  variants: function
  dispatch:
    Meta: _resize_output_
  autogen: _resize_output.functional, _resize_output.out

- func: empty_quantized(int[] size, Tensor qtensor, *, ScalarType? dtype=None, Layout? layout=None, Device? device=None, bool? pin_memory=None, MemoryFormat? memory_format=None) -> Tensor
  category_override: factory
  variants: function
  dispatch:
    QuantizedCPU, QuantizedCUDA: empty_quantized

- func: empty.out(int[] size, *, MemoryFormat? memory_format=None, Tensor(a!) out) -> Tensor(a!)
  device_check: NoCheck
  device_guard: False

- func: empty_like(Tensor self, *, ScalarType? dtype=None, Layout? layout=None, Device? device=None, bool? pin_memory=None, MemoryFormat? memory_format=None) -> Tensor
  device_check: NoCheck
  device_guard: False
  dispatch:
    CompositeExplicitAutograd: empty_like
    QuantizedCPU, QuantizedCUDA: empty_like_quantized
    SparseCPU, SparseCUDA: empty_like_sparse_coo
    SparseCsrCPU, SparseCsrCUDA: empty_like_sparse_csr

- func: empty_strided(int[] size, int[] stride, *, ScalarType? dtype=None, Layout? layout=None, Device? device=None, bool? pin_memory=None) -> Tensor
  dispatch:
    CPU: empty_strided_cpu
    CUDA: empty_strided_cuda
    MPS: empty_strided_mps
    Meta: empty_strided_meta
    QuantizedCPU, QuantizedCUDA: empty_strided_unknown_quantized

- func: erf(Tensor self) -> Tensor
  device_check: NoCheck   # TensorIterator
  structured_delegate: erf.out
  variants: function, method
  dispatch:
    SparseCPU, SparseCUDA: erf_sparse
    SparseCsrCPU, SparseCsrCUDA: erf_sparse_csr

- func: erf_(Tensor(a!) self) -> Tensor(a!)
  device_check: NoCheck   # TensorIterator
  structured_delegate: erf.out
  variants: function, method
  dispatch:
    SparseCPU, SparseCUDA: erf_sparse_
    SparseCsrCPU, SparseCsrCUDA: erf_sparse_csr_

- func: erf.out(Tensor self, *, Tensor(a!) out) -> Tensor(a!)
  device_check: NoCheck   # TensorIterator
  structured: True
  structured_inherits: TensorIteratorBase
  dispatch:
    CPU, CUDA: erf_out
    MPS: erf_out_mps
    SparseCPU, SparseCUDA: erf_sparse_out
    SparseCsrCPU, SparseCsrCUDA: erf_sparse_csr_out

- func: erfc(Tensor self) -> Tensor
  device_check: NoCheck   # TensorIterator
  structured_delegate: erfc.out
  variants: function, method

- func: erfc_(Tensor(a!) self) -> Tensor(a!)
  device_check: NoCheck   # TensorIterator
  structured_delegate: erfc.out
  variants: function, method

- func: erfc.out(Tensor self, *, Tensor(a!) out) -> Tensor(a!)
  device_check: NoCheck   # TensorIterator
  structured: True
  structured_inherits: TensorIteratorBase
  dispatch:
    CPU, CUDA: erfc_out

- func: exp(Tensor self) -> Tensor
  device_check: NoCheck   # TensorIterator
  structured_delegate: exp.out
  variants: function, method

- func: exp_(Tensor(a!) self) -> Tensor(a!)
  device_check: NoCheck   # TensorIterator
  structured_delegate: exp.out
  variants: function, method

- func: exp.out(Tensor self, *, Tensor(a!) out) -> Tensor(a!)
  device_check: NoCheck   # TensorIterator
  structured: True
  structured_inherits: TensorIteratorBase
  dispatch:
    CPU, CUDA: exp_out
    MPS: exp_out_mps

- func: exp2(Tensor self) -> Tensor
  structured_delegate: exp2.out
  variants: function, method

- func: exp2_(Tensor(a!) self) -> Tensor(a!)
  structured_delegate: exp2.out
  variants: function, method

- func: exp2.out(Tensor self, *, Tensor(a!) out) -> Tensor(a!)
  structured: True
  structured_inherits: TensorIteratorBase
  dispatch:
    CPU, CUDA: exp2_out
    MPS: exp2_out_mps

- func: expm1(Tensor self) -> Tensor
  device_check: NoCheck   # TensorIterator
  structured_delegate: expm1.out
  variants: function, method
  dispatch:
    SparseCPU, SparseCUDA: expm1_sparse
    SparseCsrCPU, SparseCsrCUDA: expm1_sparse_csr

- func: expm1_(Tensor(a!) self) -> Tensor(a!)
  device_check: NoCheck   # TensorIterator
  structured_delegate: expm1.out
  variants: function, method
  dispatch:
    SparseCPU, SparseCUDA: expm1_sparse_
    SparseCsrCPU, SparseCsrCUDA: expm1_sparse_csr_

- func: expm1.out(Tensor self, *, Tensor(a!) out) -> Tensor(a!)
  device_check: NoCheck   # TensorIterator
  structured: True
  structured_inherits: TensorIteratorBase
  dispatch:
    CPU, CUDA: expm1_out
    SparseCPU, SparseCUDA: expm1_sparse_out
    SparseCsrCPU, SparseCsrCUDA: expm1_sparse_csr_out

- func: expand.SymInt(Tensor(a) self, SymInt[] size, *, bool implicit=False) -> Tensor(a)
  variants: method  # This is method-only to match the previous tensor API. In the future we could make this a function too.
  device_check: NoCheck
  device_guard: False
  dispatch:
    CompositeExplicitAutograd: expand_symint

- func: expand(Tensor(a) self, int[] size, *, bool implicit=False) -> Tensor(a)
  variants: method  # This is method-only to match the previous tensor API. In the future we could make this a function too.
  device_check: NoCheck
  device_guard: False
  dispatch:
    CompositeExplicitAutograd: expand

- func: expand_as(Tensor(a) self, Tensor other) -> Tensor(a)
  variants: method  # This is method-only to match the previous tensor API. In the future we could make this a function too.
  device_check: NoCheck
  device_guard: False

- func: eye(int n, *, ScalarType? dtype=None, Layout? layout=None, Device? device=None, bool? pin_memory=None) -> Tensor

- func: eye.m(int n, int m, *, ScalarType? dtype=None, Layout? layout=None, Device? device=None, bool? pin_memory=None) -> Tensor

- func: eye.out(int n, *, Tensor(a!) out) -> Tensor(a!)
  dispatch:
    CPU: eye_out_cpu
    CUDA: eye_out_cuda

- func: eye.m_out(int n, int m, *, Tensor(a!) out) -> Tensor(a!)
  dispatch:
    CPU: eye_out_cpu
    CUDA: eye_out_cuda

- func: flatten.using_ints(Tensor(a) self, int start_dim=0, int end_dim=-1) -> Tensor(a)
  variants: function, method

- func: flatten.named_out_dim(Tensor(a) self, int start_dim, int end_dim, Dimname out_dim) -> Tensor(a)
  variants: function, method

- func: flatten.using_names(Tensor(a) self, Dimname start_dim, Dimname end_dim, Dimname out_dim) -> Tensor(a)
  variants: function, method

- func: flatten.DimnameList(Tensor(a) self, Dimname[] dims, Dimname out_dim) -> Tensor(a)
  variants: function, method

- func: unflatten.int(Tensor(a) self, int dim, int[] sizes, Dimname[]? names=None) -> Tensor(a)
  variants: method

- func: unflatten.Dimname(Tensor(a) self, Dimname dim, int[] sizes, Dimname[] names) -> Tensor(a)
  variants: method

- func: fill.Scalar(Tensor self, Scalar value) -> Tensor
  variants: function
  dispatch:
    CompositeExplicitAutograd: fill

- func: fill.Tensor(Tensor self, Tensor value) -> Tensor
  variants: function
  dispatch:
    CompositeExplicitAutograd: fill

- func: fill_.Scalar(Tensor(a!) self, Scalar value) -> Tensor(a!)
  device_check: NoCheck   # TensorIterator
  variants: function, method
  dispatch:
    CPU, CUDA: fill_
    MPS: fill_scalar_mps
    QuantizedCPU, QuantizedCUDA: fill_quantized_
    Meta: fill_meta_
    SparseCsrCPU, SparseCsrCUDA: fill_sparse_csr_
  autogen: fill.Scalar_out

- func: fill_.Tensor(Tensor(a!) self, Tensor value) -> Tensor(a!)
  device_check: NoCheck   # TensorIterator
  variants: function, method
  dispatch:
    CPU, CUDA: fill_
    MPS: fill_tensor_mps_
    QuantizedCPU, QuantizedCUDA: fill_quantized_
    Meta: fill_meta_
  autogen: fill.Tensor_out

- func: floor(Tensor self) -> Tensor
  device_check: NoCheck   # TensorIterator
  structured_delegate: floor.out
  variants: function, method
  dispatch:
    CompositeExplicitAutograd: floor
    SparseCPU, SparseCUDA: floor_sparse
    SparseCsrCPU, SparseCsrCUDA: floor_sparse_csr

- func: floor_(Tensor(a!) self) -> Tensor(a!)
  device_check: NoCheck   # TensorIterator
  structured_delegate: floor.out
  variants: function, method
  dispatch:
    CompositeExplicitAutograd: floor_
    SparseCPU, SparseCUDA: floor_sparse_
    SparseCsrCPU, SparseCsrCUDA: floor_sparse_csr_

- func: floor.out(Tensor self, *, Tensor(a!) out) -> Tensor(a!)
  device_check: NoCheck   # TensorIterator
  structured: True
  structured_inherits: TensorIteratorBase
  dispatch:
    CPU, CUDA: floor_out
    MPS: floor_out_mps
    SparseCPU, SparseCUDA: floor_sparse_out
    SparseCsrCPU, SparseCsrCUDA: floor_sparse_csr_out

- func: floor_divide(Tensor self, Tensor other) -> Tensor
  device_check: NoCheck   # TensorIterator
  variants: function, method
  dispatch:
    CPU, CUDA: floor_divide
    SparseCPU, SparseCUDA: floor_divide_sparse

- func: floor_divide_.Tensor(Tensor(a!) self, Tensor other) -> Tensor(a!)
  device_check: NoCheck   # TensorIterator
  variants: method
  dispatch:
    CPU, CUDA: floor_divide_
    SparseCPU, SparseCUDA: floor_divide_sparse_

- func: floor_divide.out(Tensor self, Tensor other, *, Tensor(a!) out) -> Tensor(a!)
  device_check: NoCheck   # TensorIterator
  dispatch:
    CPU, CUDA: floor_divide_out
    SparseCPU, SparseCUDA: floor_divide_out_sparse_zerodim

- func: floor_divide.Scalar(Tensor self, Scalar other) -> Tensor
  device_check: NoCheck   # TensorIterator
  variants: function, method

- func: floor_divide_.Scalar(Tensor(a!) self, Scalar other) -> Tensor(a!)
  device_check: NoCheck   # TensorIterator
  variants: method

- func: frac(Tensor self) -> Tensor
  device_check: NoCheck   # TensorIterator
  structured_delegate: frac.out
  variants: function, method

- func: frac_(Tensor(a!) self) -> Tensor(a!)
  device_check: NoCheck   # TensorIterator
  structured_delegate: frac.out
  variants: function, method

- func: frac.out(Tensor self, *, Tensor(a!) out) -> Tensor(a!)
  device_check: NoCheck   # TensorIterator
  structured: True
  structured_inherits: TensorIteratorBase
  dispatch:
    CPU, CUDA: frac_out

- func: full.names(int[] size, Scalar fill_value, *, Dimname[]? names, ScalarType? dtype=None, Layout? layout=None, Device? device=None, bool? pin_memory=None) -> Tensor
  device_check: NoCheck
  device_guard: False

- func: full(int[] size, Scalar fill_value, *, ScalarType? dtype=None, Layout? layout=None, Device? device=None, bool? pin_memory=None) -> Tensor

- func: full.out(int[] size, Scalar fill_value, *, Tensor(a!) out) -> Tensor(a!)

- func: full_like(Tensor self, Scalar fill_value, *, ScalarType? dtype=None, Layout? layout=None, Device? device=None, bool? pin_memory=None, MemoryFormat? memory_format=None) -> Tensor

- func: from_file(str filename, bool? shared=None, int? size=0, *, ScalarType? dtype=None, Layout? layout=None, Device? device=None, bool? pin_memory=None) -> Tensor
  dispatch:
    CPU: from_file

- func: gcd.out(Tensor self, Tensor other, *, Tensor(a!) out) -> Tensor(a!)
  structured: True
  structured_inherits: TensorIteratorBase
  dispatch:
    CPU, CUDA: gcd_out

- func: gcd(Tensor self, Tensor other) -> Tensor
  structured_delegate: gcd.out
  variants: function, method

- func: gcd_(Tensor(a!) self, Tensor other) -> Tensor(a!)
  structured_delegate: gcd.out
  variants: function, method

- func: lcm.out(Tensor self, Tensor other, *, Tensor(a!) out) -> Tensor(a!)
  structured: True
  structured_inherits: TensorIteratorBase
  dispatch:
    CPU, CUDA: lcm_out

- func: lcm(Tensor self, Tensor other) -> Tensor
  structured_delegate: lcm.out
  variants: function, method

- func: lcm_(Tensor(a!) self, Tensor other) -> Tensor(a!)
  structured_delegate: lcm.out
  variants: function, method

# NOTE [ grid_sampler Native Functions ]
# `grid_sampler` is _supposed to_ do all the shape checking and then dispatch to
# one of `cudnn_grid_sampler`, `grid_sampler_2d`, or `grid_sampler_3d`, each of
# which has the corresponding backward defined as native functions as well.
# However, we do shape checking everywhere for now since each of the mentioned
# functions can be called directly, which will lead to crashes otherwise.
# See https://github.com/pytorch/pytorch/issues/73187 for more information.
#
# There is also _grid_sampler_2d_backward_cpu_fallback which is an
# implementation detail of grid_sampler_2d and is only exposed here for testing
# purposes.
#
# Additionally, arguments `padding_mode` and `interpolation_mode` are cast to
# enums defined in `native/GridSampler.h`. `cudnn_grid_sampler` doesn't take in
# `interpolation_mode` because it only supports Bilinear interpolation mode.
# Nor does it take in `align_corners` because it only supports the mode
# `align_corners = True`.
- func: grid_sampler(Tensor input, Tensor grid, int interpolation_mode, int padding_mode, bool align_corners) -> Tensor

- func: grid_sampler_2d(Tensor input, Tensor grid, int interpolation_mode, int padding_mode, bool align_corners) -> Tensor
  dispatch:
    CPU, QuantizedCPU: grid_sampler_2d_cpu
    CUDA: grid_sampler_2d_cuda

# `grid_sampler_2d_backward` takes in `output_mask` to optimize performance for
# the case where `input` doesn't require gradient. Gradient for `grid` is always
# computed (only `output_mask[0]` is checked by the implementations).
- func: grid_sampler_2d_backward(Tensor grad_output, Tensor input, Tensor grid, int interpolation_mode, int padding_mode, bool align_corners, bool[2] output_mask) -> (Tensor, Tensor)
  dispatch:
    CPU: grid_sampler_2d_backward_cpu
    CUDA: grid_sampler_2d_backward_cuda

# See NOTE [ grid_sample CPU fallback ]
- func: _grid_sampler_2d_cpu_fallback(Tensor input, Tensor grid, int interpolation_mode, int padding_mode, bool align_corners) -> Tensor
  dispatch:
    CompositeExplicitAutograd: _grid_sampler_2d_cpu_fallback

- func: _grid_sampler_2d_cpu_fallback_backward(Tensor grad_output, Tensor input, Tensor grid, int interpolation_mode, int padding_mode, bool align_corners) -> (Tensor, Tensor)

- func: grid_sampler_3d(Tensor input, Tensor grid, int interpolation_mode, int padding_mode, bool align_corners) -> Tensor
  dispatch:
    CPU: grid_sampler_3d_cpu
    CUDA: grid_sampler_3d_cuda

# `grid_sampler_3d_backward` takes in `output_mask` to optimize performance for
# the case where `input` doesn't require gradient. Gradient for `grid` is always
# computed (only `output_mask[0]` is checked by the implementations).
- func: grid_sampler_3d_backward(Tensor grad_output, Tensor input, Tensor grid, int interpolation_mode, int padding_mode, bool align_corners, bool[2] output_mask) -> (Tensor, Tensor)
  dispatch:
    CPU: grid_sampler_3d_backward_cpu
    CUDA: grid_sampler_3d_backward_cuda

- func: hann_window(int window_length, *, ScalarType? dtype=None, Layout? layout=None, Device? device=None, bool? pin_memory=None) -> Tensor

- func: hann_window.periodic(int window_length, bool periodic, *, ScalarType? dtype=None, Layout? layout=None, Device? device=None, bool? pin_memory=None) -> Tensor

- func: hamming_window(int window_length, *, ScalarType? dtype=None, Layout? layout=None, Device? device=None, bool? pin_memory=None) -> Tensor

- func: hamming_window.periodic(int window_length, bool periodic, *, ScalarType? dtype=None, Layout? layout=None, Device? device=None, bool? pin_memory=None) -> Tensor

- func: hamming_window.periodic_alpha(int window_length, bool periodic, float alpha, *, ScalarType? dtype=None, Layout? layout=None, Device? device=None, bool? pin_memory=None) -> Tensor

- func: hamming_window.periodic_alpha_beta(int window_length, bool periodic, float alpha, float beta, *, ScalarType? dtype=None, Layout? layout=None, Device? device=None, bool? pin_memory=None) -> Tensor

- func: kaiser_window(int window_length, *, ScalarType? dtype=None, Layout? layout=None, Device? device=None, bool? pin_memory=None) -> Tensor

- func: kaiser_window.periodic(int window_length, bool periodic, *, ScalarType? dtype=None, Layout? layout=None, Device? device=None, bool? pin_memory=None) -> Tensor

- func: kaiser_window.beta(int window_length, bool periodic, float beta, *, ScalarType? dtype=None, Layout? layout=None, Device? device=None, bool? pin_memory=None) -> Tensor

- func: hinge_embedding_loss(Tensor self, Tensor target, float margin=1.0, int reduction=Mean) -> Tensor

- func: group_norm(Tensor input, int num_groups, Tensor? weight=None, Tensor? bias=None, float eps=1e-05, bool cudnn_enabled=True) -> Tensor

- func: native_group_norm(Tensor input, Tensor? weight, Tensor? bias, int N, int C, int HxW, int group, float eps) -> (Tensor, Tensor, Tensor)
  dispatch:
    CPU, CUDA: native_group_norm
    CompositeImplicitAutograd: math_group_norm

- func: native_group_norm_backward(Tensor grad_out, Tensor input, Tensor mean, Tensor rstd, Tensor? weight, int N, int C, int HxW, int group, bool[3] output_mask) -> (Tensor, Tensor, Tensor)
  dispatch:
    CPU, CUDA: native_group_norm_backward

# Real to complex forward FFT
- func: _fft_r2c(Tensor self, int[] dim, int normalization, bool onesided) -> Tensor
  variants: function
  dispatch:
    CPU: _fft_r2c_mkl
    CUDA: _fft_r2c_cufft

- func: _fft_r2c.out(Tensor self, int[] dim, int normalization, bool onesided, *, Tensor(a!) out) -> Tensor(a!)
  variants: function
  dispatch:
    CPU: _fft_r2c_mkl_out
    CUDA: _fft_r2c_cufft_out

# Complex to real inverse FFT
- func: _fft_c2r(Tensor self, int[] dim, int normalization, int last_dim_size) -> Tensor
  variants: function
  dispatch:
    CPU: _fft_c2r_mkl
    CUDA: _fft_c2r_cufft

- func: _fft_c2r.out(Tensor self, int[] dim, int normalization, int last_dim_size, *, Tensor(a!) out) -> Tensor(a!)
  variants: function
  dispatch:
    CPU: _fft_c2r_mkl_out
    CUDA: _fft_c2r_cufft_out

# Standard complex to complex FFT (forward or backward)
- func: _fft_c2c(Tensor self, int[] dim, int normalization, bool forward) -> Tensor
  variants: function
  dispatch:
    CPU: _fft_c2c_mkl
    CUDA: _fft_c2c_cufft

- func: _fft_c2c.out(Tensor self, int[] dim, int normalization, bool forward, *, Tensor(a!) out) -> Tensor(a!)
  variants: function
  dispatch:
    CPU: _fft_c2c_mkl_out
    CUDA: _fft_c2c_cufft_out

- func: _cufft_get_plan_cache_size(int device_index) -> int

- func: _cufft_get_plan_cache_max_size(int device_index) -> int

- func: _cufft_set_plan_cache_max_size(int device_index, int max_size) -> ()

- func: _cufft_clear_plan_cache(int device_index) -> ()

- func: index.Tensor(Tensor self, Tensor?[] indices) -> Tensor
  device_check: NoCheck   # TensorIterator
  variants: function, method
  dispatch:
    CPU, CUDA: index
    QuantizedCPU: quantized_index
  # NB: This function is special-cased in tools/autograd/gen_variable_type.py
  # NB: The following functions are declared in aten/src/ATen/templates/TensorBody.h and defined in aten/src/ATen/TensorIndexing.cpp:
  # - Tensor Tensor::index(ArrayRef<TensorIndex> indices)
  # - Tensor Tensor::index(std::initializer_list<TensorIndex> indices)

- func: index_copy.out(Tensor self, int dim, Tensor index, Tensor source, *, Tensor(a!) out) -> Tensor(a!)
  structured: True
  variants: function
  precomputed:
  - dim -> int dim
  dispatch:
    CPU, CUDA: index_copy_out

- func: index_copy_(Tensor(a!) self, int dim, Tensor index, Tensor source) -> Tensor(a!)
  variants: method
  structured_delegate: index_copy.out

- func: index_copy(Tensor self, int dim, Tensor index, Tensor source) -> Tensor
  variants: function, method
  structured_delegate: index_copy.out

- func: index_copy_.dimname(Tensor(a!) self, Dimname dim, Tensor index, Tensor source) -> Tensor(a!)
  variants: method

- func: index_copy.dimname(Tensor self, Dimname dim, Tensor index, Tensor source) -> Tensor
  variants: function, method

- func: index_put_(Tensor(a!) self, Tensor?[] indices, Tensor values, bool accumulate=False) -> Tensor(a!)
  device_check: NoCheck   # delegate to _index_put_impl_, which leverages TensorIterator
  variants: function, method
  dispatch:
    CompositeExplicitAutograd: index_put_
  autogen: index_put.out
  # NB: The following functions are declared in aten/src/ATen/templates/TensorBody.h and defined in aten/src/ATen/TensorIndexing.cpp:
  # - Tensor & Tensor::index_put_(ArrayRef<TensorIndex> indices, Tensor const & rhs)
  # - Tensor & Tensor::index_put_(ArrayRef<TensorIndex> indices, Scalar v)
  # - Tensor & Tensor::index_put_(std::initializer_list<TensorIndex> indices, Tensor const & rhs)
  # - Tensor & Tensor::index_put_(std::initializer_list<TensorIndex> indices, Scalar v)

- func: index_put(Tensor self, Tensor?[] indices, Tensor values, bool accumulate=False) -> Tensor
  device_check: NoCheck   # delegate to _index_put_impl_ after clone, which leverages TensorIterator
  variants: function, method
  dispatch:
    CompositeExplicitAutograd: index_put

- func: _index_put_impl_(Tensor(a!) self, Tensor?[] indices, Tensor values, bool accumulate=False, bool unsafe=False) -> Tensor(a!)
  device_check: NoCheck   # TensorIterator
  variants: function
  dispatch:
    CPU, CUDA: _index_put_impl_
  autogen: _index_put_impl.functional, _index_put_impl.out

- func: instance_norm(Tensor input, Tensor? weight, Tensor? bias, Tensor? running_mean, Tensor? running_var, bool use_input_stats, float momentum, float eps, bool cudnn_enabled) -> Tensor
  variants: function

- func: inverse(Tensor self) -> Tensor
  variants: function, method
  dispatch:
    CompositeExplicitAutograd: inverse

- func: inverse.out(Tensor self, *, Tensor(a!) out) -> Tensor(a!)
  dispatch:
    CompositeExplicitAutograd: inverse_out

- func: isclose(Tensor self, Tensor other, float rtol=1e-05, float atol=1e-08, bool equal_nan=False) -> Tensor
  variants: function, method

- func: isin.Tensor_Tensor_out(Tensor elements, Tensor test_elements, *, bool assume_unique=False, bool invert=False, Tensor(a!) out) -> Tensor(a!)
  variants: function
  structured: True
  dispatch:
    CPU, CUDA: isin_Tensor_Tensor_out

- func: isin.Tensor_Tensor(Tensor elements, Tensor test_elements, *, bool assume_unique=False, bool invert=False) -> Tensor
  variants: function
  structured_delegate: isin.Tensor_Tensor_out

- func: isin.Tensor_Scalar_out(Tensor elements, Scalar test_element, *, bool assume_unique=False, bool invert=False, Tensor(a!) out) -> Tensor(a!)
  variants: function
  structured: True
  dispatch:
    CPU, CUDA: isin_Tensor_Scalar_out

- func: isin.Tensor_Scalar(Tensor elements, Scalar test_element, *, bool assume_unique=False, bool invert=False) -> Tensor
  variants: function
  structured_delegate: isin.Tensor_Scalar_out

- func: isin.Scalar_Tensor_out(Scalar element, Tensor test_elements, *, bool assume_unique=False, bool invert=False, Tensor(a!) out) -> Tensor(a!)
  variants: function
  structured: True
  dispatch:
    CPU, CUDA: isin_Scalar_Tensor_out

- func: isin.Scalar_Tensor(Scalar element, Tensor test_elements, *, bool assume_unique=False, bool invert=False) -> Tensor
  variants: function
  structured_delegate: isin.Scalar_Tensor_out

- func: isnan(Tensor self) -> Tensor
  variants: function, method
  device_check: NoCheck
  device_guard: False
  dispatch:
    CPU, CUDA, MPS: isnan
    SparseCPU, SparseCUDA: isnan_sparse
    SparseCsrCPU, SparseCsrCUDA: isnan_sparse_csr

- func: is_distributed(Tensor self) -> bool
  variants: function, method
  device_check: NoCheck
  device_guard: False

- func: is_floating_point(Tensor self) -> bool
  variants: function, method
  device_check: NoCheck
  device_guard: False
  manual_cpp_binding: True

- func: is_complex(Tensor self) -> bool
  variants: function, method
  device_check: NoCheck
  device_guard: False
  manual_cpp_binding: True

- func: is_conj(Tensor self) -> bool
  variants: function, method
  device_guard: False
  manual_cpp_binding: True

- func: _is_zerotensor(Tensor self) -> bool
  variants: function, method
  device_guard: False
  manual_cpp_binding: True

- func: is_neg(Tensor self) -> bool
  variants: function, method
  device_guard: False
  manual_cpp_binding: True

- func: isreal(Tensor self) -> Tensor
  variants: function, method

- func: is_nonzero(Tensor self) -> bool
  variants: function, method
  device_check: NoCheck
  device_guard: False

- func: is_same_size(Tensor self, Tensor other) -> bool
  variants: function, method
  device_check: NoCheck
  device_guard: False

- func: is_signed(Tensor self) -> bool
  variants: function, method
  device_check: NoCheck
  device_guard: False
  manual_cpp_binding: True

- func: is_inference(Tensor self) -> bool
  variants: function, method
  device_check: NoCheck
  device_guard: False
  manual_cpp_binding: True

- func: kl_div(Tensor self, Tensor target, int reduction=Mean, *, bool log_target=False) -> Tensor
  dispatch:
    CompositeExplicitAutograd: kl_div

- func: kl_div_backward(Tensor grad_output, Tensor self, Tensor target, int reduction=Mean, *, bool log_target=False) -> Tensor
  dispatch:
    CPU: kl_div_backward_cpu
    CUDA: kl_div_backward_cuda

- func: kron(Tensor self, Tensor other) -> Tensor
  variants: function, method

- func: kron.out(Tensor self, Tensor other, *, Tensor(a!) out) -> Tensor(a!)

- func: kthvalue(Tensor self, int k, int dim=-1, bool keepdim=False) -> (Tensor values, Tensor indices)
  variants: function, method
  dispatch:
    CompositeExplicitAutograd: kthvalue

- func: kthvalue.values(Tensor self, int k, int dim=-1, bool keepdim=False, *, Tensor(a!) values, Tensor(b!) indices) -> (Tensor(a!) values, Tensor(b!) indices)
  dispatch:
    CPU: kthvalue_out_cpu
    CUDA: kthvalue_out_cuda

- func: kthvalue.dimname(Tensor self, int k, Dimname dim, bool keepdim=False) -> (Tensor values, Tensor indices)
  variants: function, method

- func: kthvalue.dimname_out(Tensor self, int k, Dimname dim, bool keepdim=False, *, Tensor(a!) values, Tensor(b!) indices) -> (Tensor(a!) values, Tensor(b!) indices)

- func: layer_norm(Tensor input, int[] normalized_shape, Tensor? weight=None, Tensor? bias=None, float eps=1e-05, bool cudnn_enable=True) -> Tensor

- func: native_layer_norm(Tensor input, int[] normalized_shape, Tensor? weight, Tensor? bias, float eps) -> (Tensor, Tensor, Tensor)
  dispatch:
    CPU: layer_norm_cpu
    CUDA: layer_norm_cuda
    CompositeImplicitAutograd: math_native_layer_norm

- func: native_layer_norm_backward(Tensor grad_out, Tensor input, int[] normalized_shape, Tensor mean, Tensor rstd, Tensor? weight, Tensor? bias, bool[3] output_mask) -> (Tensor, Tensor, Tensor)
  dispatch:
    CPU: layer_norm_backward_cpu
    CUDA: layer_norm_backward_cuda

- func: nan_to_num(Tensor self, float? nan=None, float? posinf=None, float? neginf=None) -> Tensor
  variants: function, method
  dispatch:
    CompositeExplicitAutograd: nan_to_num
    SparseCPU, SparseCUDA: nan_to_num_sparse

- func: nan_to_num_(Tensor(a!) self, float? nan=None, float? posinf=None, float? neginf=None) -> Tensor(a!)
  variants: function, method
  dispatch:
    CompositeExplicitAutograd: nan_to_num_
    SparseCPU, SparseCUDA: nan_to_num_sparse_

- func: nan_to_num.out(Tensor self, float? nan=None, float? posinf=None, float? neginf=None, *, Tensor(a!) out) -> Tensor(a!)
  dispatch:
    CPU, CUDA: nan_to_num_out
    SparseCPU, SparseCUDA: nan_to_num_sparse_out

- func: linear(Tensor input, Tensor weight, Tensor? bias=None) -> Tensor
  python_module: nn

- func: linear.out(Tensor input, Tensor weight, Tensor? bias=None, *, Tensor(a!) out) -> Tensor(a!)
  python_module: nn

# TODO: Add this function to MPS dispatch key so that we avoid declaring it in
# native_functions.yaml
# https://github.com/pytorch/pytorch/issues/77394
- func: _mps_linear(Tensor self, Tensor weight, Tensor? bias=None) -> Tensor
  python_module: nn
  dispatch:
    MPS: _mps_linear

- func: mkldnn_linear(Tensor self, Tensor weight, Tensor? bias=None) -> Tensor
  python_module: nn
  dispatch:
    MkldnnCPU: mkldnn_linear

- func: mkldnn_linear_backward_input(int[] input_size, Tensor grad_output, Tensor weight) -> Tensor
  dispatch:
    MkldnnCPU: mkldnn_linear_backward_input

- func: mkldnn_linear_backward_weights(Tensor grad_output, Tensor input, Tensor weight, bool bias_defined) -> (Tensor, Tensor)
  dispatch:
    MkldnnCPU: mkldnn_linear_backward_weights

- func: mkldnn_linear_backward(Tensor self, Tensor grad_output, Tensor weight, bool[3] output_mask) -> (Tensor, Tensor, Tensor)
  dispatch:
    MkldnnCPU: mkldnn_linear_backward

- func: _mps_linear_backward_input(int[] input_size, Tensor grad_output, Tensor weight) -> Tensor
  dispatch:
    MPS: _mps_linear_backward_input

- func: _mps_linear_backward_weights(Tensor grad_output, Tensor input, Tensor weight, bool bias_defined) -> (Tensor, Tensor)
  dispatch:
    MPS: _mps_linear_backward_weights

- func: mps_linear_backward(Tensor self, Tensor grad_output, Tensor weight, bool[3] output_mask) -> (Tensor, Tensor, Tensor)
  dispatch:
    MPS: mps_linear_backward

- func: fbgemm_linear_int8_weight_fp32_activation(Tensor input, Tensor weight, Tensor packed, Tensor col_offsets, Scalar weight_scale, Scalar weight_zero_point, Tensor bias) -> Tensor

- func: fbgemm_linear_int8_weight(Tensor input, Tensor weight, Tensor packed, Tensor col_offsets, Scalar weight_scale, Scalar weight_zero_point, Tensor bias) -> Tensor

- func: fbgemm_linear_quantize_weight(Tensor input) -> (Tensor, Tensor, float, int)

- func: fbgemm_pack_gemm_matrix_fp16(Tensor input) -> Tensor

- func: fbgemm_linear_fp16_weight_fp32_activation(Tensor input, Tensor packed_weight, Tensor bias) -> Tensor

- func: fbgemm_linear_fp16_weight(Tensor input, Tensor packed_weight, Tensor bias) -> Tensor

- func: fbgemm_pack_quantized_matrix(Tensor input) -> Tensor

- func: fbgemm_pack_quantized_matrix.KN(Tensor input, int K, int N) -> Tensor

- func: ldexp.Tensor(Tensor self, Tensor other) -> Tensor
  variants: function, method

- func: ldexp_(Tensor(a!) self, Tensor other) -> Tensor(a!)
  variants: function, method

- func: ldexp.out(Tensor self, Tensor other, *, Tensor(a!) out) -> Tensor(a!)

- func: linspace(Scalar start, Scalar end, int steps, *, ScalarType? dtype=None, Layout? layout=None, Device? device=None, bool? pin_memory=None) -> Tensor

- func: linspace.out(Scalar start, Scalar end, int steps, *, Tensor(a!) out) -> Tensor(a!)
  dispatch:
    CPU, Meta: linspace_out
    CUDA: linspace_cuda_out

- func: log(Tensor self) -> Tensor
  device_check: NoCheck   # TensorIterator
  structured_delegate: log.out
  variants: function, method

- func: log_(Tensor(a!) self) -> Tensor(a!)
  device_check: NoCheck   # TensorIterator
  structured_delegate: log.out
  variants: function, method

- func: log.out(Tensor self, *, Tensor(a!) out) -> Tensor(a!)
  device_check: NoCheck   # TensorIterator
  structured: True
  structured_inherits: TensorIteratorBase
  dispatch:
    CPU, CUDA: log_out
    MPS: log_out_mps

- func: log10(Tensor self) -> Tensor
  device_check: NoCheck   # TensorIterator
  structured_delegate: log10.out
  variants: function, method
  dispatch:
    CompositeExplicitAutograd: log10

- func: log10_(Tensor(a!) self) -> Tensor(a!)
  device_check: NoCheck   # TensorIterator
  structured_delegate: log10.out
  variants: function, method

- func: log10.out(Tensor self, *, Tensor(a!) out) -> Tensor(a!)
  device_check: NoCheck   # TensorIterator
  structured: True
  structured_inherits: TensorIteratorBase
  dispatch:
    CPU, CUDA: log10_out
    MPS: log10_out_mps

- func: log1p(Tensor self) -> Tensor
  device_check: NoCheck   # TensorIterator
  structured_delegate: log1p.out
  variants: function, method
  dispatch:
    SparseCPU, SparseCUDA: log1p_sparse
    SparseCsrCPU, SparseCsrCUDA: log1p_sparse_csr

- func: log1p_(Tensor(a!) self) -> Tensor(a!)
  device_check: NoCheck   # TensorIterator
  structured_delegate: log1p.out
  variants: function, method
  dispatch:
    SparseCPU, SparseCUDA: log1p_sparse_
    SparseCsrCPU, SparseCsrCUDA: log1p_sparse_csr_

- func: log1p.out(Tensor self, *, Tensor(a!) out) -> Tensor(a!)
  device_check: NoCheck   # TensorIterator
  structured: True
  structured_inherits: TensorIteratorBase
  dispatch:
    CPU, CUDA: log1p_out
    MPS: log1p_out_mps
    SparseCPU, SparseCUDA: log1p_sparse_out
    SparseCsrCPU, SparseCsrCUDA: log1p_sparse_csr_out

- func: log2(Tensor self) -> Tensor
  device_check: NoCheck   # TensorIterator
  structured_delegate: log2.out
  variants: function, method

- func: log2_(Tensor(a!) self) -> Tensor(a!)
  device_check: NoCheck   # TensorIterator
  structured_delegate: log2.out
  variants: function, method

- func: log2.out(Tensor self, *, Tensor(a!) out) -> Tensor(a!)
  device_check: NoCheck   # TensorIterator
  structured: True
  structured_inherits: TensorIteratorBase
  dispatch:
    CPU, CUDA: log2_out
    MPS: log2_out_mps

- func: logaddexp.out(Tensor self, Tensor other, *, Tensor(a!) out) -> Tensor(a!)
  structured: True
  structured_inherits: TensorIteratorBase
  dispatch:
    CPU, CUDA: logaddexp_out
    MPS: logaddexp_out_mps

- func: logaddexp(Tensor self, Tensor other) -> Tensor
  variants: method, function
  structured_delegate: logaddexp.out
  dispatch:
    CompositeExplicitAutograd: logaddexp

- func: logaddexp2.out(Tensor self, Tensor other, *, Tensor(a!) out) -> Tensor(a!)
  structured: True
  structured_inherits: TensorIteratorBase
  dispatch:
    CPU, CUDA: logaddexp2_out
    MPS: logaddexp2_out_mps

- func: logaddexp2(Tensor self, Tensor other) -> Tensor
  variants: method, function
  structured_delegate: logaddexp2.out
  dispatch:
    CompositeExplicitAutograd: logaddexp2

- func: xlogy.Tensor(Tensor self, Tensor other) -> Tensor
  device_check: NoCheck   # TensorIterator
  structured_delegate: xlogy.OutTensor
  variants: function, method

- func: xlogy.Scalar_Self(Scalar self, Tensor other) -> Tensor
  device_check: NoCheck   # TensorIterator
  variants: function
  dispatch:
    CompositeExplicitAutograd: xlogy

- func: xlogy.Scalar_Other(Tensor self, Scalar other) -> Tensor
  device_check: NoCheck   # TensorIterator
  variants: function, method
  dispatch:
    CompositeExplicitAutograd: xlogy

# xlogy: inplace variant
- func: xlogy_.Tensor(Tensor(a!) self, Tensor other) -> Tensor(a!)
  device_check: NoCheck   # TensorIterator
  variants: function, method
  structured_delegate: xlogy.OutTensor

- func: xlogy_.Scalar_Other(Tensor(a!) self, Scalar other) -> Tensor(a!)
  device_check: NoCheck   # TensorIterator
  variants: function, method
  dispatch:
    CompositeExplicitAutograd: xlogy_

# xlogy: out variant
- func: xlogy.OutTensor(Tensor self, Tensor other, *, Tensor(a!) out) -> Tensor(a!)
  device_check: NoCheck   # TensorIterator
  structured: True
  structured_inherits: TensorIteratorBase
  variants: function
  dispatch:
    CPU, CUDA: xlogy_out

- func: xlogy.OutScalar_Self(Scalar self, Tensor other, *, Tensor(a!) out) -> Tensor(a!)
  device_check: NoCheck   # TensorIterator
  variants: function
  dispatch:
    CompositeExplicitAutograd: xlogy_out

- func: xlogy.OutScalar_Other(Tensor self, Scalar other, *, Tensor(a!) out) -> Tensor(a!)
  device_check: NoCheck   # TensorIterator
  variants: function
  dispatch:
    CompositeExplicitAutograd: xlogy_out

- func: logdet(Tensor self) -> Tensor
  variants: function, method
  dispatch:
    CompositeExplicitAutograd: logdet

- func: logspace(Scalar start, Scalar end, int steps, float base=10.0, *, ScalarType? dtype=None, Layout? layout=None, Device? device=None, bool? pin_memory=None) -> Tensor

- func: logspace.out(Scalar start, Scalar end, int steps, float base=10.0, *, Tensor(a!) out) -> Tensor(a!)
  dispatch:
    CPU, Meta: logspace_out
    CUDA: logspace_cuda_out

# log_softmax allows positional dtype, unlike most operators, because kwonly is BC-breaking when loading jit models.
- func: log_softmax.int(Tensor self, int dim, ScalarType? dtype=None) -> Tensor
  variants: function, method

- func: log_softmax.int_out(Tensor self, int dim, ScalarType? dtype=None, *, Tensor(a!) out) -> Tensor(a!)
  variants: function
  dispatch:
    CompositeExplicitAutograd: log_softmax_out

- func: log_softmax.Dimname(Tensor self, Dimname dim, *, ScalarType? dtype=None) -> Tensor
  variants: function, method

- func: _log_softmax(Tensor self, int dim, bool half_to_float) -> Tensor
  structured_delegate: _log_softmax.out

- func: _log_softmax.out(Tensor self, int dim, bool half_to_float, *, Tensor(a!) out) -> Tensor(a!)
  structured: True
  dispatch:
    CPU: log_softmax_cpu_out
    CUDA: log_softmax_cuda_out
    MPS: log_softmax_mps_out

- func: _log_softmax_backward_data(Tensor grad_output, Tensor output, int dim, ScalarType input_dtype) -> Tensor
  structured_delegate: _log_softmax_backward_data.out

- func: _log_softmax_backward_data.out(Tensor grad_output, Tensor output, int dim, ScalarType input_dtype, *, Tensor(a!) out) -> Tensor(a!)
  structured: True
  dispatch:
    CPU: log_softmax_backward_cpu_out
    CUDA: log_softmax_backward_cuda_out
    MPS: log_softmax_backward_mps_out

- func: _logcumsumexp(Tensor self, int dim) -> Tensor
  dispatch:
    CPU: _logcumsumexp_cpu
    CUDA: _logcumsumexp_cuda

- func: _logcumsumexp.out(Tensor self, int dim, *, Tensor(a!) out) -> Tensor(a!)
  dispatch:
    CPU: _logcumsumexp_out_cpu
    CUDA: _logcumsumexp_out_cuda

- func: logcumsumexp(Tensor self, int dim) -> Tensor
  variants: function, method
  dispatch:
    CompositeExplicitAutograd: logcumsumexp

- func: logcumsumexp.out(Tensor self, int dim, *, Tensor(a!) out) -> Tensor(a!)
  dispatch:
    CompositeExplicitAutograd: logcumsumexp_out

- func: logcumsumexp.dimname(Tensor self, Dimname dim) -> Tensor
  variants: function, method

- func: logcumsumexp.dimname_out(Tensor self, Dimname dim, *, Tensor(a!) out) -> Tensor(a!)

- func: logsumexp(Tensor self, int[1] dim, bool keepdim=False) -> Tensor
  device_check: NoCheck   # TensorIterator
  variants: function, method
  dispatch:
    CompositeExplicitAutograd: logsumexp

- func: logsumexp.out(Tensor self, int[1] dim, bool keepdim=False, *, Tensor(a!) out) -> Tensor(a!)
  device_check: NoCheck   # TensorIterator
  dispatch:
    CompositeExplicitAutograd: logsumexp_out

- func: logsumexp.names(Tensor self, Dimname[1] dim, bool keepdim=False) -> Tensor
  device_check: NoCheck   # TensorIterator
  variants: function, method

- func: logsumexp.names_out(Tensor self, Dimname[1] dim, bool keepdim=False, *, Tensor(a!) out) -> Tensor(a!)
  device_check: NoCheck   # TensorIterator

- func: margin_ranking_loss(Tensor input1, Tensor input2, Tensor target, float margin=0.0, int reduction=Mean) -> Tensor

- func: matmul(Tensor self, Tensor other) -> Tensor
  variants: function, method

- func: matmul.out(Tensor self, Tensor other, *, Tensor(a!) out) -> Tensor(a!)

- func: matrix_rank.tol(Tensor self, float tol, bool symmetric=False) -> Tensor

- func: matrix_rank(Tensor self, bool symmetric=False) -> Tensor

# Alias to linalg.matrix_power
- func: matrix_power(Tensor self, int n) -> Tensor
  variants: function, method

# Alias to linalg.matrix_power
- func: matrix_power.out(Tensor self, int n, *, Tensor(a!) out) -> Tensor(a!)

# Alias to linalg.matrix_exp
- func: matrix_exp(Tensor self) -> Tensor
  variants: function, method

# This function should be deprecated in favor of differential_analytic_matrix_function in FunctionsManual.cpp
- func: matrix_exp_backward(Tensor self, Tensor grad) -> Tensor

# DEPRECATED: Use torch.aminmax instead
- func: _aminmax(Tensor self) -> (Tensor, Tensor)
  dispatch:
    CPU, CUDA: _aminmax_all

# DEPRECATED: Use torch.aminmax instead
- func: _aminmax.dim(Tensor self, int dim, bool keepdim=False) -> (Tensor, Tensor)
  dispatch:
    CPU, CUDA: _aminmax

- func: aminmax(Tensor self, *, int? dim=None, bool keepdim=False) -> (Tensor min, Tensor max)
  device_check: NoCheck   # TensorIterator
  structured_delegate: aminmax.out
  variants: function, method

- func: aminmax.out(Tensor self, *, int? dim=None, bool keepdim=False, Tensor(a!) min, Tensor(b!) max) -> (Tensor(a!) min, Tensor(b!) max)
  device_check: NoCheck   # TensorIterator
  structured: True
  dispatch:
    CPU, CUDA: aminmax_out

- func: _compute_linear_combination(Tensor input, Tensor coefficients) -> Tensor
  dispatch:
    CPU, CUDA: _compute_linear_combination

- func: _compute_linear_combination.out(Tensor input, Tensor coefficients, *, Tensor(a!) out) -> Tensor(a!)
  dispatch:
    CPU, CUDA: _compute_linear_combination_out

- func: max.dim(Tensor self, int dim, bool keepdim=False) -> (Tensor values, Tensor indices)
  device_check: NoCheck   # TensorIterator
  structured_delegate: max.dim_max
  variants: function, method
  dispatch:
    QuantizedCPU, QuantizedCUDA: qmax

- func: max.dim_max(Tensor self, int dim, bool keepdim=False, *, Tensor(a!) max, Tensor(b!) max_values) -> (Tensor(a!) values, Tensor(b!) indices)
  device_check: NoCheck   # TensorIterator
  structured: True
  precomputed:
  - dim -> int dim
  dispatch:
    CPU, CUDA: max_out
    MPS: max_out_mps

- func: max.names_dim(Tensor self, Dimname dim, bool keepdim=False) -> (Tensor values, Tensor indices)
  device_check: NoCheck   # TensorIterator
  variants: function, method

- func: max.names_dim_max(Tensor self, Dimname dim, bool keepdim=False, *, Tensor(a!) max, Tensor(b!) max_values) -> (Tensor(a!) values, Tensor(b!) indices)
  device_check: NoCheck   # TensorIterator

- func: value_selecting_reduction_backward(Tensor grad, int dim, Tensor indices, int[] sizes, bool keepdim) -> Tensor
  variants: function
  device_check: NoCheck
  device_guard: False

- func: amax(Tensor self, int[1] dim=[], bool keepdim=False) -> Tensor
  variants: function, method
  structured_delegate: amax.out

- func: amax.out(Tensor self, int[1] dim=[], bool keepdim=False, *, Tensor(a!) out) -> Tensor(a!)
  structured: True
  dispatch:
    CPU, CUDA: amax_out

# Return: (Tensor output, Tensor indices)
- func: max_pool1d_with_indices(Tensor self, int[1] kernel_size, int[1] stride=[], int[1] padding=0, int[1] dilation=1, bool ceil_mode=False) -> (Tensor, Tensor)

- func: max_pool1d(Tensor self, int[1] kernel_size, int[1] stride=[], int[1] padding=0, int[1] dilation=1, bool ceil_mode=False) -> Tensor

- func: max_pool2d(Tensor self, int[2] kernel_size, int[2] stride=[], int[2] padding=0, int[2] dilation=1, bool ceil_mode=False) -> Tensor

# TODO: Add this function to MPS dispatch key so that we avoid declaring it in
# native_functions.yaml
# https://github.com/pytorch/pytorch/issues/77394
- func: _mps_max_pool2d(Tensor self, int[2] kernel_size, int[2] stride=[], int[2] padding=0, int[2] dilation=1, bool ceil_mode=False) -> Tensor
  dispatch:
    MPS: _mps_max_pool2d

- func: mps_max_pool2d_backward(Tensor grad_output, Tensor self, int[2] kernel_size, int[2] stride=[], int[2] padding=0, int[2] dilation=1, bool ceil_mode=False) -> Tensor
  dispatch:
    MPS: mps_max_pool2d_backward

- func: mkldnn_max_pool2d(Tensor self, int[2] kernel_size, int[2] stride=[], int[2] padding=0, int[2] dilation=1, bool ceil_mode=False) -> Tensor
  dispatch:
    MkldnnCPU: mkldnn_max_pool2d

- func: mkldnn_max_pool2d_backward(Tensor grad_output, Tensor output, Tensor input, int[2] kernel_size, int[2] stride=[], int[2] padding=0, int[2] dilation=1, bool ceil_mode=False) -> Tensor
  dispatch:
    MkldnnCPU: mkldnn_max_pool2d_backward

- func: mkldnn_max_pool3d(Tensor self, int[3] kernel_size, int[3] stride=[], int[3] padding=0, int[3] dilation=1, bool ceil_mode=False) -> Tensor
  dispatch:
    MkldnnCPU: mkldnn_max_pool3d

- func: mkldnn_max_pool3d_backward(Tensor grad_output, Tensor output, Tensor input, int[3] kernel_size, int[3] stride=[], int[3] padding=0, int[3] dilation=1, bool ceil_mode=False) -> Tensor
  dispatch:
    MkldnnCPU: mkldnn_max_pool3d_backward

- func: quantized_max_pool1d(Tensor self, int[1] kernel_size, int[1] stride=[], int[1] padding=0, int[1] dilation=1, bool ceil_mode=False) -> Tensor
  dispatch:
    QuantizedCPU: quantized_max_pool1d

- func: quantized_max_pool2d(Tensor self, int[2] kernel_size, int[2] stride=[], int[2] padding=0, int[2] dilation=1, bool ceil_mode=False) -> Tensor
  dispatch:
    QuantizedCPU: quantized_max_pool2d
    QuantizedCUDA: quantized_max_pool2d_cudnn

- func: max_pool3d(Tensor self, int[3] kernel_size, int[3] stride=[], int[3] padding=0, int[3] dilation=1, bool ceil_mode=False) -> Tensor

# The CPU and GPU dispatch variants are named weirdly here because otherwise there
# are namespacing issues in C++
- func: mean(Tensor self, *, ScalarType? dtype=None) -> Tensor
  device_check: NoCheck   # TensorIterator
  variants: function, method
  dispatch:
    CompositeExplicitAutograd: mean

- func: mean.dim(Tensor self, int[1] dim, bool keepdim=False, *, ScalarType? dtype=None) -> Tensor
  structured_delegate: mean.out
  device_check: NoCheck   # TensorIterator
  variants: function, method
  dispatch:
    QuantizedCPU: mean_quantized_cpu

- func: mean.out(Tensor self, int[1] dim, bool keepdim=False, *, ScalarType? dtype=None, Tensor(a!) out) -> Tensor(a!)
  structured: True
  device_check: NoCheck   # TensorIterator
  dispatch:
    CPU, CUDA: mean_out
    MPS: mean_out_mps
    QuantizedCPU: mean_out_quantized_cpu

- func: mean.names_dim(Tensor self, Dimname[1] dim, bool keepdim=False, *, ScalarType? dtype=None) -> Tensor
  device_check: NoCheck   # TensorIterator
  variants: function, method

- func: mean.names_out(Tensor self, Dimname[1] dim, bool keepdim=False, *, ScalarType? dtype=None, Tensor(a!) out) -> Tensor(a!)
  device_check: NoCheck   # TensorIterator

- func: nanmean(Tensor self, int[1] dim=[], bool keepdim=False, *, ScalarType? dtype=None) -> Tensor
  device_check: NoCheck   # Composite
  variants: function, method

- func: nanmean.out(Tensor self, int[1] dim=[], bool keepdim=False, *, ScalarType? dtype=None, Tensor(a!) out) -> Tensor(a!)
  device_check: NoCheck   # Composite

- func: median(Tensor self) -> Tensor
  variants: function, method
  dispatch:
    CPU: median_cpu
    CUDA: median_cuda

- func: median.dim(Tensor self, int dim, bool keepdim=False) -> (Tensor values, Tensor indices)
  variants: function, method
  dispatch:
    CompositeExplicitAutograd: median

- func: median.dim_values(Tensor self, int dim, bool keepdim=False, *, Tensor(a!) values, Tensor(b!) indices) -> (Tensor(a!) values, Tensor(b!) indices)
  dispatch:
    CPU: median_out_cpu
    CUDA: median_out_cuda

- func: median.names_dim(Tensor self, Dimname dim, bool keepdim=False) -> (Tensor values, Tensor indices)
  variants: function, method

- func: median.names_dim_values(Tensor self, Dimname dim, bool keepdim=False, *, Tensor(a!) values, Tensor(b!) indices) -> (Tensor(a!) values, Tensor(b!) indices)

- func: nanmedian(Tensor self) -> Tensor
  variants: function, method
  dispatch:
    CPU: nanmedian_cpu
    CUDA: nanmedian_cuda

- func: nanmedian.dim(Tensor self, int dim, bool keepdim=False) -> (Tensor values, Tensor indices)
  variants: function, method
  dispatch:
    CompositeExplicitAutograd: nanmedian

- func: nanmedian.dim_values(Tensor self, int dim, bool keepdim=False, *, Tensor(a!) values, Tensor(b!) indices) -> (Tensor(a!) values, Tensor(b!) indices)
  dispatch:
    CPU: nanmedian_out_cpu
    CUDA: nanmedian_out_cuda

- func: nanmedian.names_dim(Tensor self, Dimname dim, bool keepdim=False) -> (Tensor values, Tensor indices)
  variants: function, method

- func: nanmedian.names_dim_values(Tensor self, Dimname dim, bool keepdim=False, *, Tensor(a!) values, Tensor(b!) indices) -> (Tensor(a!) values, Tensor(b!) indices)

- func: min.dim(Tensor self, int dim, bool keepdim=False) -> (Tensor values, Tensor indices)
  device_check: NoCheck   # TensorIterator
  structured_delegate: min.dim_min
  variants: function, method
  dispatch:
    QuantizedCPU, QuantizedCUDA: qmin

- func: min.dim_min(Tensor self, int dim, bool keepdim=False, *, Tensor(a!) min, Tensor(b!) min_indices) -> (Tensor(a!) values, Tensor(b!) indices)
  device_check: NoCheck   # TensorIterator
  structured: True
  precomputed:
  - dim -> int dim
  dispatch:
    CPU, CUDA: min_out
    MPS: min_out_mps

- func: min.names_dim(Tensor self, Dimname dim, bool keepdim=False) -> (Tensor values, Tensor indices)
  device_check: NoCheck   # TensorIterator
  variants: function, method

- func: min.names_dim_min(Tensor self, Dimname dim, bool keepdim=False, *, Tensor(a!) min, Tensor(b!) min_indices) -> (Tensor(a!) values, Tensor(b!) indices)
  device_check: NoCheck   # TensorIterator

- func: amin(Tensor self, int[1] dim=[], bool keepdim=False) -> Tensor
  variants: function, method
  structured_delegate: amin.out

- func: amin.out(Tensor self, int[1] dim=[], bool keepdim=False, *, Tensor(a!) out) -> Tensor(a!)
  structured: True
  dispatch:
    CPU, CUDA: amin_out

# TODO: Add this function to MPS dispatch key so that we avoid declaring it in
# native_functions.yaml
# https://github.com/pytorch/pytorch/issues/77394
- func: _mps_convolution(Tensor self, Tensor weight, Tensor? bias, int[] padding, int[] stride, int[] dilation, int groups) -> Tensor
  dispatch:
    MPS: _mps_convolution

- func: mps_convolution_backward(Tensor self, Tensor grad_output, Tensor weight, int[] padding, int[] stride, int[] dilation, int groups, bool[3] output_mask) -> (Tensor, Tensor, Tensor)
  dispatch:
    MPS: mps_convolution_backward

- func: mkldnn_convolution(Tensor self, Tensor weight, Tensor? bias, int[] padding, int[] stride, int[] dilation, int groups) -> Tensor
  dispatch:
    CompositeExplicitAutograd: mkldnn_convolution

- func: miopen_batch_norm(Tensor input, Tensor weight, Tensor? bias, Tensor? running_mean, Tensor? running_var, bool training, float exponential_average_factor, float epsilon) -> (Tensor, Tensor, Tensor)
  dispatch:
    CUDA: miopen_batch_norm

- func: miopen_batch_norm_backward(Tensor input, Tensor grad_output, Tensor weight, Tensor? running_mean, Tensor? running_var, Tensor? save_mean, Tensor? save_var, float epsilon) -> (Tensor, Tensor, Tensor)
  dispatch:
    CUDA: miopen_batch_norm_backward

- func: miopen_convolution(Tensor self, Tensor weight, Tensor? bias, int[] padding, int[] stride, int[] dilation, int groups, bool benchmark, bool deterministic) -> Tensor
  dispatch:
    CUDA: miopen_convolution

- func: miopen_convolution_transpose(Tensor self, Tensor weight, Tensor? bias, int[] padding, int[] output_padding, int[] stride, int[] dilation, int groups, bool benchmark, bool deterministic) -> Tensor
  dispatch:
    CUDA: miopen_convolution_transpose

- func: miopen_depthwise_convolution(Tensor self, Tensor weight, Tensor? bias, int[] padding, int[] stride, int[] dilation, int groups, bool benchmark, bool deterministic) -> Tensor
  dispatch:
    CUDA: miopen_depthwise_convolution

- func: miopen_rnn(Tensor input, Tensor[] weight, int weight_stride0, Tensor hx, Tensor? cx, int mode, int hidden_size, int num_layers, bool batch_first, float dropout, bool train, bool bidirectional, int[] batch_sizes, Tensor? dropout_state) -> (Tensor, Tensor, Tensor, Tensor, Tensor)
  dispatch:
    CUDA: miopen_rnn

- func: miopen_rnn_backward(Tensor input, Tensor[] weight, int weight_stride0, Tensor weight_buf, Tensor hx, Tensor? cx, Tensor output, Tensor? grad_output, Tensor? grad_hy, Tensor? grad_cy, int mode, int hidden_size, int num_layers, bool batch_first, float dropout, bool train, bool bidirectional, int[] batch_sizes, Tensor? dropout_state, Tensor reserve, bool[4] output_mask) -> (Tensor, Tensor, Tensor, Tensor[])
  dispatch:
    CUDA: miopen_rnn_backward

- func: mm(Tensor self, Tensor mat2) -> Tensor
  structured_delegate: mm.out
  variants: function, method
  dispatch:
    SparseCPU, SparseCUDA: _sparse_mm
    SparseCsrCPU, SparseCsrCUDA: _sparse_csr_mm

- func: mm.out(Tensor self, Tensor mat2, *, Tensor(a!) out) -> Tensor(a!)
  structured: True
  dispatch:
    CPU: mm_out_cpu
    CUDA: mm_out_cuda
    MPS: mm_out_mps
    SparseCPU, SparseCUDA: _sparse_mm_out
    SparseCsrCPU, SparseCsrCUDA: _sparse_csr_mm_out

- func: _sparse_mm(Tensor sparse, Tensor dense) -> Tensor
  python_module: sparse

- func: _sparse_sparse_matmul(Tensor self, Tensor other) -> Tensor
  dispatch:
    SparseCPU: sparse_sparse_matmul_cpu
    SparseCUDA: sparse_sparse_matmul_cuda

- func: _sparse_mask_helper(Tensor t, Tensor mask_indices) -> Tensor
  dispatch:
    SparseCPU: sparse_mask_helper_cpu
    SparseCUDA: sparse_mask_helper_cuda

- func: mode(Tensor self, int dim=-1, bool keepdim=False) -> (Tensor values, Tensor indices)
  variants: function, method
  dispatch:
    CPU, CUDA: mode

- func: mode.values(Tensor self, int dim=-1, bool keepdim=False, *, Tensor(a!) values, Tensor(b!) indices) -> (Tensor(a!) values, Tensor(b!) indices)
  dispatch:
    CompositeExplicitAutograd: mode_out

- func: mode.dimname(Tensor self, Dimname dim, bool keepdim=False) -> (Tensor values, Tensor indices)
  variants: function, method

- func: mode.dimname_out(Tensor self, Dimname dim, bool keepdim=False, *, Tensor(a!) values, Tensor(b!) indices) -> (Tensor(a!) values, Tensor(b!) indices)

- func: mul.Tensor(Tensor self, Tensor other) -> Tensor
  device_check: NoCheck   # TensorIterator
  structured_delegate: mul.out
  variants: function, method
  dispatch:
    SparseCPU, SparseCUDA: mul_sparse
    SparseCsrCPU, SparseCsrCUDA: mul_sparse_csr
    MkldnnCPU: mkldnn_mul
    ZeroTensor: mul_zerotensor
    NestedTensorCPU, NestedTensorCUDA: NestedTensor_mul_Tensor

- func: mul_.Tensor(Tensor(a!) self, Tensor other) -> Tensor(a!)
  device_check: NoCheck   # TensorIterator
  structured_delegate: mul.out
  variants: method
  dispatch:
    SparseCPU, SparseCUDA: mul_sparse_
    SparseCsrCPU, SparseCsrCUDA: mul_sparse_csr_
    MkldnnCPU: mkldnn_mul_
    NestedTensorCPU, NestedTensorCUDA: NestedTensor_mul__Tensor

- func: mul.out(Tensor self, Tensor other, *, Tensor(a!) out) -> Tensor(a!)
  device_check: NoCheck   # TensorIterator
  structured: True
  structured_inherits: TensorIteratorBase
  dispatch:
    CPU, CUDA: mul_out
    MPS: mul_out_mps
    SparseCPU: mul_out_sparse_cpu
    SparseCUDA: mul_out_sparse_cuda
    SparseCsrCPU, SparseCsrCUDA: mul_out_sparse_csr
    MkldnnCPU: mkldnn_mul_out

  # For C++ only, until we have conversion from C++ numbers to Tensor
- func: mul.Scalar(Tensor self, Scalar other) -> Tensor
  device_check: NoCheck   # TensorIterator
  variants: function, method
  dispatch:
    CompositeExplicitAutograd: mul
    SparseCsrCPU, SparseCsrCUDA: mul_scalar_sparse_csr

- func: mul_.Scalar(Tensor(a!) self, Scalar other) -> Tensor(a!)
  device_check: NoCheck   # TensorIterator
  variants: method
  dispatch:
    CompositeExplicitAutograd: mul_
    SparseCsrCPU, SparseCsrCUDA: mul__scalar_sparse_csr
  autogen: mul.Scalar_out

# multiply, alias for mul
- func: multiply.Tensor(Tensor self, Tensor other) -> Tensor
  variants: function, method

- func: multiply_.Tensor(Tensor(a!) self, Tensor other) -> Tensor(a!)
  variants: method

- func: multiply.out(Tensor self, Tensor other, *, Tensor(a!) out) -> Tensor(a!)

- func: multiply.Scalar(Tensor self, Scalar other) -> Tensor
  variants: function, method

- func: multiply_.Scalar(Tensor(a!) self, Scalar other) -> Tensor(a!)
  variants: method

- func: mv(Tensor self, Tensor vec) -> Tensor
  variants: function, method
  dispatch:
    CompositeExplicitAutograd: mv
    SparseCPU, SparseCUDA: mv_sparse

- func: mv.out(Tensor self, Tensor vec, *, Tensor(a!) out) -> Tensor(a!)
  dispatch:
    CompositeExplicitAutograd: mv_out

- func: mvlgamma.out(Tensor self, int p, *, Tensor(a!) out) -> Tensor(a!)
  dispatch:
    CPU, CUDA: mvlgamma_out

- func: mvlgamma(Tensor self, int p) -> Tensor
  device_check: NoCheck   # TensorIterator
  variants: function, method
  dispatch:
    CompositeExplicitAutograd: mvlgamma

- func: mvlgamma_(Tensor(a!) self, int p) -> Tensor(a!)
  device_check: NoCheck   # TensorIterator
  variants: method
  dispatch:
    CompositeExplicitAutograd: mvlgamma_

- func: narrow_copy(Tensor self, int dim, int start, int length) -> Tensor
  variants: function, method
  dispatch:
    CPU: narrow_copy_dense_cpu
    SparseCPU, SparseCUDA: narrow_copy_sparse
    CompositeExplicitAutograd: narrow_copy_dense
  tags: view_copy

- func: narrow_copy.SymInt(Tensor self, int dim, int start, SymInt length) -> Tensor
  variants: function, method
  dispatch:
    CompositeExplicitAutograd: narrow_copy_symint

- func: narrow_copy.out(Tensor self, int dim, int start, int length, *, Tensor(a!) out) -> Tensor(a!)
  dispatch:
    CPU: narrow_copy_dense_cpu_out

- func: narrow(Tensor(a) self, int dim, int start, int length) -> Tensor(a)
  variants: function, method
  device_check: NoCheck
  device_guard: False

- func: narrow.Tensor(Tensor(a) self, int dim, Tensor start, int length) -> Tensor(a)
  variants: function, method
  device_check: NoCheck
  device_guard: False

- func: native_batch_norm(Tensor input, Tensor? weight, Tensor? bias, Tensor? running_mean, Tensor? running_var, bool training, float momentum, float eps) -> (Tensor, Tensor, Tensor)
  dispatch:
    CPU: batch_norm_cpu
    CUDA: batch_norm_cuda
    MPS: batch_norm_mps
    MkldnnCPU: mkldnn_batch_norm

- func: native_batch_norm.out(Tensor input, Tensor? weight, Tensor? bias, Tensor? running_mean, Tensor? running_var, bool training, float momentum, float eps, *, Tensor(a!) out, Tensor(b!) save_mean, Tensor(c!) save_invstd) -> (Tensor(a!), Tensor(b!), Tensor(c!))
  dispatch:
    CUDA: batch_norm_cuda_out
    MPS: batch_norm_mps_out

- func: batch_norm_stats(Tensor input, float eps) -> (Tensor, Tensor)
  dispatch:
    CUDA: batch_norm_stats_cuda

- func: batch_norm_elemt(Tensor input, Tensor? weight, Tensor? bias, Tensor mean, Tensor invstd, float eps) -> Tensor
  dispatch:
    CUDA: batch_norm_elemt_cuda

- func: batch_norm_elemt.out(Tensor input, Tensor? weight, Tensor? bias, Tensor mean, Tensor invstd, float eps, *, Tensor(a!) out) -> Tensor(a!)
  dispatch:
    CUDA: batch_norm_elemt_cuda_out

# for backward compatibility
- func: batch_norm_gather_stats(Tensor input, Tensor mean, Tensor invstd, Tensor? running_mean, Tensor? running_var, float momentum, float eps, int count) -> (Tensor, Tensor)
  dispatch:
    CUDA: batch_norm_gather_stats_cuda

- func: batch_norm_gather_stats_with_counts(Tensor input, Tensor mean, Tensor invstd, Tensor? running_mean, Tensor? running_var, float momentum, float eps, Tensor counts) -> (Tensor, Tensor)
  dispatch:
    CUDA: batch_norm_gather_stats_with_counts_cuda

- func: native_batch_norm_backward(Tensor grad_out, Tensor input, Tensor? weight, Tensor? running_mean, Tensor? running_var, Tensor? save_mean, Tensor? save_invstd, bool train, float eps, bool[3] output_mask) -> (Tensor, Tensor, Tensor)
  dispatch:
    CPU: batch_norm_backward_cpu
    CUDA: batch_norm_backward_cuda
    MPS: batch_norm_backward_mps
    MkldnnCPU: mkldnn_batch_norm_backward

- func: batch_norm_backward_reduce(Tensor grad_out, Tensor input, Tensor mean, Tensor invstd, Tensor? weight, bool input_g, bool weight_g, bool bias_g) -> (Tensor, Tensor, Tensor, Tensor)
  dispatch:
    CUDA: batch_norm_backward_reduce_cuda

- func: batch_norm_backward_elemt(Tensor grad_out, Tensor input, Tensor mean, Tensor invstd, Tensor? weight, Tensor mean_dy, Tensor mean_dy_xmu, Tensor count) -> Tensor
  dispatch:
    CUDA: batch_norm_backward_elemt_cuda

- func: batch_norm_update_stats(Tensor input, Tensor? running_mean, Tensor? running_var, float momentum) -> (Tensor, Tensor)
  dispatch:
    CPU: batch_norm_update_stats_cpu
    CUDA: batch_norm_update_stats_cuda

- func: is_vulkan_available() -> bool

- func: _nnpack_available() -> bool

- func: _nnpack_spatial_convolution(Tensor input, Tensor weight, Tensor? bias, int[2] padding, int[2] stride=1) -> Tensor
  variants: function
  dispatch:
    CompositeExplicitAutograd: _nnpack_spatial_convolution

- func: ones.names(int[] size, *, Dimname[]? names, ScalarType? dtype=None, Layout? layout=None, Device? device=None, bool? pin_memory=None) -> Tensor
  device_check: NoCheck
  device_guard: False

- func: ones(int[] size, *, ScalarType? dtype=None, Layout? layout=None, Device? device=None, bool? pin_memory=None) -> Tensor

- func: ones.out(int[] size, *, Tensor(a!) out) -> Tensor(a!)

- func: ones_like(Tensor self, *, ScalarType? dtype=None, Layout? layout=None, Device? device=None, bool? pin_memory=None, MemoryFormat? memory_format=None) -> Tensor

- func: pairwise_distance(Tensor x1, Tensor x2, float p=2, float eps=1e-06, bool keepdim=False) -> Tensor

- func: cdist(Tensor x1, Tensor x2, float p=2, int? compute_mode=None) -> Tensor

- func: _euclidean_dist(Tensor x1, Tensor x2) -> Tensor
  dispatch:
    CompositeExplicitAutograd: _euclidean_dist

- func: _cdist_forward(Tensor x1, Tensor x2, float p, int? compute_mode) -> Tensor
  dispatch:
    CPU, CUDA: _cdist_forward

- func: _cdist_backward(Tensor grad, Tensor x1, Tensor x2, float p, Tensor cdist) -> Tensor
  dispatch:
    CPU, CUDA: _cdist_backward

- func: pdist(Tensor self, float p=2) -> Tensor

- func: _pdist_forward(Tensor self, float p=2) -> Tensor
  dispatch:
    CPU, CUDA: _pdist_forward

- func: _pdist_backward(Tensor grad, Tensor self, float p, Tensor pdist) -> Tensor
  dispatch:
    CPU, CUDA: _pdist_backward

- func: cosine_similarity(Tensor x1, Tensor x2, int dim=1, float eps=1e-08) -> Tensor
  variants: function

- func: permute(Tensor(a) self, int[] dims) -> Tensor(a)
  variants: function, method
  dispatch:
    CompositeExplicitAutograd: permute
    MPS: permute_mps

- func: movedim.intlist(Tensor(a) self, int[] source, int[] destination) -> Tensor(a)
  variants: function, method

- func: movedim.int(Tensor(a) self, int source, int destination) -> Tensor(a)
  variants: function, method

# moveaxis, alias for movedim
- func: moveaxis.intlist(Tensor(a) self, int[] source, int[] destination) -> Tensor(a)
  variants: function, method

- func: moveaxis.int(Tensor(a) self, int source, int destination) -> Tensor(a)
  variants: function, method

# Only exposed from C++ -- in Python,
# we expose it as an attribute `T`, not a function.
#
# I'd like to name this "T" in C++ too, but
# calling a native function "T" causes undefined
# behavior on Windows, for reasons I don't understand
# (maybe related to capital letter collation somehow...)
- func: numpy_T(Tensor(a) self) -> Tensor(a)
  variants: method

# Exposed on Python as an attribute 'H'
- func: matrix_H(Tensor(a) self) -> Tensor(a)
  variants: method

# Exposed on Python as an attribute 'mT'
- func: mT(Tensor(a) self) -> Tensor(a)
  variants: method

# Exposed on Python as an attribute 'mH'
- func: mH(Tensor(a) self) -> Tensor(a)
  variants: method

- func: adjoint(Tensor(a) self) -> Tensor(a)
  variants: function, method

- func: pixel_shuffle(Tensor self, int upscale_factor) -> Tensor
  dispatch:
    CPU: pixel_shuffle_cpu
    CompositeExplicitAutograd: math_pixel_shuffle

- func: pixel_unshuffle(Tensor self, int downscale_factor) -> Tensor
  dispatch:
    CPU: pixel_unshuffle_cpu
    CompositeExplicitAutograd: math_pixel_unshuffle

- func: channel_shuffle(Tensor self, int groups) -> Tensor
  dispatch:
    CPU: channel_shuffle
    QuantizedCPU: channel_shuffle_quantized_cpu

- func: native_channel_shuffle(Tensor self, int groups) -> Tensor
  dispatch:
    CPU: channel_shuffle_cpu
    CompositeImplicitAutograd: math_channel_shuffle

- func: is_pinned(Tensor self, Device? device=None) -> bool
  variants: method
  dispatch:
    CUDA: is_pinned_cuda
    MPS: is_pinned_mps
    CompositeExplicitAutograd: is_pinned_default

# TODO: add a copy kwarg that guarantees that the tensor is put into fresh
# pinned memory
- func: pin_memory(Tensor(a) self, Device? device=None) -> Tensor(a)
  variants: method

# Unlike pin_memory, this is guaranteed to give a new non-aliasing tensor
- func: _pin_memory(Tensor self, Device? device=None) -> Tensor
  dispatch:
    CUDA: _pin_memory_cuda
    MPS: _pin_memory_mps

- func: pinverse(Tensor self, float rcond=1e-15) -> Tensor
  variants: function, method

- func: poisson_nll_loss(Tensor input, Tensor target, bool log_input, bool full, float eps, int reduction) -> Tensor
  variants: function

- func: rad2deg(Tensor self) -> Tensor
  variants: function, method
  dispatch:
    CompositeExplicitAutograd: rad2deg
    SparseCsrCPU, SparseCsrCUDA: rad2deg_sparse_csr

- func: rad2deg_(Tensor(a!) self) -> Tensor(a!)
  variants: function, method
  dispatch:
    CompositeExplicitAutograd: rad2deg_
    SparseCsrCPU, SparseCsrCUDA: rad2deg_sparse_csr_

- func: rad2deg.out(Tensor self, *, Tensor(a!) out) -> Tensor(a!)
  dispatch:
    CompositeExplicitAutograd: rad2deg_out
    SparseCsrCPU, SparseCsrCUDA: rad2deg_sparse_csr_out

- func: deg2rad(Tensor self) -> Tensor
  variants: function, method
  dispatch:
    CompositeExplicitAutograd: deg2rad

- func: deg2rad_(Tensor(a!) self) -> Tensor(a!)
  variants: function, method
  dispatch:
    CompositeExplicitAutograd: deg2rad_

- func: deg2rad.out(Tensor self, *, Tensor(a!) out) -> Tensor(a!)
  dispatch:
    CompositeExplicitAutograd: deg2rad_out

- func: scalar_tensor(Scalar s, *, ScalarType? dtype=None, Layout? layout=None, Device? device=None, bool? pin_memory=None) -> Tensor

- func: rand.names(int[] size, *, Dimname[]? names, ScalarType? dtype=None, Layout? layout=None, Device? device=None, bool? pin_memory=None) -> Tensor
  device_check: NoCheck
  device_guard: False

- func: rand.generator_with_names(int[] size, *, Generator? generator, Dimname[]? names, ScalarType? dtype=None, Layout? layout=None, Device? device=None, bool? pin_memory=None) -> Tensor
  device_check: NoCheck
  device_guard: False

- func: rand(int[] size, *, ScalarType? dtype=None, Layout? layout=None, Device? device=None, bool? pin_memory=None) -> Tensor

- func: rand.generator(int[] size, *, Generator? generator, ScalarType? dtype=None, Layout? layout=None, Device? device=None, bool? pin_memory=None) -> Tensor

- func: rand.out(int[] size, *, Tensor(a!) out) -> Tensor(a!)

- func: rand.generator_out(int[] size, *, Generator? generator, Tensor(a!) out) -> Tensor(a!)

- func: rand_like(Tensor self, *, ScalarType? dtype=None, Layout? layout=None, Device? device=None, bool? pin_memory=None, MemoryFormat? memory_format=None) -> Tensor

- func: randint(int high, int[] size, *, ScalarType? dtype=None, Layout? layout=None, Device? device=None, bool? pin_memory=None) -> Tensor

- func: randint.generator(int high, int[] size, *, Generator? generator, ScalarType? dtype=None, Layout? layout=None, Device? device=None, bool? pin_memory=None) -> Tensor

- func: randint.low(int low, int high, int[] size, *, ScalarType? dtype=None, Layout? layout=None, Device? device=None, bool? pin_memory=None) -> Tensor

- func: randint.low_generator(int low, int high, int[] size, *, Generator? generator, ScalarType? dtype=None, Layout? layout=None, Device? device=None, bool? pin_memory=None) -> Tensor

- func: randint.out(int high, int[] size, *, Tensor(a!) out) -> Tensor(a!)

- func: randint.generator_out(int high, int[] size, *, Generator? generator, Tensor(a!) out) -> Tensor(a!)

- func: randint.low_out(int low, int high, int[] size, *, Tensor(a!) out) -> Tensor(a!)

- func: randint.low_generator_out(int low, int high, int[] size, *, Generator? generator, Tensor(a!) out) -> Tensor(a!)

- func: randint_like(Tensor self, int high, *, ScalarType? dtype=None, Layout? layout=None, Device? device=None, bool? pin_memory=None, MemoryFormat? memory_format=None) -> Tensor

- func: randint_like.low_dtype(Tensor self, int low, int high, *, ScalarType? dtype=None, Layout? layout=None, Device? device=None, bool? pin_memory=None, MemoryFormat? memory_format=None) -> Tensor

- func: randn(int[] size, *, ScalarType? dtype=None, Layout? layout=None, Device? device=None, bool? pin_memory=None) -> Tensor

- func: randn.generator(int[] size, *, Generator? generator, ScalarType? dtype=None, Layout? layout=None, Device? device=None, bool? pin_memory=None) -> Tensor

- func: randn.names(int[] size, *, Dimname[]? names, ScalarType? dtype=None, Layout? layout=None, Device? device=None, bool? pin_memory=None) -> Tensor
  device_check: NoCheck
  device_guard: False

- func: randn.generator_with_names(int[] size, *, Generator? generator, Dimname[]? names, ScalarType? dtype=None, Layout? layout=None, Device? device=None, bool? pin_memory=None) -> Tensor
  device_check: NoCheck
  device_guard: False

- func: randn.out(int[] size, *, Tensor(a!) out) -> Tensor(a!)

- func: randn.generator_out(int[] size, *, Generator? generator, Tensor(a!) out) -> Tensor(a!)

- func: randn_like(Tensor self, *, ScalarType? dtype=None, Layout? layout=None, Device? device=None, bool? pin_memory=None, MemoryFormat? memory_format=None) -> Tensor

- func: randperm(int n, *, ScalarType? dtype=long, Layout? layout=None, Device? device=None, bool? pin_memory=None) -> Tensor

- func: randperm.generator(int n, *, Generator? generator, ScalarType? dtype=long, Layout? layout=None, Device? device=None, bool? pin_memory=None) -> Tensor

- func: randperm.out(int n, *, Tensor(a!) out) -> Tensor(a!)

- func: randperm.generator_out(int n, *, Generator? generator, Tensor(a!) out) -> Tensor(a!)
  dispatch:
    CPU: randperm_out_cpu
    CUDA: randperm_out_cuda

- func: range.step(Scalar start, Scalar end, Scalar step=1, *, ScalarType? dtype=None, Layout? layout=None, Device? device=None, bool? pin_memory=None) -> Tensor

- func: range(Scalar start, Scalar end, *, ScalarType? dtype=None, Layout? layout=None, Device? device=None, bool? pin_memory=None) -> Tensor

- func: range.out(Scalar start, Scalar end, Scalar step=1, *, Tensor(a!) out) -> Tensor(a!)
  dispatch:
    CPU, Meta: range_out
    CUDA: range_cuda_out

- func: ravel(Tensor(a) self) -> Tensor(a)
  variants: function, method

- func: reciprocal(Tensor self) -> Tensor
  device_check: NoCheck   # TensorIterator
  structured_delegate: reciprocal.out
  variants: function, method

- func: reciprocal_(Tensor(a!) self) -> Tensor(a!)
  device_check: NoCheck   # TensorIterator
  structured_delegate: reciprocal.out
  variants: function, method

- func: reciprocal.out(Tensor self, *, Tensor(a!) out) -> Tensor(a!)
  device_check: NoCheck   # TensorIterator
  structured: True
  structured_inherits: TensorIteratorBase
  dispatch:
    CPU, CUDA: reciprocal_out
    MPS: reciprocal_out_mps

- func: neg(Tensor self) -> Tensor
  device_check: NoCheck   # TensorIterator
  structured_delegate: neg.out
  variants: function, method
  dispatch:
    SparseCPU, SparseCUDA: neg_sparse
    SparseCsrCPU, SparseCsrCUDA: neg_sparse_csr

- func: neg_(Tensor(a!) self) -> Tensor(a!)
  device_check: NoCheck   # TensorIterator
  structured_delegate: neg.out
  variants: function, method
  dispatch:
    SparseCPU, SparseCUDA: neg_sparse_
    SparseCsrCPU, SparseCsrCUDA: neg_sparse_csr_

- func: neg.out(Tensor self, *, Tensor(a!) out) -> Tensor(a!)
  device_check: NoCheck   # TensorIterator
  structured: True
  structured_inherits: TensorIteratorBase
  dispatch:
    CPU, CUDA: neg_out
    MPS: neg_out_mps
    SparseCPU, SparseCUDA: neg_out_sparse
    SparseCsrCPU, SparseCsrCUDA: neg_sparse_csr_out

# Alias for neg
- func: negative(Tensor self) -> Tensor
  variants: function, method

- func: negative_(Tensor(a!) self) -> Tensor(a!)
  variants: function, method

- func: negative.out(Tensor self, *, Tensor(a!) out) -> Tensor(a!)

- func: repeat(Tensor self, int[] repeats) -> Tensor
  variants: method  # This is method-only to match the previous tensor API. In the future we could make this a function too.
  dispatch:
    CompositeExplicitAutograd: repeat
    MPS: repeat_mps

- func: repeat_interleave.Tensor(Tensor repeats, *, int? output_size=None) -> Tensor
  variants: function
  dispatch:
    CPU: repeat_interleave_cpu
    CUDA: repeat_interleave_cuda

- func: repeat_interleave.self_Tensor(Tensor self, Tensor repeats, int? dim=None, *, int? output_size=None) -> Tensor
  variants: function, method

- func: repeat_interleave.self_int(Tensor self, int repeats, int? dim=None, *, int? output_size=None) -> Tensor
  variants: function, method

- func: reshape(Tensor(a) self, int[] shape) -> Tensor(a)
  variants: function, method
  device_check: NoCheck
  device_guard: False

# NOTE [ _reshape_alias ] is meant to be used in the implementation of reshape.
# They are not user-facing, hence the leading underscore. Please don't use it
# anywhere else.
- func: _reshape_alias(Tensor(a) self, int[] size, int[] stride) -> Tensor(a)
  variants: function, method
  device_check: NoCheck
  device_guard: False
  dispatch:
    CPU, CUDA, Meta, QuantizedCPU, QuantizedCUDA, ZeroTensor, MPS: _reshape_alias
    # We don't need to support mkldnn since this is handled explicitly by the reshape operator.

- func: _mkldnn_reshape(Tensor self, int[] shape) -> Tensor
  device_check: NoCheck
  device_guard: False
  dispatch:
    MkldnnCPU: mkldnn_reshape

- func: reshape_as(Tensor(a) self, Tensor other) -> Tensor(a)
  variants: method
  device_check: NoCheck
  device_guard: False

- func: round(Tensor self) -> Tensor
  device_check: NoCheck   # TensorIterator
  structured_delegate: round.out
  variants: function, method
  dispatch:
    SparseCPU, SparseCUDA: round_sparse
    SparseCsrCPU, SparseCsrCUDA: round_sparse_csr

- func: round_(Tensor(a!) self) -> Tensor(a!)
  device_check: NoCheck   # TensorIterator
  structured_delegate: round.out
  variants: function, method
  dispatch:
    SparseCPU, SparseCUDA: round_sparse_
    SparseCsrCPU, SparseCsrCUDA: round_sparse_csr_

- func: round.out(Tensor self, *, Tensor(a!) out) -> Tensor(a!)
  device_check: NoCheck   # TensorIterator
  structured: True
  structured_inherits: TensorIteratorBase
  dispatch:
    CPU: round_out
    CUDA: round_out
    MPS: round_out_mps
    SparseCPU, SparseCUDA: round_sparse_out
    SparseCsrCPU, SparseCsrCUDA: round_sparse_csr_out

- func: round.decimals(Tensor self, *, int decimals) -> Tensor
  device_check: NoCheck   # TensorIterator
  structured_delegate: round.decimals_out
  variants: function, method

- func: round_.decimals(Tensor(a!) self, *, int decimals) -> Tensor(a!)
  device_check: NoCheck   # TensorIterator
  structured_delegate: round.decimals_out
  variants: function, method

- func: round.decimals_out(Tensor self, *, int decimals, Tensor(a!) out) -> Tensor(a!)
  device_check: NoCheck   # TensorIterator
  structured: True
  structured_inherits: TensorIteratorBase
  dispatch:
    CPU: round_decimals_out
    CUDA: round_decimals_out

- func: rrelu(Tensor self, Scalar lower=0.125, Scalar upper=0.3333333333333333, bool training=False, Generator? generator=None) -> Tensor
  device_check: NoCheck   # TensorIterator

- func: rrelu_(Tensor(a!) self, Scalar lower=0.125, Scalar upper=0.3333333333333333, bool training=False, Generator? generator=None) -> Tensor(a!)
  device_check: NoCheck   # TensorIterator

- func: relu(Tensor self) -> Tensor
  device_check: NoCheck   # TensorIterator
  variants: function, method
  dispatch:
    CPU, CUDA: relu
    MPS: relu_mps
    MkldnnCPU: mkldnn_relu
    QuantizedCPU: relu_quantized_cpu
    NestedTensorCPU, NestedTensorCUDA: NestedTensor_relu

- func: relu_(Tensor(a!) self) -> Tensor(a!)
  device_check: NoCheck   # TensorIterator
  variants: function, method
  dispatch:
    CPU, CUDA: relu_
    MPS: relu_mps_
    MkldnnCPU: mkldnn_relu_
    QuantizedCPU: relu_quantized_cpu_
    NestedTensorCPU, NestedTensorCUDA: NestedTensor_relu_
  autogen: relu.out

- func: relu6(Tensor self) -> Tensor
  python_module: nn

- func: relu6_(Tensor(a!) self) -> Tensor(a!)
  python_module: nn

- func: prelu(Tensor self, Tensor weight) -> Tensor
  variants: function, method
  dispatch:
    MkldnnCPU: mkldnn_prelu
    CPU: prelu_cpu
    CUDA: prelu_cuda

- func: prelu_backward(Tensor grad_output, Tensor self, Tensor weight) -> (Tensor, Tensor)
  variants: function, method
  dispatch:
    MkldnnCPU: mkldnn_prelu_backward
    CPU: prelu_backward_cpu
    CUDA: prelu_backward_cuda

- func: gelu.out(Tensor self, *, str approximate='none', Tensor(a!) out) -> Tensor(a!)
  structured: True
  structured_inherits: TensorIteratorBase
  device_check: NoCheck   # TensorIterator
  python_module: nn
  dispatch:
    CPU: gelu_out_cpu
    CUDA: gelu_out_cuda
    MPS: gelu_out_mps

- func: gelu_(Tensor(a!) self, *, str approximate='none') -> Tensor(a!)
  structured_delegate: gelu.out
  device_check: NoCheck   # TensorIterator
  python_module: nn
  dispatch:
    NestedTensorCPU, NestedTensorCUDA: NestedTensor_gelu_

- func: gelu(Tensor self, *, str approximate='none') -> Tensor
  structured_delegate: gelu.out
  device_check: NoCheck   # TensorIterator
  python_module: nn
  dispatch:
    MkldnnCPU: mkldnn_gelu
    QuantizedCPU: gelu_quantized_cpu
    NestedTensorCPU, NestedTensorCUDA: NestedTensor_gelu

- func: gelu_backward.grad_input(Tensor grad_output, Tensor self, *, str approximate='none', Tensor(a!) grad_input) -> Tensor(a!)
  structured: True
  structured_inherits: TensorIteratorBase
  python_module: nn
  dispatch:
    CPU: gelu_backward_out_cpu
    CUDA: gelu_backward_out_cuda
    MPS: gelu_backward_out_mps

- func: gelu_backward(Tensor grad_output, Tensor self, *, str approximate='none') -> Tensor
  structured_delegate: gelu_backward.grad_input
  python_module: nn
  dispatch:
    MkldnnCPU: mkldnn_gelu_backward

- func: infinitely_differentiable_gelu_backward(Tensor grad, Tensor self) -> Tensor
  variants: function
  python_module: nn
  device_check: NoCheck
  device_guard: False

- func: hardshrink.out(Tensor self, Scalar lambd=0.5, *, Tensor(a!) out) -> Tensor(a!)
  structured: True
  structured_inherits: TensorIteratorBase
  device_check: NoCheck   # TensorIterator
  dispatch:
    CPU, CUDA: hardshrink_out

- func: hardshrink(Tensor self, Scalar lambd=0.5) -> Tensor
  structured_delegate: hardshrink.out
  device_check: NoCheck   # TensorIterator
  variants: function, method

- func: hardshrink_backward.grad_input(Tensor grad_out, Tensor self, Scalar lambd, *, Tensor(a!) grad_input) -> Tensor(a!)
  structured: True
  structured_inherits: TensorIteratorBase
  dispatch:
    CPU, CUDA: hardshrink_backward_out

- func: hardshrink_backward(Tensor grad_out, Tensor self, Scalar lambd) -> Tensor
  structured_delegate: hardshrink_backward.grad_input
  variants: function, method

- func: rsqrt(Tensor self) -> Tensor
  device_check: NoCheck   # TensorIterator
  structured_delegate: rsqrt.out
  variants: function, method

- func: rsqrt_(Tensor(a!) self) -> Tensor(a!)
  device_check: NoCheck   # TensorIterator
  structured_delegate: rsqrt.out
  variants: function, method

- func: rsqrt.out(Tensor self, *, Tensor(a!) out) -> Tensor(a!)
  device_check: NoCheck   # TensorIterator
  structured: True
  structured_inherits: TensorIteratorBase
  dispatch:
    CPU, CUDA: rsqrt_out
    MPS: rsqrt_out_mps

- func: select.Dimname(Tensor(a) self, Dimname dim, int index) -> Tensor(a)
  variants: function, method
  device_check: NoCheck
  device_guard: False

- func: select.int(Tensor(a) self, int dim, int index) -> Tensor(a)
  variants: function, method
  device_check: NoCheck
  device_guard: False
  dispatch:
    CompositeExplicitAutograd: select
    SparseCsrCPU, SparseCsrCUDA: select_sparse_csr

- func: select_backward(Tensor grad_output, int[] input_sizes, int dim, int index) -> Tensor
  variants: function
  device_check: NoCheck
  device_guard: False
  dispatch:
    CompositeExplicitAutograd: select_backward

- func: selu(Tensor self) -> Tensor
  device_check: NoCheck   # TensorIterator

- func: selu_(Tensor(a!) self) -> Tensor(a!)
  device_check: NoCheck   # TensorIterator

- func: celu(Tensor self, Scalar alpha=1.0) -> Tensor
  device_check: NoCheck   # TensorIterator
  dispatch:
    CompositeExplicitAutograd: celu

- func: celu_(Tensor(a!) self, Scalar alpha=1.0) -> Tensor(a!)
  device_check: NoCheck   # TensorIterator
  dispatch:
    CompositeExplicitAutograd: celu_
  autogen: celu.out

- func: silu(Tensor self) -> Tensor
  structured_delegate: silu.out
  python_module: nn
  dispatch:
    CompositeExplicitAutograd: silu

- func: silu_(Tensor(a!) self) -> Tensor(a!)
  structured_delegate: silu.out
  python_module: nn
  dispatch:
    CompositeExplicitAutograd: silu_

- func: silu.out(Tensor self, *, Tensor(a!) out) -> Tensor(a!)
  structured: True
  structured_inherits: TensorIteratorBase
  python_module: nn
  dispatch:
    CPU, CUDA: silu_out
    MPS: silu_out_mps

- func: silu_backward.grad_input(Tensor grad_output, Tensor self, *, Tensor(a!) grad_input) -> Tensor(a!)
  structured: True
  structured_inherits: TensorIteratorBase
  python_module: nn
  dispatch:
    CPU, CUDA: silu_backward_out
    MPS: silu_backward_out_mps

- func: silu_backward(Tensor grad_output, Tensor self) -> Tensor
  structured_delegate: silu_backward.grad_input
  python_module: nn
  dispatch:
    CompositeImplicitAutograd: math_silu_backward

- func: mish(Tensor self) -> Tensor
  structured_delegate: mish.out
  python_module: nn
  dispatch:
    CompositeExplicitAutograd: mish

- func: mish_(Tensor(a!) self) -> Tensor(a!)
  structured_delegate: mish.out
  python_module: nn
  dispatch:
    CompositeExplicitAutograd: mish_

- func: mish.out(Tensor self, *, Tensor(a!) out) -> Tensor(a!)
  structured: True
  structured_inherits: TensorIteratorBase
  python_module: nn
  dispatch:
    CPU, CUDA: mish_out

- func: mish_backward(Tensor grad_output, Tensor self) -> Tensor
  python_module: nn
  dispatch:
    CPU, CUDA: mish_backward
    CompositeImplicitAutograd: math_mish_backward

- func: sigmoid(Tensor self) -> Tensor
  device_check: NoCheck   # TensorIterator
  structured_delegate: sigmoid.out
  variants: function, method
  dispatch:
    QuantizedCPU: sigmoid_quantized_cpu
    MkldnnCPU: mkldnn_sigmoid

- func: sigmoid_(Tensor(a!) self) -> Tensor(a!)
  device_check: NoCheck   # TensorIterator
  structured_delegate: sigmoid.out
  variants: function, method
  dispatch:
    MkldnnCPU: mkldnn_sigmoid_

- func: sigmoid.out(Tensor self, *, Tensor(a!) out) -> Tensor(a!)
  device_check: NoCheck   # TensorIterator
  structured: True
  structured_inherits: TensorIteratorBase
  dispatch:
    CPU, CUDA: sigmoid_out
    MPS: sigmoid_out_mps

- func: logit(Tensor self, float? eps=None) -> Tensor
  variants: function, method
  dispatch:
    CPU, CUDA: logit

- func: logit_(Tensor(a!) self, float? eps=None) -> Tensor(a!)
  variants: function, method
  dispatch:
    CPU, CUDA: logit_

- func: logit.out(Tensor self, float? eps=None, *, Tensor(a!) out) -> Tensor(a!)
  dispatch:
    CPU, CUDA: logit_out

- func: sin(Tensor self) -> Tensor
  device_check: NoCheck   # TensorIterator
  structured_delegate: sin.out
  variants: function, method
  dispatch:
    SparseCsrCPU, SparseCsrCUDA: sin_sparse_csr
    SparseCPU, SparseCUDA: sin_sparse

- func: sin_(Tensor(a!) self) -> Tensor(a!)
  device_check: NoCheck   # TensorIterator
  structured_delegate: sin.out
  variants: function, method
  dispatch:
    SparseCsrCPU, SparseCsrCUDA: sin_sparse_csr_
    SparseCPU, SparseCUDA: sin_sparse_

- func: sin.out(Tensor self, *, Tensor(a!) out) -> Tensor(a!)
  device_check: NoCheck   # TensorIterator
  structured: True
  structured_inherits: TensorIteratorBase
  dispatch:
    CPU, CUDA: sin_out
    MPS: sin_out_mps
    SparseCsrCPU, SparseCsrCUDA: sin_sparse_csr_out
    SparseCPU, SparseCUDA: sin_sparse_out

- func: sinc(Tensor self) -> Tensor
  structured_delegate: sinc.out
  variants: function, method

- func: sinc_(Tensor(a!) self) -> Tensor(a!)
  structured_delegate: sinc.out
  variants: function, method

- func: sinc.out(Tensor self, *, Tensor(a!) out) -> Tensor(a!)
  structured: True
  structured_inherits: TensorIteratorBase
  dispatch:
    CPU, CUDA: sinc_out

- func: sinh(Tensor self) -> Tensor
  device_check: NoCheck   # TensorIterator
  structured_delegate: sinh.out
  variants: function, method
  dispatch:
    SparseCPU, SparseCUDA: sinh_sparse
    SparseCsrCPU, SparseCsrCUDA: sinh_sparse_csr

- func: sinh_(Tensor(a!) self) -> Tensor(a!)
  device_check: NoCheck   # TensorIterator
  structured_delegate: sinh.out
  variants: function, method
  dispatch:
    SparseCPU, SparseCUDA: sinh_sparse_
    SparseCsrCPU, SparseCsrCUDA: sinh_sparse_csr_

- func: sinh.out(Tensor self, *, Tensor(a!) out) -> Tensor(a!)
  device_check: NoCheck   # TensorIterator
  structured: True
  structured_inherits: TensorIteratorBase
  dispatch:
    CPU, CUDA: sinh_out
    MPS: sinh_out_mps
    SparseCPU, SparseCUDA: sinh_sparse_out
    SparseCsrCPU, SparseCsrCUDA: sinh_sparse_csr_out

# Returns a copy of this `Variable` that is detached from its autograd graph.
# This method is OK to call if the `Variable` is a view.
#
# NOTE: Previously, if we change the tensor metadata (e.g. sizes / strides /
# storage / storage_offset) of a tensor created from `detach()`, those metadata
# in the original tensor will also be updated. However, the new behavior is that
# those metadata changes to the detached tensor will not update the original tensor
# anymore, and in the `detach()` function we need to set `allow_tensor_metadata_change_`
# to false to make such changes explicitly illegal, in order to prevent users from
# changing metadata of the detached tensor and expecting the original tensor to also
# be updated.
- func: detach(Tensor(a) self) -> Tensor(a)
  variants: function, method
  dispatch:
    CompositeExplicitAutograd: detach

# Like `detach()`, but modifies this `Variable` in-place. This method may
# only be called on non-view `Variable`s. You can use `is_view()` to check
# this. If this `Variable` is a view, throws an `std::runtime_error()`.
- func: detach_(Tensor(a!) self) -> Tensor(a!)
  variants: function, method
  tags: inplace_view
  dispatch:
    CompositeExplicitAutograd: detach_

- func: size.int(Tensor self, int dim) -> int
  variants: function
  device_check: NoCheck
  device_guard: False
  manual_cpp_binding: True

- func: size.Dimname(Tensor self, Dimname dim) -> int
  variants: function, method
  device_check: NoCheck
  device_guard: False

- func: slice.Tensor(Tensor(a) self, int dim=0, int? start=None, int? end=None, int step=1) -> Tensor(a)
  variants: function, method
  device_check: NoCheck
  device_guard: False
  dispatch:
    CompositeExplicitAutograd: slice

- func: slice_backward(Tensor grad_output, int[] input_sizes, int dim, int start, int end, int step) -> Tensor
  variants: function
  device_check: NoCheck
  device_guard: False
  dispatch:
    CompositeExplicitAutograd: slice_backward

- func: slice_scatter(Tensor self, Tensor src, int dim=0, int? start=None, int? end=None, int step=1) -> Tensor
  variants: function, method
  device_check: NoCheck
  device_guard: False
  dispatch:
    CompositeExplicitAutograd: slice_scatter

- func: select_scatter(Tensor self, Tensor src, int dim, int index) -> Tensor
  variants: function, method
  device_check: NoCheck
  device_guard: False
  dispatch:
    CompositeExplicitAutograd: select_scatter

- func: diagonal_scatter(Tensor self, Tensor src, int offset=0, int dim1=0, int dim2=1) -> Tensor
  variants: function, method
  device_check: NoCheck
  device_guard: False
  dispatch:
    CompositeExplicitAutograd: diagonal_scatter

- func: as_strided_scatter(Tensor self, Tensor src, int[] size, int[] stride, int? storage_offset=None) -> Tensor
  variants: function, method
  device_check: NoCheck
  device_guard: False
  dispatch:
    CompositeExplicitAutograd: as_strided_scatter

- func: slogdet(Tensor self) -> (Tensor sign, Tensor logabsdet)
  variants: function, method
  dispatch:
    CompositeExplicitAutograd: slogdet

- func: smm(Tensor self, Tensor mat2) -> Tensor
  variants: function, method

# softmax allows positional dtype, unlike most operators, because kwonly is BC-breaking when loading jit models.
- func: softmax.int(Tensor self, int dim, ScalarType? dtype=None) -> Tensor
  variants: function, method

- func: softmax.int_out(Tensor self, int dim, ScalarType? dtype=None, *, Tensor(a!) out) -> Tensor(a!)
  variants: function
  dispatch:
    CompositeExplicitAutograd: softmax_out

- func: softmax.Dimname(Tensor self, Dimname dim, *, ScalarType? dtype=None) -> Tensor
  variants: function, method

- func: _softmax(Tensor self, int dim, bool half_to_float) -> Tensor
  structured_delegate: _softmax.out
  dispatch:
    MkldnnCPU: mkldnn_softmax

- func: _softmax.out(Tensor self, int dim, bool half_to_float, *, Tensor(a!) out) -> Tensor(a!)
  structured: True
  dispatch:
    CPU: softmax_cpu_out
    CUDA: softmax_cuda_out
    MPS: softmax_mps_out

- func: _softmax_backward_data(Tensor grad_output, Tensor output, int dim, ScalarType input_dtype) -> Tensor
  structured_delegate: _softmax_backward_data.out

- func: _softmax_backward_data.out(Tensor grad_output, Tensor output, int dim, ScalarType input_dtype, *, Tensor(a!) grad_input) -> Tensor(a!)
  structured: True
  dispatch:
    CPU: softmax_backward_cpu_out
    CUDA: softmax_backward_cuda_out
    MPS: softmax_backward_mps_out

- func: unsafe_split.Tensor(Tensor self, int split_size, int dim=0) -> Tensor[]
  variants: function, method
  device_check: NoCheck
  device_guard: False
  dispatch:
    CompositeExplicitAutograd: unsafe_split

- func: split.Tensor(Tensor(a -> *) self, int split_size, int dim=0) -> Tensor(a)[]
  variants: function, method
  device_check: NoCheck
  device_guard: False
  dispatch:
    CompositeExplicitAutograd: split

- func: split.sizes(Tensor(a -> *) self, int[] split_size, int dim=0) -> Tensor(a)[]
  variants: function, method
  device_guard: False

- func: unsafe_split_with_sizes(Tensor self, int[] split_sizes, int dim=0) -> Tensor[]
  variants: function, method
  device_check: NoCheck
  device_guard: False
  dispatch:
    CompositeExplicitAutograd: unsafe_split_with_sizes

- func: split_with_sizes(Tensor(a -> *) self, int[] split_sizes, int dim=0) -> Tensor(a)[]
  variants: function, method
  device_check: NoCheck
  device_guard: False
  dispatch:
    CompositeExplicitAutograd: split_with_sizes

- func: hsplit.int(Tensor(a -> *) self, int sections) -> Tensor(a)[]
  variants: function, method

- func: hsplit.array(Tensor(a -> *) self, int[] indices) -> Tensor(a)[]
  variants: function, method

- func: vsplit.int(Tensor(a -> *) self, int sections) -> Tensor(a)[]
  variants: function, method

- func: vsplit.array(Tensor(a -> *) self, int[] indices) -> Tensor(a)[]
  variants: function, method

- func: dsplit.int(Tensor(a -> *) self, int sections) -> Tensor(a)[]
  variants: function, method

- func: dsplit.array(Tensor(a -> *) self, int[] indices) -> Tensor(a)[]
  variants: function, method

- func: squeeze(Tensor(a) self) -> Tensor(a)
  variants: function, method
  device_check: NoCheck
  device_guard: False
  dispatch:
    CompositeExplicitAutograd: squeeze
    QuantizedCPU, QuantizedCUDA: squeeze_quantized

- func: squeeze.dim(Tensor(a) self, int dim) -> Tensor(a)
  variants: function, method
  device_check: NoCheck
  device_guard: False
  dispatch:
    CompositeExplicitAutograd: squeeze
    QuantizedCPU, QuantizedCUDA: squeeze_quantized

- func: squeeze.dimname(Tensor(a) self, Dimname dim) -> Tensor(a)
  variants: function, method
  device_check: NoCheck
  device_guard: False

- func: squeeze_(Tensor(a!) self) -> Tensor(a!)
  variants: method
  device_check: NoCheck
  device_guard: False
  tags: inplace_view
  dispatch:
    CompositeExplicitAutograd: squeeze_

- func: squeeze_.dim(Tensor(a!) self, int dim) -> Tensor(a!)
  variants: method
  device_check: NoCheck
  device_guard: False
  tags: inplace_view
  dispatch:
    CompositeExplicitAutograd: squeeze_

- func: squeeze_.dimname(Tensor(a!) self, Dimname dim) -> Tensor(a!)
  variants: method
  device_check: NoCheck
  device_guard: False
  tags: inplace_view

- func: sspaddmm(Tensor self, Tensor mat1, Tensor mat2, *, Scalar beta=1, Scalar alpha=1) -> Tensor
  variants: function, method

- func: sspaddmm.out(Tensor self, Tensor mat1, Tensor mat2, *, Scalar beta=1, Scalar alpha=1, Tensor(a!) out) -> Tensor(a!)
  dispatch:
    CPU: _sspaddmm_out_only_sparse
    CUDA: _sspaddmm_out_only_sparse_cuda
    SparseCPU: _sspaddmm_out_cpu
    SparseCUDA: _sspaddmm_out_cuda

- func: stack(Tensor[] tensors, int dim=0) -> Tensor
  dispatch:
    CompositeExplicitAutograd: stack

- func: stack.out(Tensor[] tensors, int dim=0, *, Tensor(a!) out) -> Tensor(a!)
  dispatch:
    CompositeExplicitAutograd: stack_out

- func: _stack(Tensor[] tensors, int dim=0) -> Tensor
  dispatch: # match the backends supported by _cat
    CPU: _stack_cpu
    CompositeExplicitAutograd: _stack

- func: _stack.out(Tensor[] tensors, int dim=0, *, Tensor(a!) out) -> Tensor(a!)
  dispatch: # match the backends supported by _cat_out
    CPU: _stack_out_cpu
    CompositeExplicitAutograd: _stack_out

- func: hstack(Tensor[] tensors) -> Tensor

- func: hstack.out(Tensor[] tensors, *, Tensor(a!) out) -> Tensor(a!)

- func: vstack(Tensor[] tensors) -> Tensor

- func: vstack.out(Tensor[] tensors, *, Tensor(a!) out) -> Tensor(a!)

- func: dstack(Tensor[] tensors) -> Tensor

- func: dstack.out(Tensor[] tensors, *, Tensor(a!) out) -> Tensor(a!)

# Overload without center & pad mode, needed for forward-compatibility
- func: stft(Tensor self, int n_fft, int? hop_length=None, int? win_length=None, Tensor? window=None, bool normalized=False, bool? onesided=None, bool? return_complex=None) -> Tensor
  variants: function, method
  cpp_no_default_args: ['hop_length', 'win_length', 'window', 'normalized']

- func: stft.center(Tensor self, int n_fft, int? hop_length=None, int? win_length=None, Tensor? window=None, bool center=True, str pad_mode="reflect", bool normalized=False, bool? onesided=None, bool? return_complex=None) -> Tensor
  variants: function, method

- func: istft(Tensor self, int n_fft, int? hop_length=None, int? win_length=None, Tensor? window=None, bool center=True, bool normalized=False, bool? onesided=None, int? length=None, bool return_complex=False) -> Tensor
  variants: function, method

- func: stride.int(Tensor self, int dim) -> int
  variants: function
  device_check: NoCheck
  device_guard: False
  manual_cpp_binding: True

- func: stride.Dimname(Tensor self, Dimname dim) -> int
  variants: function, method
  device_check: NoCheck
  device_guard: False

- func: sum(Tensor self, *, ScalarType? dtype=None) -> Tensor
  device_check: NoCheck   # TensorIterator
  variants: function, method
  dispatch:
    CompositeExplicitAutograd: sum
    SparseCsrCPU, SparseCsrCUDA: sum_csr

- func: sum.dim_IntList(Tensor self, int[1] dim, bool keepdim=False, *, ScalarType? dtype=None) -> Tensor
  structured_delegate: sum.IntList_out
  device_check: NoCheck   # TensorIterator
  variants: function, method

- func: sum.dim_DimnameList(Tensor self, Dimname[1] dim, bool keepdim=False, *, ScalarType? dtype=None) -> Tensor
  device_check: NoCheck   # TensorIterator
  variants: function, method

- func: sum.IntList_out(Tensor self, int[1] dim, bool keepdim=False, *, ScalarType? dtype=None, Tensor(a!) out) -> Tensor(a!)
  structured: True
  device_check: NoCheck   # TensorIterator
  dispatch:
    CPU, CUDA: sum_out
    MPS: sum_out_mps

- func: sum.DimnameList_out(Tensor self, Dimname[1] dim, bool keepdim=False, *, ScalarType? dtype=None, Tensor(a!) out) -> Tensor(a!)
  device_check: NoCheck   # TensorIterator

- func: nansum(Tensor self, int[1] dim=[], bool keepdim=False, *, ScalarType? dtype=None) -> Tensor
  variants: function, method
  dispatch:
    CPU, CUDA: nansum

- func: nansum.out(Tensor self, int[1] dim=[], bool keepdim=False, *, ScalarType? dtype=None, Tensor(a!) out) -> Tensor(a!)
  dispatch:
    CPU, CUDA: nansum_out

- func: sum_to_size(Tensor self, int[] size) -> Tensor
  variants: method
  device_check: NoCheck
  device_guard: False

- func: sqrt(Tensor self) -> Tensor
  device_check: NoCheck   # TensorIterator
  structured_delegate: sqrt.out
  variants: function, method
  dispatch:
    SparseCPU, SparseCUDA: sqrt_sparse
    SparseCsrCPU, SparseCsrCUDA: sqrt_sparse_csr

- func: sqrt_(Tensor(a!) self) -> Tensor(a!)
  device_check: NoCheck   # TensorIterator
  structured_delegate: sqrt.out
  variants: function, method
  dispatch:
    SparseCPU, SparseCUDA: sqrt_sparse_
    SparseCsrCPU, SparseCsrCUDA: sqrt_sparse_csr_

- func: sqrt.out(Tensor self, *, Tensor(a!) out) -> Tensor(a!)
  device_check: NoCheck   # TensorIterator
  structured: True
  structured_inherits: TensorIteratorBase
  dispatch:
    CPU, CUDA: sqrt_out
    MPS: sqrt_out_mps
    SparseCPU, SparseCUDA: sqrt_sparse_out
    SparseCsrCPU, SparseCsrCUDA: sqrt_sparse_csr_out

- func: square(Tensor self) -> Tensor
  device_check: NoCheck   # TensorIterator
  variants: function, method

- func: square_(Tensor(a!) self) -> Tensor(a!)
  device_check: NoCheck   # TensorIterator
  variants: function, method

- func: square.out(Tensor self, *, Tensor(a!) out) -> Tensor(a!)
  dispatch:
    CPU, CUDA: square_out
    MPS: square_out_mps

- func: std(Tensor self, bool unbiased=True) -> Tensor
  device_check: NoCheck   # TensorIterator
  variants: function, method

- func: std.dim(Tensor self, int[1] dim, bool unbiased=True, bool keepdim=False) -> Tensor
  device_check: NoCheck   # TensorIterator
  variants: function, method

- func: std.correction(Tensor self, int[1]? dim, *, int? correction, bool keepdim=False) -> Tensor
  device_check: NoCheck   # TensorIterator
  variants: function, method
  dispatch:
    CPU, CUDA: std
    MPS: std_mps

- func: std_mean(Tensor self, bool unbiased=True) -> (Tensor, Tensor)
  device_check: NoCheck   # TensorIterator
  variants: function

- func: std_mean.dim(Tensor self, int[1] dim, bool unbiased=True, bool keepdim=False) -> (Tensor, Tensor)
  device_check: NoCheck   # TensorIterator
  variants: function

- func: std_mean.correction(Tensor self, int[1]? dim, *, int? correction, bool keepdim=False) -> (Tensor, Tensor)
  device_check: NoCheck   # TensorIterator
  variants: function
  dispatch:
    CPU, CUDA: std_mean

- func: std_mean.names_dim(Tensor self, Dimname[1] dim, bool unbiased=True, bool keepdim=False) -> (Tensor, Tensor)
  device_check: NoCheck   # TensorIterator
  variants: function

- func: std_mean.correction_names(Tensor self, Dimname[1] dim, *, int? correction, bool keepdim=False) -> (Tensor, Tensor)
  device_check: NoCheck   # TensorIterator
  variants: function

- func: std.out(Tensor self, int[1] dim, bool unbiased=True, bool keepdim=False, *, Tensor(a!) out) -> Tensor(a!)
  device_check: NoCheck   # TensorIterator

- func: std.correction_out(Tensor self, int[1]? dim, *, int? correction, bool keepdim=False, Tensor(a!) out) -> Tensor(a!)
  device_check: NoCheck   # TensorIterator
  dispatch:
    CPU, CUDA: std_out

- func: std.names_dim(Tensor self, Dimname[1] dim, bool unbiased=True, bool keepdim=False) -> Tensor
  device_check: NoCheck   # TensorIterator
  variants: function, method

- func: std.names_out(Tensor self, Dimname[1] dim, bool unbiased=True, bool keepdim=False, *, Tensor(a!) out) -> Tensor(a!)
  device_check: NoCheck   # TensorIterator

- func: std.correction_names(Tensor self, Dimname[1] dim, *, int? correction, bool keepdim=False) -> Tensor
  device_check: NoCheck   # TensorIterator
  variants: function, method

- func: std.correction_names_out(Tensor self, Dimname[1] dim, *, int? correction, bool keepdim=False, Tensor(a!) out) -> Tensor(a!)
  device_check: NoCheck   # TensorIterator
  variants: function

- func: prod(Tensor self, *, ScalarType? dtype=None) -> Tensor
  device_check: NoCheck   # TensorIterator
  variants: function, method
  dispatch:
    CPU, CUDA: prod
    MPS: prod_mps

- func: prod.dim_int(Tensor self, int dim, bool keepdim=False, *, ScalarType? dtype=None) -> Tensor
  structured_delegate: prod.int_out
  device_check: NoCheck   # TensorIterator
  variants: function, method

- func: prod.int_out(Tensor self, int dim, bool keepdim=False, *, ScalarType? dtype=None, Tensor(a!) out) -> Tensor(a!)
  structured: True
  device_check: NoCheck   # TensorIterator
  dispatch:
    CPU, CUDA: prod_out
    MPS: prod_out_mps

- func: prod.dim_Dimname(Tensor self, Dimname dim, bool keepdim=False, *, ScalarType? dtype=None) -> Tensor
  device_check: NoCheck   # TensorIterator
  variants: function, method

- func: prod.Dimname_out(Tensor self, Dimname dim, bool keepdim=False, *, ScalarType? dtype=None, Tensor(a!) out) -> Tensor(a!)
  device_check: NoCheck   # TensorIterator

- func: t(Tensor(a) self) -> Tensor(a)
  device_check: NoCheck
  device_guard: False
  variants: function, method
  dispatch:
    CompositeExplicitAutograd: t

- func: t_(Tensor(a!) self) -> Tensor(a!)
  device_check: NoCheck
  device_guard: False
  variants: method
  tags: inplace_view
  dispatch:
    CompositeExplicitAutograd: t_

- func: tan(Tensor self) -> Tensor
  device_check: NoCheck   # TensorIterator
  structured_delegate: tan.out
  variants: function, method
  dispatch:
    SparseCPU, SparseCUDA: tan_sparse
    SparseCsrCPU, SparseCsrCUDA: tan_sparse_csr

- func: tan_(Tensor(a!) self) -> Tensor(a!)
  device_check: NoCheck   # TensorIterator
  structured_delegate: tan.out
  variants: function, method
  dispatch:
    SparseCPU, SparseCUDA: tan_sparse_
    SparseCsrCPU, SparseCsrCUDA: tan_sparse_csr_

- func: tan.out(Tensor self, *, Tensor(a!) out) -> Tensor(a!)
  device_check: NoCheck   # TensorIterator
  structured: True
  structured_inherits: TensorIteratorBase
  dispatch:
    CPU, CUDA: tan_out
    MPS: tan_out_mps
    SparseCPU, SparseCUDA: tan_sparse_out
    SparseCsrCPU, SparseCsrCUDA: tan_sparse_csr_out

- func: tanh(Tensor self) -> Tensor
  device_check: NoCheck   # TensorIterator
  structured_delegate: tanh.out
  variants: function, method
  dispatch:
    QuantizedCPU: tanh_quantized_cpu
    MkldnnCPU: mkldnn_tanh
    SparseCPU, SparseCUDA: tanh_sparse
    SparseCsrCPU, SparseCsrCUDA: tanh_sparse_csr

- func: tanh_(Tensor(a!) self) -> Tensor(a!)
  device_check: NoCheck   # TensorIterator
  structured_delegate: tanh.out
  variants: function, method
  dispatch:
    MkldnnCPU: mkldnn_tanh_
    SparseCPU, SparseCUDA: tanh_sparse_
    SparseCsrCPU, SparseCsrCUDA: tanh_sparse_csr_

- func: tanh.out(Tensor self, *, Tensor(a!) out) -> Tensor(a!)
  device_check: NoCheck   # TensorIterator
  structured: True
  structured_inherits: TensorIteratorBase
  dispatch:
    CPU, CUDA: tanh_out
    MPS: tanh_out_mps
    SparseCPU, SparseCUDA: tanh_sparse_out
    SparseCsrCPU, SparseCsrCUDA: tanh_sparse_csr_out

- func: tensordot(Tensor self, Tensor other, int[] dims_self, int[] dims_other) -> Tensor
  variants: function

- func: tensordot.out(Tensor self, Tensor other, int[] dims_self, int[] dims_other, *, Tensor(a!) out) -> Tensor(a!)
  variants: function
  dispatch:
    CPU, CUDA: tensordot_out

# TODO: namespace threshold in 'nn'
- func: threshold(Tensor self, Scalar threshold, Scalar value) -> Tensor
  device_check: NoCheck   # TensorIterator
  variants: function
  structured_delegate: threshold.out
  dispatch:
    QuantizedCPU: threshold_quantized_cpu

- func: threshold_(Tensor(a!) self, Scalar threshold, Scalar value) -> Tensor(a!)
  device_check: NoCheck   # TensorIterator
  variants: function
  structured_delegate: threshold.out

- func: threshold.out(Tensor self, Scalar threshold, Scalar value, *, Tensor(a!) out) -> Tensor(a!)
  device_check: NoCheck   # TensorIterator
  structured: True
  structured_inherits: TensorIteratorBase
  dispatch:
    CPU, CUDA: threshold_out
    MPS: threshold_out_mps

- func: threshold_backward.grad_input(Tensor grad_output, Tensor self, Scalar threshold, *, Tensor(a!) grad_input) -> Tensor(a!)
  structured: True
  structured_inherits: TensorIteratorBase
  dispatch:
    CPU, CUDA: threshold_backward_out
    MPS: threshold_backward_out_mps

- func: threshold_backward(Tensor grad_output, Tensor self, Scalar threshold) -> Tensor
  variants: function
  structured_delegate: threshold_backward.grad_input
  dispatch:
    MkldnnCPU: mkldnn_relu_backward

- func: tile(Tensor self, int[] dims) -> Tensor
  variants: function, method

- func: transpose.int(Tensor(a) self, int dim0, int dim1) -> Tensor(a)
  variants: function, method
  device_check: NoCheck
  device_guard: False
  dispatch:
    CompositeExplicitAutograd: transpose

- func: transpose.Dimname(Tensor(a) self, Dimname dim0, Dimname dim1) -> Tensor(a)
  variants: function, method
  device_check: NoCheck
  device_guard: False

- func: _mkldnn_transpose(Tensor self, int dim0, int dim1) -> Tensor
  device_check: NoCheck
  device_guard: False
  dispatch:
    MkldnnCPU: mkldnn_transpose

- func: transpose_(Tensor(a!) self, int dim0, int dim1) -> Tensor(a!)
  variants: method
  device_check: NoCheck
  device_guard: False
  tags: inplace_view
  dispatch:
    CompositeExplicitAutograd: transpose_

- func: _mkldnn_transpose_(Tensor(a!) self, int dim0, int dim1) -> Tensor(a!)
  device_check: NoCheck
  device_guard: False
  dispatch:
    MkldnnCPU: mkldnn_transpose_
  autogen: _mkldnn_transpose.out

- func: one_hot(Tensor self, int num_classes=-1) -> Tensor
  python_module: nn
  variants: function

- func: flip(Tensor self, int[] dims) -> Tensor
  variants: function, method
  dispatch:
    CPU, QuantizedCPU, CUDA, QuantizedCUDA: flip

- func: fliplr(Tensor self) -> Tensor
  variants: function, method

- func: flipud(Tensor self) -> Tensor
  variants: function, method

- func: roll(Tensor self, int[1] shifts, int[1] dims=[]) -> Tensor
  variants: function, method
  dispatch:
    CPU: roll_cpu
    CUDA: roll_cuda

# default int[] value [0,1] should not add space after comma, since codegen parser uses ', ' to split args

- func: rot90(Tensor self, int k=1, int[] dims=[0,1]) -> Tensor
  variants: function, method
  dispatch:
    CompositeExplicitAutograd: rot90

- func: trapezoid.x(Tensor y, Tensor x, *, int dim=-1) -> Tensor

- func: trapezoid.dx(Tensor y, *, Scalar dx=1, int dim=-1) -> Tensor

- func: trapz.x(Tensor y, Tensor x, *, int dim=-1) -> Tensor

- func: trapz.dx(Tensor y, *, float dx=1, int dim=-1) -> Tensor

# Fused implementation detail for transformers. Adds in-projection bias to QKV and divides Q by sqrt(D/num_heads).
- func: _transform_bias_rescale_qkv(Tensor qkv, Tensor qkv_bias, int num_heads) -> (Tensor, Tensor, Tensor)
  dispatch:
    CPU, NestedTensorCPU: transform_bias_rescale_qkv_cpu
    CUDA, NestedTensorCUDA: transform_bias_rescale_qkv_cuda

- func: _nested_tensor_from_mask(Tensor t, Tensor mask) -> Tensor
  dispatch:
    CPU, CUDA: NestedTensor_nested_tensor_from_mask

- func: _nested_from_padded(Tensor padded, Tensor cpu_nested_shape_example, bool fuse_transform_0213=False) -> Tensor
  device_check: NoCheck # cpu_nested_shape_example will always be on CPU
  dispatch:
    CPU: nested_from_padded_generic
    CUDA: nested_from_padded_cuda

# _nested_from_padded is not usable from Python, so
# _nested_from_padded_and_nested_example is available for testing.
- func: _nested_from_padded_and_nested_example(Tensor padded, Tensor nt_example) -> Tensor
  dispatch:
    NestedTensorCPU, NestedTensorCUDA: NestedTensor_from_padded_and_nested_example

- func: _trilinear(Tensor i1, Tensor i2, Tensor i3, int[] expand1, int[] expand2, int[] expand3, int[] sumdim, int unroll_dim=1) -> Tensor
  dispatch:
    CompositeExplicitAutograd: _trilinear

- func: triplet_margin_loss(Tensor anchor, Tensor positive, Tensor negative, float margin=1.0, float p=2, float eps=1e-06, bool swap=False, int reduction=Mean) -> Tensor

- func: trunc(Tensor self) -> Tensor
  structured_delegate: trunc.out
  device_check: NoCheck   # TensorIterator
  variants: function, method
  dispatch:
    CompositeExplicitAutograd: trunc
    SparseCPU, SparseCUDA: trunc_sparse
    SparseCsrCPU, SparseCsrCUDA: trunc_sparse_csr

- func: trunc_(Tensor(a!) self) -> Tensor(a!)
  structured_delegate: trunc.out
  device_check: NoCheck   # TensorIterator
  variants: function, method
  dispatch:
    CompositeExplicitAutograd: trunc_
    SparseCPU, SparseCUDA: trunc_sparse_
    SparseCsrCPU, SparseCsrCUDA: trunc_sparse_csr_

- func: trunc.out(Tensor self, *, Tensor(a!) out) -> Tensor(a!)
  structured: True
  structured_inherits: TensorIteratorBase
  device_check: NoCheck   # TensorIterator
  dispatch:
    CPU, CUDA: trunc_out
    MPS: trunc_out_mps
    SparseCPU, SparseCUDA: trunc_sparse_out
    SparseCsrCPU, SparseCsrCUDA: trunc_sparse_csr_out

# Alias for trunc
- func: fix(Tensor self) -> Tensor
  variants: function, method

- func: fix_(Tensor(a!) self) -> Tensor(a!)
  variants: function, method

- func: fix.out(Tensor self, *, Tensor(a!) out) -> Tensor(a!)

- func: type_as(Tensor self, Tensor other) -> Tensor
  variants: method

- func: _has_compatible_shallow_copy_type(Tensor self, Tensor from) -> bool
  variants: function

- func: _unique(Tensor self, bool sorted=True, bool return_inverse=False) -> (Tensor, Tensor)
  variants: function
  dispatch:
    CPU: _unique_cpu
    CUDA: _unique_cuda

- func: unique_dim(Tensor self, int dim, bool sorted=True, bool return_inverse=False, bool return_counts=False) -> (Tensor, Tensor, Tensor)
  variants: function
  dispatch:
    CPU: unique_dim_cpu
    CUDA: unique_dim_cuda

- func: unique_consecutive(Tensor self, bool return_inverse=False, bool return_counts=False, int? dim=None) -> (Tensor, Tensor, Tensor)
  variants: function
  dispatch:
    CPU: unique_consecutive_cpu
    CUDA: unique_consecutive_cuda

- func: unique_dim_consecutive(Tensor self, int dim, bool return_inverse=False, bool return_counts=False) -> (Tensor, Tensor, Tensor)
  variants: function
  dispatch:
    CPU: unique_dim_consecutive_cpu
    CUDA: unique_dim_consecutive_cuda

# _unique and _unique_dim are fragile and modifying them easily cause internal break
# the below operator is a temporary hack for adding return_counts support
# Please don't rely on these two operators, they will be removed soon

- func: _unique2(Tensor self, bool sorted=True, bool return_inverse=False, bool return_counts=False) -> (Tensor, Tensor, Tensor)
  variants: function
  dispatch:
    CPU: _unique2_cpu
    CUDA: _unique2_cuda

- func: _unsafe_view(Tensor self, int[] size) -> Tensor
  dispatch:
    CompositeExplicitAutograd: _unsafe_view

- func: unsqueeze(Tensor(a) self, int dim) -> Tensor(a)
  variants: function, method
  device_check: NoCheck
  device_guard: False
  dispatch:
    CompositeExplicitAutograd: unsqueeze
    SparseCPU, SparseCUDA: unsqueeze_sparse
    QuantizedCPU, QuantizedCUDA: unsqueeze_quantized

- func: unsqueeze_(Tensor(a!) self, int dim) -> Tensor(a!)
  variants: method
  device_check: NoCheck
  device_guard: False
  tags: inplace_view
  dispatch:
    CompositeExplicitAutograd: unsqueeze_

- func: vander(Tensor x, int? N=None, bool increasing=False) -> Tensor

- func: var(Tensor self, bool unbiased=True) -> Tensor
  device_check: NoCheck   # TensorIterator
  variants: function, method

- func: var.dim(Tensor self, int[1] dim, bool unbiased=True, bool keepdim=False) -> Tensor
  device_check: NoCheck   # TensorIterator
  variants: function, method

- func: var.correction(Tensor self, int[1]? dim, *, int? correction, bool keepdim=False) -> Tensor
  device_check: NoCheck   # TensorIterator
  variants: function, method
  dispatch:
    CPU, CUDA: var
    MPS: var_mps

- func: var.out(Tensor self, int[1] dim, bool unbiased=True, bool keepdim=False, *, Tensor(a!) out) -> Tensor(a!)
  device_check: NoCheck   # TensorIterator

- func: var.correction_out(Tensor self, int[1]? dim, *, int? correction, bool keepdim=False, Tensor(a!) out) -> Tensor(a!)
  device_check: NoCheck   # TensorIterator
  dispatch:
    CPU, CUDA: var_out

- func: var.names_dim(Tensor self, Dimname[1] dim, bool unbiased=True, bool keepdim=False) -> Tensor
  device_check: NoCheck   # TensorIterator
  variants: function, method

- func: var.names_out(Tensor self, Dimname[1] dim, bool unbiased=True, bool keepdim=False, *, Tensor(a!) out) -> Tensor(a!)
  device_check: NoCheck   # TensorIterator

- func: var.correction_names(Tensor self, Dimname[1] dim, *, int? correction, bool keepdim=False) -> Tensor
  device_check: NoCheck   # TensorIterator
  variants: function, method

- func: var.correction_names_out(Tensor self, Dimname[1] dim, *, int? correction, bool keepdim=False, Tensor(a!) out) -> Tensor(a!)
  device_check: NoCheck   # TensorIterator
  variants: function

- func: var_mean(Tensor self, bool unbiased=True) -> (Tensor, Tensor)
  device_check: NoCheck   # TensorIterator
  variants: function

- func: var_mean.dim(Tensor self, int[1] dim, bool unbiased=True, bool keepdim=False) -> (Tensor, Tensor)
  device_check: NoCheck   # TensorIterator
  variants: function

- func: var_mean.correction(Tensor self, int[1]? dim, *, int? correction, bool keepdim=False) -> (Tensor, Tensor)
  device_check: NoCheck   # TensorIterator
  variants: function
  dispatch:
    CPU, CUDA: var_mean

- func: var_mean.names_dim(Tensor self, Dimname[1] dim, bool unbiased=True, bool keepdim=False) -> (Tensor, Tensor)
  device_check: NoCheck   # TensorIterator
  variants: function

- func: var_mean.correction_names(Tensor self, Dimname[1] dim, *, int? correction, bool keepdim=False) -> (Tensor, Tensor)
  device_check: NoCheck   # TensorIterator
  variants: function

- func: view_as(Tensor(a) self, Tensor other) -> Tensor(a)
  variants: method
  device_check: NoCheck
  device_guard: False

- func: where.self(Tensor condition, Tensor self, Tensor other) -> Tensor
  device_check: NoCheck   # TensorIterator
  variants: function, method
  dispatch:
    CPU, CUDA: where
    MPS: where_mps

- func: where.self_out(Tensor condition, Tensor self, Tensor other, *, Tensor(a!) out) -> Tensor(a!)
  device_check: NoCheck   # TensorIterator
  dispatch:
    CPU, CUDA: where_self_out
    MPS: where_self_out_mps

- func: where.ScalarSelf(Tensor condition, Scalar self, Tensor other) -> Tensor
  variants: function

- func: where.ScalarOther(Tensor condition, Tensor self, Scalar other) -> Tensor
  variants: function

- func: where.Scalar(Tensor condition, Scalar self, Scalar other) -> Tensor
  variants: function

- func: where(Tensor condition) -> Tensor[]
  device_check: NoCheck   # TensorIterator
  variants: function

- func: norm_except_dim(Tensor v, int pow=2, int dim=0) -> Tensor
  variants: function

# VariableType::_weight_norm does not want to be given a gap in the autograd graph,
# so we don't define "dispatch" variants for it.
- func: _weight_norm(Tensor v, Tensor g, int dim=0) -> Tensor
  variants: function

- func: _weight_norm_interface(Tensor v, Tensor g, int dim=0) -> (Tensor, Tensor)
  variants: function
  dispatch:
    CPU: weight_norm_cpu
    CUDA: weight_norm_cuda

- func: _weight_norm_interface_backward(Tensor grad_w, Tensor saved_v, Tensor saved_g, Tensor saved_norms, int dim) -> (Tensor, Tensor)
  variants: function
  dispatch:
    CPU: weight_norm_backward_cpu
    CUDA: weight_norm_backward_cuda

- func: _weight_norm_differentiable_backward(Tensor grad_w, Tensor saved_v, Tensor saved_g, Tensor saved_norms, int dim) -> (Tensor, Tensor)
  variants: function

- func: zeros.names(int[] size, *, Dimname[]? names, ScalarType? dtype=None, Layout? layout=None, Device? device=None, bool? pin_memory=None) -> Tensor
  device_check: NoCheck
  device_guard: False

- func: _efficientzerotensor(int[] size, *, ScalarType? dtype=None, Layout? layout=None, Device? device=None, bool? pin_memory=None) -> Tensor
  dispatch:
    CPU: _efficientzerotensor
    CUDA: _efficientzerotensor_cuda

- func: zeros(int[] size, *, ScalarType? dtype=None, Layout? layout=None, Device? device=None, bool? pin_memory=None) -> Tensor

- func: zeros.out(int[] size, *, Tensor(a!) out) -> Tensor(a!)

- func: zeros_like(Tensor self, *, ScalarType? dtype=None, Layout? layout=None, Device? device=None, bool? pin_memory=None, MemoryFormat? memory_format=None) -> Tensor

- func: _standard_gamma_grad(Tensor self, Tensor output) -> Tensor
  variants: function
  dispatch:
    CPU: _standard_gamma_grad_cpu
    CUDA: _standard_gamma_grad_cuda

- func: _standard_gamma(Tensor self, Generator? generator=None) -> Tensor
  variants: function
  dispatch:
    CPU: _s_gamma_cpu
    CUDA: _s_gamma_cuda

- func: _dirichlet_grad(Tensor x, Tensor alpha, Tensor total) -> Tensor
  dispatch:
    CPU: _dirichlet_grad_cpu
    CUDA: _dirichlet_grad_cuda

- func: _sample_dirichlet(Tensor self, Generator? generator=None) -> Tensor
  variants: function
  dispatch:
    CPU: _s_dirichlet_cpu
    CUDA: _s_dirichlet_cuda

- func: poisson(Tensor self, Generator? generator=None) -> Tensor
  device_check: NoCheck   # TensorIterator
  dispatch:
    CPU: _s_poisson_cpu
    CUDA: _s_poisson_cuda

- func: binomial(Tensor count, Tensor prob, Generator? generator=None) -> Tensor
  device_check: NoCheck   # TensorIterator
  dispatch:
    CPU: _s_binomial_cpu
    CUDA: _s_binomial_cuda

# When more variants get ported to native, this dispatch will get more
# complicated

- func: native_norm(Tensor self, Scalar p=2) -> Tensor
  dispatch:
    SparseCPU, SparseCUDA: norm_sparse

- func: native_norm.ScalarOpt_dim_dtype(Tensor self, Scalar? p, int[1] dim, bool keepdim, ScalarType? dtype) -> Tensor
  dispatch:
    SparseCPU, SparseCUDA: norm_sparse

# TODO: reduce signatures down to one when optional args is available
- func: _sparse_sum(Tensor self) -> Tensor

- func: _sparse_sum.dtype(Tensor self, *, ScalarType dtype) -> Tensor

- func: _sparse_sum.dim(Tensor self, int[1] dim) -> Tensor
  dispatch:
    CompositeExplicitAutograd: _sparse_sum

- func: _sparse_sum.dim_dtype(Tensor self, int[1] dim, *, ScalarType dtype) -> Tensor

- func: _sparse_sum_backward(Tensor grad, Tensor self, int[] dim) -> Tensor
  dispatch:
    SparseCPU: _sparse_sum_backward_cpu
    SparseCUDA: _sparse_sum_backward_cuda

- func: _sparse_csr_sum.dim_dtype(Tensor self, int[1] dim, bool keepdim=False, *, ScalarType? dtype=None) -> Tensor
  dispatch:
    SparseCsrCPU: _sparse_csr_sum_cpu
    SparseCsrCUDA: _sparse_csr_sum_cuda

- func: _sparse_csr_prod.dim_dtype(Tensor self, int[1] dim, bool keepdim=False, *, ScalarType? dtype=None) -> Tensor
  dispatch:
    SparseCsrCPU: _sparse_csr_prod_cpu
    SparseCsrCUDA: _sparse_csr_prod_cuda

- func: _sparse_softmax.int(Tensor self, int dim, ScalarType? dtype=None) -> Tensor
  python_module: sparse
  variants: function

- func: _sparse_softmax.Dimname(Tensor self, Dimname dim, *, ScalarType? dtype=None) -> Tensor
  python_module: sparse
  variants: function

- func: _sparse_softmax(Tensor self, int dim, bool half_to_float) -> Tensor
  python_module: sparse
  dispatch:
    SparseCPU: softmax_sparse_cpu
    SparseCUDA: softmax_sparse_cuda

- func: _sparse_softmax_backward_data(Tensor grad_output, Tensor output, int dim, Tensor self) -> Tensor
  dispatch:
    SparseCPU: softmax_backward_sparse_cpu
    SparseCUDA: softmax_backward_sparse_cuda

- func: _sparse_log_softmax.int(Tensor self, int dim, ScalarType? dtype=None) -> Tensor
  python_module: sparse
  variants: function

- func: _sparse_log_softmax.Dimname(Tensor self, Dimname dim, *, ScalarType? dtype=None) -> Tensor
  python_module: sparse
  variants: function

- func: _sparse_log_softmax(Tensor self, int dim, bool half_to_float) -> Tensor
  python_module: sparse
  dispatch:
    SparseCPU: log_softmax_sparse_cpu
    SparseCUDA: log_softmax_sparse_cuda

- func: _sparse_log_softmax_backward_data(Tensor grad_output, Tensor output, int dim, Tensor self) -> Tensor
  dispatch:
    SparseCPU: log_softmax_backward_sparse_cpu
    SparseCUDA: log_softmax_backward_sparse_cuda

- func: norm.ScalarOpt_dtype(Tensor self, Scalar? p, *, ScalarType dtype) -> Tensor
  device_check: NoCheck   # TensorIterator
  variants: function, method
  dispatch:
    CompositeExplicitAutograd: norm

- func: norm.Scalar(Tensor self, Scalar p=2) -> Tensor
  device_check: NoCheck   # TensorIterator
  variants: function, method
  dispatch:
    CompositeExplicitAutograd: norm

- func: norm.ScalarOpt_dim_dtype(Tensor self, Scalar? p, int[1] dim, bool keepdim, *, ScalarType dtype) -> Tensor
  structured_delegate: norm.dtype_out
  device_check: NoCheck   # TensorIterator
  variants: function, method
  dispatch:
    SparseCPU, SparseCUDA: sparse_dtype_norm

- func: norm.ScalarOpt_dim(Tensor self, Scalar? p, int[1] dim, bool keepdim=False) -> Tensor
  structured_delegate: norm.out
  device_check: NoCheck   # TensorIterator
  variants: function, method
  dispatch:
    SparseCPU, SparseCUDA: sparse_norm

- func: norm.dtype_out(Tensor self, Scalar? p, int[1] dim, bool keepdim, *, ScalarType dtype, Tensor(a!) out) -> Tensor(a!)
  structured: True
  device_check: NoCheck   # TensorIterator
  dispatch:
    CPU, CUDA: norm_dtype_out

- func: norm.out(Tensor self, Scalar? p, int[1] dim, bool keepdim=False, *, Tensor(a!) out) -> Tensor(a!)
  structured: True
  device_check: NoCheck   # TensorIterator
  dispatch:
    CPU, CUDA: norm_out
    MPS: norm_out_mps

# These four redispatch in their implementation, so OK to be CompositeImplicitAutograd
- func: norm.names_ScalarOpt_dim_dtype(Tensor self, Scalar? p, Dimname[1] dim, bool keepdim, *, ScalarType dtype) -> Tensor
  device_check: NoCheck   # TensorIterator
  variants: function, method

- func: norm.names_ScalarOpt_dim(Tensor self, Scalar? p, Dimname[1] dim, bool keepdim=False) -> Tensor
  device_check: NoCheck   # TensorIterator
  variants: function, method

- func: norm.names_dtype_out(Tensor self, Scalar? p, Dimname[1] dim, bool keepdim, *, ScalarType dtype, Tensor(a!) out) -> Tensor(a!)
  device_check: NoCheck   # TensorIterator

- func: norm.names_out(Tensor self, Scalar? p, Dimname[1] dim, bool keepdim=False, *, Tensor(a!) out) -> Tensor(a!)
  device_check: NoCheck   # TensorIterator

- func: frexp.Tensor(Tensor self) -> (Tensor mantissa, Tensor exponent)
  variants: method, function
  dispatch:
    CompositeExplicitAutograd: frexp

- func: frexp.Tensor_out(Tensor self, *, Tensor(a!) mantissa, Tensor(b!) exponent) -> (Tensor(a!) mantissa, Tensor(b!) exponent)
  dispatch:
    CPU, CUDA: frexp_out

- func: frobenius_norm(Tensor self) -> Tensor
  variants: function

- func: frobenius_norm.dim(Tensor self, int[1] dim, bool keepdim=False) -> Tensor
  variants: function

- func: frobenius_norm.out(Tensor self, int[1] dim, bool keepdim=False, *, Tensor(a!) out) -> Tensor(a!)
  variants: function

- func: nuclear_norm(Tensor self, bool keepdim=False) -> Tensor
  variants: function

- func: nuclear_norm.out(Tensor self, bool keepdim=False, *, Tensor(a!) out) -> Tensor(a!)
  variants: function

- func: nuclear_norm.dim(Tensor self, int[2] dim, bool keepdim=False) -> Tensor
  variants: function

- func: nuclear_norm.dim_out(Tensor self, int[2] dim, bool keepdim=False, *, Tensor(a!) out) -> Tensor(a!)
  variants: function

- func: clone(Tensor self, *, MemoryFormat? memory_format=None) -> Tensor
  variants: function, method
  dispatch:
    CompositeExplicitAutograd: clone
    SparseCPU, SparseCUDA: clone_sparse
    SparseCsrCPU, SparseCsrCUDA: clone_sparse_compressed
    MkldnnCPU: mkldnn_clone
    QuantizedCPU, QuantizedCUDA: quantized_clone

- func: positive(Tensor(a) self) -> Tensor(a)
  variants: function, method

- func: resize_as_(Tensor(a!) self, Tensor the_template, *, MemoryFormat? memory_format=None) -> Tensor(a!)
  use_const_ref_for_mutable_tensors: True
  variants: function, method
  dispatch:
    CompositeExplicitAutograd: resize_as_
  autogen: resize_as.functional, resize_as.out

- func: resize_as_sparse_(Tensor(a!) self, Tensor the_template) -> Tensor(a!)
  use_const_ref_for_mutable_tensors: True
  variants: function, method
  dispatch:
    SparseCPU, SparseCUDA: resize_as_sparse_
    SparseCsrCPU, SparseCsrCUDA: resize_as_sparse_csr_
  autogen: resize_as_sparse.functional, resize_as_sparse.out

- func: zero_(Tensor(a!) self) -> Tensor(a!)
  device_check: NoCheck   # TensorIterator
  variants: method, function
  dispatch:
    CPU, CUDA: zero_
    MPS: zero_mps_
    Meta: zero_meta_
    SparseCPU, SparseCUDA: zero_sparse_
    SparseCsrCPU, SparseCsrCUDA: zero_sparse_csr_
    MkldnnCPU: mkldnn_zero_
  autogen: zero.functional, zero.out

- func: sub.out(Tensor self, Tensor other, *, Scalar alpha=1, Tensor(a!) out) -> Tensor(a!)
  device_check: NoCheck   # TensorIterator
  structured: True
  structured_inherits: TensorIteratorBase
  dispatch:
    CPU, CUDA: sub_out
    MPS: sub_out_mps
    SparseCPU, SparseCUDA: sub_out_sparse

- func: sub.Tensor(Tensor self, Tensor other, *, Scalar alpha=1) -> Tensor
  device_check: NoCheck   # TensorIterator
  variants: function, method
  structured_delegate: sub.out
  dispatch:
    SparseCPU, SparseCUDA: sub_sparse
    ZeroTensor: sub_zerotensor

- func: sub_.Tensor(Tensor(a!) self, Tensor other, *, Scalar alpha=1) -> Tensor(a!)
  device_check: NoCheck   # TensorIterator
  variants: method
  structured_delegate: sub.out
  dispatch:
    SparseCPU, SparseCUDA: sub_sparse_

# For C++ only, until we have conversion from C++ numbers to Tensor
- func: sub.Scalar(Tensor self, Scalar other, Scalar alpha=1) -> Tensor
  device_check: NoCheck   # TensorIterator
  variants: function, method
  dispatch:
    CompositeExplicitAutograd: sub

- func: sub_.Scalar(Tensor(a!) self, Scalar other, Scalar alpha=1) -> Tensor(a!)
  device_check: NoCheck   # TensorIterator
  variants: method
  dispatch:
    CompositeExplicitAutograd: sub_
  autogen: sub.Scalar_out

# subtract, alias for sub
- func: subtract.out(Tensor self, Tensor other, *, Scalar alpha=1, Tensor(a!) out) -> Tensor(a!)

- func: subtract.Tensor(Tensor self, Tensor other, *, Scalar alpha=1) -> Tensor
  variants: function, method

- func: subtract_.Tensor(Tensor(a!) self, Tensor other, *, Scalar alpha=1) -> Tensor(a!)
  variants: method

# For C++ only, until we have conversion from C++ numbers to Tensor
- func: subtract.Scalar(Tensor self, Scalar other, Scalar alpha=1) -> Tensor
  variants: function, method

- func: subtract_.Scalar(Tensor(a!) self, Scalar other, Scalar alpha=1) -> Tensor(a!)
  variants: method

- func: rsub.Tensor(Tensor self, Tensor other, *, Scalar alpha=1) -> Tensor
  device_check: NoCheck   # TensorIterator
  variants: function
  dispatch:
    CPU, CUDA: rsub

- func: heaviside.out(Tensor self, Tensor values, *, Tensor(a!) out) -> Tensor(a!)
  structured: True
  structured_inherits: TensorIteratorBase
  device_check: NoCheck   # TensorIterator
  dispatch:
    CPU, CUDA: heaviside_out

- func: heaviside(Tensor self, Tensor values) -> Tensor
  device_check: NoCheck   # TensorIterator
  variants: function, method
  structured_delegate: heaviside.out

- func: heaviside_(Tensor(a!) self, Tensor values) -> Tensor(a!)
  device_check: NoCheck   # TensorIterator
  variants: method
  structured_delegate: heaviside.out

# For C++ only, until we have conversion from C++ numbers to Tensor
- func: rsub.Scalar(Tensor self, Scalar other, Scalar alpha=1) -> Tensor
  device_check: NoCheck   # TensorIterator
  variants: function
  dispatch:
    CompositeExplicitAutograd: rsub

# Functionally the same as addmm, but we give it a different derivative formula
# that doesn't propagate gradients to non-present entries on sparse.
- func: _sparse_addmm(Tensor self, Tensor mat1, Tensor mat2, *, Scalar beta=1, Scalar alpha=1) -> Tensor
  python_module: sparse
  dispatch:
    CompositeExplicitAutograd: _sparse_addmm

- func: sparse_sampled_addmm.out(Tensor self, Tensor mat1, Tensor mat2, *, Scalar beta=1, Scalar alpha=1, Tensor(a!) out) -> Tensor(a!)
  python_module: sparse
  dispatch:
    SparseCsrCUDA: sparse_sampled_addmm_out_sparse_csr_cuda
    SparseCsrCPU: sparse_sampled_addmm_out_sparse_csr_cpu

- func: sparse_sampled_addmm(Tensor self, Tensor mat1, Tensor mat2, *, Scalar beta=1, Scalar alpha=1) -> Tensor
  python_module: sparse
  dispatch:
    SparseCsrCUDA: sparse_sampled_addmm_sparse_csr_cuda
    SparseCsrCPU: sparse_sampled_addmm_sparse_csr_cpu

- func: addmm.out(Tensor self, Tensor mat1, Tensor mat2, *, Scalar beta=1, Scalar alpha=1, Tensor(a!) out) -> Tensor(a!)
  structured: True
  dispatch:
    CPU: addmm_out_cpu
    CUDA: addmm_out_cuda
    MPS: addmm_out_mps
    SparseCPU: addmm_out_sparse_dense_cpu
    SparseCUDA: addmm_out_sparse_dense_cuda
    SparseCsrCPU: addmm_out_sparse_csr_cpu
    SparseCsrCUDA: addmm_out_sparse_csr_cuda

- func: addmm(Tensor self, Tensor mat1, Tensor mat2, *, Scalar beta=1, Scalar alpha=1) -> Tensor
  structured_delegate: addmm.out
  variants: function, method
  dispatch:
    SparseCPU: addmm_sparse_dense_cpu
    SparseCUDA: addmm_sparse_dense_cuda
    SparseCsrCPU, SparseCsrCUDA: addmm_sparse_csr_dense

- func: addmm_(Tensor(a!) self, Tensor mat1, Tensor mat2, *, Scalar beta=1, Scalar alpha=1) -> Tensor(a!)
  structured_delegate: addmm.out
  variants: method
  dispatch:
    # Warning!  For whatever reason, the inplace sparse addmm is NON
    # broadcasting
    SparseCPU: s_addmm_sparse_dense_cpu_
    SparseCUDA: s_addmm_sparse_dense_cuda_

- func: _addmm_activation.out(Tensor self, Tensor mat1, Tensor mat2, *, Scalar beta=1, Scalar alpha=1, bool use_gelu=False, Tensor(a!) out) -> Tensor(a!)
  structured: True
  dispatch:
    CPU: addmm_activation_out_cpu
    CUDA: addmm_activation_out_cuda

- func: _addmm_activation(Tensor self, Tensor mat1, Tensor mat2, *, Scalar beta=1, Scalar alpha=1, bool use_gelu=False) -> Tensor
  structured_delegate: _addmm_activation.out
  variants: function, method

# NOTE [ Sparse: autograd and API ]
#
#
# Sparse Tensor Constructors
# ~~~~~~~~~~~~~~~~~~~~~~~~~~
#
# The API entry points to sparse tensor construction should be
# `sparse_coo tensor` and `_sparse_coo_tensor_unsafe`. Depending on whether the
# indices and values tensors are given, they eventually dispatch to either
# `sparse_coo_tensor_with_dims` or `sparse_coo_tensor_with_dims_and_tensors`.
#
# The autograd support for ctor is implement on `sparse_coo_tensor_with_dims_and_tensors`.
#
# The API methods `sparse_coo tensor` and `_sparse_coo_tensor_unsafe`
# **must not** have specific type dispatches because otherwise codegen will
# consider them as abstract methods (see Note [Abstract ATen methods]), dispatch
# using **Tensor** type, and thus lose autograd tracking on the actual method
# they dispatch to, e.g., `sparse_coo_tensor_with_dims_and_tensors`.
#
#
# Sparse Methods API Design
# ~~~~~~~~~~~~~~~~~~~~~~~~~
#
# Goals: 1. Flexible API for users to write custom sparse ops
#        2. ctor and member accessor with autograd support
#
# To achieve 1, we need to provide a set of *dangerous* APIs (dangerous in the
# sense that misusing them will break sparse tensor invariant and may out in
# unexpected behavior, e.g., crash). These methods are all prefixed with
# underscore "_" to indicate that they should be used with care. We provide:
#
#   + `_indices()`: returns the *raw* indices within the sparse tensor (not just
#                   sharing storage). Any inplace operation will change the
#                   actual indices, including t_, set_, as_strided_, resize_,
#                   etc.
#   + `_values()`: returns the *raw* values within the sparse tensor. Similar
#                  semantics as `_indices()`
#   + `_nnz()`: returns the number of non-zero entries. This will always be
#               determined by the shapes of indices and values.
#   + `_coalesced_(bool)`: inplace sets whether the tensor is coalesced, and
#                          returns itself.
#
# These methods are very useful in writing new operations, e.g., a custom
# autograd Function.
#
# We also provide other public *safe* APIs:
#   + `indices()`: returns a **view** of the indices tensor if the sparse tensor
#                  is **coalesced**.
#   + `values()`: returns a **view** of the values tensor if the containing
#                 sparse tensor is **coalesced**.
#   + `sparse_dim()`: number of sparse dimensions
#   + `dense_dim()`: number of dense dimensions
#   + `is_coalesced()`: whether the sparse tensor is coalesced
#
# `_indices()` and `_values()` should returns the raw indices and values dense
# tensors within a sparse tensor. They can be quite unsafe with inplace
# operations like `t_()`, and exposes uncoalesced indices and values. The public
# recommended API is `indices()` and `values()`, both of which first check that
# the tensor is coalesced and return views on those tensors.
#
#
# Autograd Support
# ~~~~~~~~~~~~~~~~
#
# Autograd is supported on `values()` and sparse tensor ctor with indices and
# values tensors. E.g., `torch.sparse_coo_tensor(i, v).values().sum()` is
# differentiable w.r.t. `v`.
#
# NB: The `values()` and `_values()` operators are special in that they are
# layout-aware, i.e., the output depends not just on the data it represents, but
# also on the input layout details (in this case, the `indices` tensor). See
# NOTE [ as_strided Backward and layout-aware/agnostic autograd ] in Functions.cpp
# for discussion on layout-aware vs layout-agnostic autograd. Since PyTorch ops
# operate in the layout-agnostic mode, similar to `as_strided`, backward of
# these two operators need to consider them in a layout-agnostic way:
#   + `values()`:
#     Input is coalesced.
#     We just pretend having `input.indices()` as an additional argument
#     `input_indices`, then forward is similar to
#     `input.to(kStrided).index_select(input_indices)` regardless of the layout.
#     Note that `values()` normally is layout-aware even if we constrain
#     ourselves on sparse inputs since it may include all zeros values entries
#     as "present" entries.
#   + `_values()`:
#     Input may be uncoalesced.
#     It is not straightforward to construct a layout-agnostic version because
#     duplicate indices entries may exist and additional parameterization is
#     needed to distribute the value into different values entries. Furthermore,
#     this op is intended to provide ways to write custom sparse ops, rather
#     than being used in autograd graph, so it is marked as *non-differentiable*
#     in derivatives.yaml.
#
# Before reading the following, see NOTE [ Autograd Variable Views ] in
# variable.h for details on views that are tracked by autograd, and views that
# are not.
#
# Moreover, these methods return tensors that share storage with inputs, so we
# mark these methods as view ops to support autograd history tracking.
# The sparse tensor ctor output should technically be view of both input indices
# and values tensors, but currently we only support setting as view of a single
# Variable, so it is only view of the values tensor.
# TODO: clone indices in sparse tensor ctor.
#
# For other methods that return outputs that share storage with inputs, i.e.,
# `indices()` and `_indices()`. We mark their outputs as non-differentiable, so
# the view relation is not tracked by autograd, but the version counter is still
# shared. In other words, their outputs are non-differentiable views of the
# sparse tensor.
# FIXME: would be nicer if TensorOptions was optional based; not adding default arguments for options given
# the default would never make sense.

- func: sparse_compressed_tensor.comp_plain_value_size(Tensor compressed_indices, Tensor plain_indices, Tensor values, int[] size, *, ScalarType? dtype=None, Layout? layout=None, Device? device=None, bool? pin_memory=False) -> Tensor
- func: sparse_csr_tensor.crow_col_value_size(Tensor crow_indices, Tensor col_indices, Tensor values, int[] size, *, ScalarType? dtype=None, Layout? layout=None, Device? device=None, bool? pin_memory=False) -> Tensor
- func: sparse_csc_tensor.ccol_row_value_size(Tensor ccol_indices, Tensor row_indices, Tensor values, int[] size, *, ScalarType? dtype=None, Layout? layout=None, Device? device=None, bool? pin_memory=False) -> Tensor
- func: sparse_bsr_tensor.crow_col_value_size(Tensor crow_indices, Tensor col_indices, Tensor values, int[] size, *, ScalarType? dtype=None, Layout? layout=None, Device? device=None, bool? pin_memory=False) -> Tensor
- func: sparse_bsc_tensor.ccol_row_value_size(Tensor ccol_indices, Tensor row_indices, Tensor values, int[] size, *, ScalarType? dtype=None, Layout? layout=None, Device? device=None, bool? pin_memory=False) -> Tensor

- func: sparse_compressed_tensor.comp_plain_value(Tensor compressed_indices, Tensor plain_indices, Tensor values, *, ScalarType? dtype=None, Layout? layout=None, Device? device=None, bool? pin_memory=False) -> Tensor
- func: sparse_csr_tensor.crow_col_value(Tensor crow_indices, Tensor col_indices, Tensor values, *, ScalarType? dtype=None, Layout? layout=None, Device? device=None, bool? pin_memory=False) -> Tensor
- func: sparse_csc_tensor.ccol_row_value(Tensor ccol_indices, Tensor row_indices, Tensor values, *, ScalarType? dtype=None, Layout? layout=None, Device? device=None, bool? pin_memory=False) -> Tensor
- func: sparse_bsr_tensor.crow_col_value(Tensor crow_indices, Tensor col_indices, Tensor values, *, ScalarType? dtype=None, Layout? layout=None, Device? device=None, bool? pin_memory=False) -> Tensor
- func: sparse_bsc_tensor.ccol_row_value(Tensor ccol_indices, Tensor row_indices, Tensor values, *, ScalarType? dtype=None, Layout? layout=None, Device? device=None, bool? pin_memory=False) -> Tensor

- func: _sparse_compressed_tensor_unsafe(Tensor compressed_indices, Tensor plain_indices, Tensor values, int[] size, *, ScalarType? dtype=None, Layout? layout=None, Device? device=None, bool? pin_memory=None) -> Tensor
- func: _sparse_csr_tensor_unsafe(Tensor crow_indices, Tensor col_indices, Tensor values, int[] size, *, ScalarType? dtype=None, Layout? layout=None, Device? device=None, bool? pin_memory=None) -> Tensor
- func: _sparse_csc_tensor_unsafe(Tensor ccol_indices, Tensor row_indices, Tensor values, int[] size, *, ScalarType? dtype=None, Layout? layout=None, Device? device=None, bool? pin_memory=None) -> Tensor
- func: _sparse_bsr_tensor_unsafe(Tensor crow_indices, Tensor col_indices, Tensor values, int[] size, *, ScalarType? dtype=None, Layout? layout=None, Device? device=None, bool? pin_memory=None) -> Tensor
- func: _sparse_bsc_tensor_unsafe(Tensor ccol_indices, Tensor row_indices, Tensor values, int[] size, *, ScalarType? dtype=None, Layout? layout=None, Device? device=None, bool? pin_memory=None) -> Tensor

- func: sparse_coo_tensor.size(int[] size, *, ScalarType? dtype=None, Layout? layout=None, Device? device=None, bool? pin_memory=False) -> Tensor

- func: sparse_coo_tensor.indices(Tensor indices, Tensor values, *, ScalarType? dtype=None, Layout? layout=None, Device? device=None, bool? pin_memory=None) -> Tensor

- func: sparse_coo_tensor.indices_size(Tensor indices, Tensor values, int[] size, *, ScalarType? dtype=None, Layout? layout=None, Device? device=None, bool? pin_memory=None) -> Tensor

- func: _sparse_coo_tensor_unsafe(Tensor indices, Tensor values, int[] size, *, ScalarType? dtype=None, Layout? layout=None, Device? device=None, bool? pin_memory=None) -> Tensor

- func: _validate_sparse_coo_tensor_args(Tensor indices, Tensor values, int[] size) -> ()

- func: _validate_sparse_compressed_tensor_args(Tensor compressed_indices, Tensor plain_indices, Tensor values, int[] size, Layout layout) -> ()
- func: _validate_sparse_csr_tensor_args(Tensor crow_indices, Tensor col_indices, Tensor values, int[] size) -> ()
- func: _validate_sparse_csc_tensor_args(Tensor ccol_indices, Tensor row_indices, Tensor values, int[] size) -> ()
- func: _validate_sparse_bsr_tensor_args(Tensor crow_indices, Tensor col_indices, Tensor values, int[] size) -> ()
- func: _validate_sparse_bsc_tensor_args(Tensor ccol_indices, Tensor row_indices, Tensor values, int[] size) -> ()

- func: _sparse_coo_tensor_with_dims(int sparse_dim, int dense_dim, int[] size, *, ScalarType? dtype=None, Layout? layout=None, Device? device=None, bool? pin_memory=False) -> Tensor
  dispatch:
    SparseCPU, SparseCUDA: new_with_dims_sparse

- func: _sparse_coo_tensor_with_dims_and_tensors(int sparse_dim, int dense_dim, int[] size, Tensor indices, Tensor values, *, ScalarType? dtype=None, Layout? layout=None, Device? device=None, bool? pin_memory=False) -> Tensor
  dispatch:
    SparseCPU, SparseCUDA: new_with_dims_and_tensor_sparse

- func: sparse_resize_(Tensor(a!) self, int[] size, int sparse_dim, int dense_dim) -> Tensor(a!)
  use_const_ref_for_mutable_tensors: True
  variants: method
  dispatch:
    SparseCPU, SparseCUDA: sparse_resize_
  autogen: sparse_resize.functional, sparse_resize.out

- func: sparse_resize_and_clear_(Tensor(a!) self, int[] size, int sparse_dim, int dense_dim) -> Tensor(a!)
  use_const_ref_for_mutable_tensors: True
  variants: method
  dispatch:
    SparseCPU, SparseCUDA: sparse_resize_and_clear_
  autogen: sparse_resize_and_clear.functional, sparse_resize_and_clear.out

- func: sparse_mask(Tensor self, Tensor mask) -> Tensor
  variants: method
  dispatch:
    SparseCPU: sparse_mask_cpu
    SparseCUDA: sparse_mask_cuda
    SparseCsrCPU, SparseCsrCUDA: sparse_mask_sparse_csr

- func: _to_cpu(Tensor[] tensors) -> Tensor[]
  variants: function

- func: to_dense(Tensor self, ScalarType? dtype=None) -> Tensor
  variants: method

# Special case of to_dense with custom derivative
- func: _to_dense(Tensor self, ScalarType? dtype=None) -> Tensor
  variants: method
  dispatch:
    SparseCPU, SparseCUDA: sparse_to_dense
    SparseCsrCPU, SparseCsrCUDA: sparse_csr_to_dense
    MkldnnCPU: mkldnn_to_dense

- func: to_dense_backward(Tensor grad, Tensor input) -> Tensor

- func: sparse_dim(Tensor self) -> int
  variants: method
  dispatch:
    SparseCPU, SparseCUDA: sparse_dim_sparse
  device_check: NoCheck
  device_guard: False

# legacy method
- func: _dimI(Tensor self) -> int
  variants: method
  dispatch:
    SparseCPU, SparseCUDA: sparse_dim_sparse
  device_check: NoCheck
  device_guard: False

- func: dense_dim(Tensor self) -> int
  variants: method
  dispatch:
    SparseCPU, SparseCUDA: dense_dim_sparse
  device_check: NoCheck
  device_guard: False

# legacy method
- func: _dimV(Tensor self) -> int
  variants: method
  dispatch:
    SparseCPU, SparseCUDA: dense_dim_sparse
  device_check: NoCheck
  device_guard: False

- func: _nnz(Tensor self) -> int
  variants: method
  dispatch:
    SparseCPU, SparseCUDA: _nnz_sparse
    SparseCsrCPU, SparseCsrCUDA: _nnz_sparse_csr
  device_check: NoCheck
  device_guard: False

# NOTE: [ coalesce autograd ]
# coalesce returns self directly for already coalesced sparse tensors.
# This means coalesce cannot have a derivative registered, otherwise it creates
# circular references in the autograd graph (see gh-52874).
# Instead, the derivative is registered on the slow-path "_coalesce"
- func: coalesce(Tensor(a) self) -> Tensor(a)
  variants: method

- func: _coalesce(Tensor self) -> Tensor
  dispatch:
    SparseCPU: _coalesce_sparse_cpu
    SparseCUDA: _coalesce_sparse_cuda

- func: is_coalesced(Tensor self) -> bool
  variants: method
  dispatch:
    SparseCPU, SparseCUDA: is_coalesced_sparse
  device_check: NoCheck
  device_guard: False

- func: _indices(Tensor(a) self) -> Tensor(a)
  variants: method
  dispatch:
    SparseCPU, SparseCUDA: _indices_sparse
  device_check: NoCheck
  device_guard: False

- func: _values(Tensor(a) self) -> Tensor(a)
  variants: method
  dispatch:
    SparseCPU, SparseCUDA: _values_sparse
  device_check: NoCheck
  device_guard: False

# This method doesn't do any check but only directly sets the flag. So it can be
# a bit unsafe. Similar to _indices and _values, this is useful for implementing
# custom sparse operations in Python/C++ extension.
- func: _coalesced_(Tensor(a!) self, bool coalesced) -> Tensor(a!)
  variants: method
  dispatch:
    SparseCPU, SparseCUDA: _coalesced_sparse_
  device_check: NoCheck
  device_guard: False
  autogen: _coalesced.functional, _coalesced.out

- func: indices(Tensor(a) self) -> Tensor(a)
  variants: method
  dispatch:
    SparseCPU, SparseCUDA: indices_sparse
  device_check: NoCheck
  device_guard: False

- func: values(Tensor(a) self) -> Tensor(a)
  variants: method
  dispatch:
    SparseCPU, SparseCUDA: values_sparse
    SparseCsrCPU, SparseCsrCUDA: values_sparse_csr
  device_check: NoCheck
  device_guard: False

- func: crow_indices(Tensor(a) self) -> Tensor(a)
  variants: method
  dispatch:
    SparseCsrCPU, SparseCsrCUDA: crow_indices_sparse_csr
  device_check: NoCheck
  device_guard: False

- func: col_indices(Tensor(a) self) -> Tensor(a)
  variants: method
  dispatch:
    SparseCsrCPU, SparseCsrCUDA: col_indices_sparse_csr
  device_check: NoCheck
  device_guard: False

- func: ccol_indices(Tensor(a) self) -> Tensor(a)
  variants: method
  dispatch:
    SparseCsrCPU, SparseCsrCUDA: ccol_indices_sparse_csr
  device_check: NoCheck
  device_guard: False

- func: row_indices(Tensor(a) self) -> Tensor(a)
  variants: method
  dispatch:
    SparseCsrCPU, SparseCsrCUDA: row_indices_sparse_csr
  device_check: NoCheck
  device_guard: False

- func: hspmm.out(Tensor mat1, Tensor mat2, *, Tensor(a!) out) -> Tensor(a!)
  dispatch:
    SparseCPU: hspmm_out_sparse_cpu
    SparseCUDA: hspmm_out_sparse_cuda

- func: hspmm(Tensor mat1, Tensor mat2) -> Tensor
  dispatch:
    SparseCPU: hspmm_sparse_cpu
    SparseCUDA: hspmm_sparse_cuda

- func: copy_sparse_to_sparse_(Tensor(a!) self, Tensor src, bool non_blocking=False) -> Tensor(a!)
  device_check: NoCheck  # Allows copy into different device
  variants: function
  dispatch:
    SparseCPU, SparseCUDA: copy_sparse_
  autogen: copy_sparse_to_sparse.functional, copy_sparse_to_sparse.out

- func: unbind.int(Tensor(a -> *) self, int dim=0) -> Tensor(a)[]
  variants: function, method
  dispatch:
    CompositeExplicitAutograd: unbind
    NestedTensorCPU, NestedTensorCUDA: NestedTensor_unbind

- func: unbind.Dimname(Tensor(a -> *) self, Dimname dim) -> Tensor(a)[]
  variants: function, method

- func: to_sparse.sparse_dim(Tensor self, int sparse_dim) -> Tensor
  variants: method
  dispatch:
    CPU, CUDA: dense_to_sparse
    SparseCsrCPU, SparseCsrCUDA: sparse_csr_to_sparse

- func: to_sparse(Tensor self) -> Tensor
  variants: method
  dispatch:
    CPU, CUDA: dense_to_sparse
    SparseCsrCPU, SparseCsrCUDA: sparse_csr_to_sparse

- func: to_sparse_csr(Tensor self) -> Tensor
  variants: method
  dispatch:
    CPU, CUDA: dense_to_sparse_csr
    SparseCPU, SparseCUDA: coo_to_sparse_csr
    SparseCsrCPU, SparseCsrCUDA: sparse_compressed_to_sparse_csr

- func: to_sparse_csc(Tensor self) -> Tensor
  variants: method
  dispatch:
    CPU, CUDA: dense_to_sparse_csc
    SparseCPU, SparseCUDA: coo_to_sparse_csc
    SparseCsrCPU, SparseCsrCUDA: sparse_compressed_to_sparse_csc

- func: to_sparse_bsr(Tensor self, int[2] blocksize) -> Tensor
  variants: method
  dispatch:
    CPU, CUDA: dense_to_sparse_bsr
    SparseCPU, SparseCUDA: coo_to_sparse_bsr
    SparseCsrCPU, SparseCsrCUDA: sparse_compressed_to_sparse_bsr

- func: to_sparse_bsc(Tensor self, int[2] blocksize) -> Tensor
  variants: method
  dispatch:
    CPU, CUDA: dense_to_sparse_bsc
    SparseCPU, SparseCUDA: coo_to_sparse_bsc
    SparseCsrCPU, SparseCsrCUDA: sparse_compressed_to_sparse_bsc

- func: to_mkldnn(Tensor self, ScalarType? dtype=None) -> Tensor
  variants: method
  dispatch:
    CPU: dense_to_mkldnn

- func: mkldnn_reorder_conv2d_weight(Tensor self, int[2] padding=0, int[2] stride=1, int[2] dilation=1, int groups=1) -> Tensor
  variants: function
  python_module: nn
  dispatch:
    MkldnnCPU: mkldnn_reorder_conv2d_weight

- func: mkldnn_reorder_conv3d_weight(Tensor self, int[3] padding=0, int[3] stride=1, int[3] dilation=1, int groups=1) -> Tensor
  variants: function
  python_module: nn
  dispatch:
    MkldnnCPU: mkldnn_reorder_conv3d_weight

- func: to_mkldnn_backward(Tensor grad, Tensor input) -> Tensor

- func: quantize_per_tensor_dynamic(Tensor self, ScalarType dtype, bool reduce_range) -> Tensor
  variants: function
  dispatch:
    CPU, CUDA: quantize_per_tensor_dynamic

- func: quantize_per_tensor(Tensor self, float scale, int zero_point, ScalarType dtype) -> Tensor
  variants: function
  dispatch:
    CPU, CUDA: quantize_per_tensor

- func: quantize_per_tensor.tensor_qparams(Tensor self, Tensor scale, Tensor zero_point, ScalarType dtype) -> Tensor
  variants: function
  dispatch:
    CPU, CUDA: quantize_per_tensor_tensor_qparams

- func: quantize_per_tensor.tensors(Tensor[] tensors, Tensor scales, Tensor zero_points, ScalarType dtype) -> Tensor[]
  variants: function
  dispatch:
    CPU: quantize_per_tensor_list_cpu

- func: quantize_per_channel(Tensor self, Tensor scales, Tensor zero_points, int axis, ScalarType dtype) -> Tensor
  variants: function
  dispatch:
    CPU, CUDA: quantize_per_channel

- func: dequantize.self(Tensor self) -> Tensor
  variants: function, method
  dispatch:
    CPU, CUDA: dequantize_cpu_or_cuda
    QuantizedCPU, QuantizedCUDA: dequantize_quantized

- func: dequantize.tensors(Tensor[] tensors) -> Tensor[]
  variants: function
  dispatch:
    QuantizedCPU: dequantize_tensors_quantized_cpu

- func: q_scale(Tensor self) -> float
  variants: function, method
  dispatch:
    QuantizedCPU, QuantizedCUDA: q_scale_quant

- func: q_zero_point(Tensor self) -> int
  variants: function, method
  dispatch:
    QuantizedCPU, QuantizedCUDA: q_zero_point_quant

- func: q_per_channel_scales(Tensor self) -> Tensor
  variants: function, method
  dispatch:
    QuantizedCPU, QuantizedCUDA: q_per_channel_scales

- func: q_per_channel_zero_points(Tensor self) -> Tensor
  variants: function, method
  dispatch:
    QuantizedCPU, QuantizedCUDA: q_per_channel_zero_points

- func: q_per_channel_axis(Tensor self) -> int
  variants: function, method
  dispatch:
    QuantizedCPU, QuantizedCUDA: q_per_channel_axis

- func: int_repr(Tensor self) -> Tensor
  device_check: NoCheck   # TensorIterator
  variants: function, method
  dispatch:
    QuantizedCPU: int_repr_quantized_cpu
    QuantizedCUDA: int_repr_quantized_cuda

- func: _make_per_tensor_quantized_tensor(Tensor self, float scale, int zero_point) -> Tensor
  dispatch:
    CPU: make_per_tensor_quantized_tensor_cpu
    CUDA: make_per_tensor_quantized_tensor_cuda

- func: _make_per_channel_quantized_tensor(Tensor self, Tensor scale, Tensor zero_point, int axis) -> Tensor
  dispatch:
    CPU: make_per_channel_quantized_tensor_cpu
    CUDA: make_per_channel_quantized_tensor_cuda

- func: qscheme(Tensor self) -> QScheme
  variants: method
  dispatch:
    QuantizedCPU, QuantizedCUDA: qscheme_quant

- func: fake_quantize_per_tensor_affine(Tensor self, float scale, int zero_point, int quant_min, int quant_max) -> Tensor
  device_check: NoCheck   # TensorIterator
  variants: function

- func: fake_quantize_per_tensor_affine.tensor_qparams(Tensor self, Tensor scale, Tensor zero_point, int quant_min, int quant_max) -> Tensor
  device_check: NoCheck   # TensorIterator
  variants: function

- func: fake_quantize_per_tensor_affine_cachemask(Tensor self, float scale, int zero_point, int quant_min, int quant_max) -> (Tensor output, Tensor mask)
  variants: function
  dispatch:
    CPU, CUDA: fake_quantize_per_tensor_affine_cachemask

- func: _fake_quantize_per_tensor_affine_cachemask_tensor_qparams(Tensor self, Tensor scale, Tensor zero_point, Tensor fake_quant_enabled, int quant_min, int quant_max) -> (Tensor output, Tensor mask)
  variants: function
  dispatch:
    CPU, CUDA: _fake_quantize_per_tensor_affine_cachemask_tensor_qparams

- func: fake_quantize_per_tensor_affine_cachemask_backward(Tensor grad, Tensor mask) -> Tensor
  variants: function

- func: _fake_quantize_learnable_per_tensor_affine(Tensor self, Tensor scale, Tensor zero_point, int quant_min, int quant_max, float grad_factor=1.0) -> Tensor
  variants: function
  dispatch:
    CPU, CUDA: _fake_quantize_learnable_per_tensor_affine

- func: _fake_quantize_learnable_per_tensor_affine_backward(Tensor grad, Tensor self, Tensor scale, Tensor zero_point, int quant_min, int quant_max, float grad_factor=1.0) -> (Tensor, Tensor, Tensor)
  variants: function

- func: fake_quantize_per_channel_affine(Tensor self, Tensor scale, Tensor zero_point, int axis, int quant_min, int quant_max) -> Tensor
  device_check: NoCheck   # TensorIterator
  variants: function

- func: fake_quantize_per_channel_affine_cachemask(Tensor self, Tensor scale, Tensor zero_point, int axis, int quant_min, int quant_max) -> (Tensor output, Tensor mask)
  variants: function
  dispatch:
    CPU, CUDA: fake_quantize_per_channel_affine_cachemask

- func: fake_quantize_per_channel_affine_cachemask_backward(Tensor grad, Tensor mask) -> Tensor
  variants: function

- func: _fake_quantize_learnable_per_channel_affine(Tensor self, Tensor scale, Tensor zero_point, int axis, int quant_min, int quant_max, float grad_factor=1.0) -> Tensor
  variants: function
  dispatch:
    CPU, CUDA: _fake_quantize_learnable_per_channel_affine

- func: _fake_quantize_learnable_per_channel_affine_backward(Tensor grad, Tensor self, Tensor scale, Tensor zero_point, int axis, int quant_min, int quant_max, float grad_factor=1.0) -> (Tensor, Tensor, Tensor)
  variants: function

- func: fused_moving_avg_obs_fake_quant(Tensor self, Tensor observer_on, Tensor fake_quant_on, Tensor(a!) running_min, Tensor(b!) running_max, Tensor(c!) scale, Tensor(d!) zero_point, float averaging_const, int quant_min, int quant_max, int ch_axis, bool per_row_fake_quant=False, bool symmetric_quant=False) -> Tensor
  variants: function

- func: _fused_moving_avg_obs_fq_helper(Tensor self, Tensor observer_on, Tensor fake_quant_on, Tensor(a!) running_min, Tensor(b!) running_max, Tensor(c!) scale, Tensor(d!) zero_point, float averaging_const, int quant_min, int quant_max, int ch_axis, bool per_row_fake_quant=False, bool symmetric_quant=False) -> (Tensor output, Tensor mask)
  dispatch:
    CPU: fused_moving_avg_obs_fake_quant_cpu
    CUDA: fused_moving_avg_obs_fake_quant_cuda
  autogen: _fused_moving_avg_obs_fq_helper.functional, _fused_moving_avg_obs_fq_helper.out

- func: _choose_qparams_per_tensor(Tensor self, bool reduce_range=False) -> (float, int)
  variants: function

- func: _saturate_weight_to_fp16(Tensor weight) -> Tensor
  variants: function

- func: choose_qparams_optimized(Tensor input, int numel, int n_bins, float ratio, int bit_width) -> (Tensor, Tensor)
  variants: function

- func: _autocast_to_reduced_precision(Tensor(a) self, bool cuda_enabled, bool cpu_enabled, ScalarType cuda_dtype, ScalarType cpu_dtype) -> Tensor(a)
  variants: method
  device_guard: False

- func: _autocast_to_full_precision(Tensor(a) self, bool cuda_enabled, bool cpu_enabled) -> Tensor(a)
  variants: method
  device_guard: False

- func: _to_copy(Tensor self, *, ScalarType? dtype=None, Layout? layout=None, Device? device=None, bool? pin_memory=None, bool non_blocking=False, MemoryFormat? memory_format=None) -> Tensor
  device_check: NoCheck
  device_guard: False
  dispatch:
    CompositeExplicitAutograd: _to_copy

# to(Device) must not exist because all constructors of Device also works for
# TensorOptions. Otherwise, an ambiguity error is thrown.
# See NOTE [ TensorOptions Constructors ].
- func: to.dtype_layout(Tensor(a) self, *, ScalarType? dtype=None, Layout? layout=None, Device? device=None, bool? pin_memory=None, bool non_blocking=False, bool copy=False, MemoryFormat? memory_format=None) -> Tensor(a)
  variants: method
  device_check: NoCheck
  device_guard: False

- func: to.device(Tensor(a) self, Device device, ScalarType dtype, bool non_blocking=False, bool copy=False, MemoryFormat? memory_format=None) -> Tensor(a)
  variants: method
  device_check: NoCheck
  device_guard: False

- func: to.dtype(Tensor(a) self, ScalarType dtype, bool non_blocking=False, bool copy=False, MemoryFormat? memory_format=None) -> Tensor(a)
  variants: method
  device_check: NoCheck
  device_guard: False

- func: to.other(Tensor(a) self, Tensor other, bool non_blocking=False, bool copy=False, MemoryFormat? memory_format=None) -> Tensor(a)
  variants: method
  device_check: NoCheck
  device_guard: False

- func: meshgrid(Tensor[] tensors) -> Tensor[]

# TODO: Two weeks after this lands, combine these two overloads,
#       making "indexing" optional. These are temporarily distinct for
#       forward-compatibility reasons.
- func: meshgrid.indexing(Tensor[] tensors, *, str indexing) -> Tensor[]

- func: cartesian_prod(Tensor[] tensors) -> Tensor
  variants: function

- func: combinations(Tensor self, int r=2, bool with_replacement=False) -> Tensor
  variants: function

- func: item(Tensor self) -> Scalar
  variants: method

- func: result_type.Tensor(Tensor tensor, Tensor other) -> ScalarType
  variants: function

- func: result_type.Scalar(Tensor tensor, Scalar other) -> ScalarType
  variants: function

- func: result_type.Scalar_Tensor(Scalar scalar, Tensor tensor) -> ScalarType
  variants: function

- func: result_type.Scalar_Scalar(Scalar scalar1, Scalar scalar2) -> ScalarType

- func: can_cast(ScalarType from, ScalarType to) -> bool
  variants: function

- func: promote_types(ScalarType type1, ScalarType type2) -> ScalarType
  variants: function

# NB: Does NOT check precondition that numel == 1
- func: _local_scalar_dense(Tensor self) -> Scalar
  dispatch:
    CPU: _local_scalar_dense_cpu
    CUDA: _local_scalar_dense_cuda
    MPS: _local_scalar_dense_mps
  variants: function

# MPS LSTM implementation

- func: _lstm_mps(Tensor input, Tensor[] hx, Tensor[] params, bool has_biases, int num_layers, float dropout, bool train, bool bidirectional, bool batch_first) -> (Tensor, Tensor, Tensor, Tensor, Tensor)
  dispatch:
    MPS: _lstm_mps

- func: lstm_mps_backward(Tensor grad_y, Tensor? grad_hy, Tensor? grad_cy, Tensor z_state, Tensor cell_state_fwd, Tensor input, Tensor[] hx, Tensor[] params, bool has_biases, int num_layers, float dropout, bool train, bool bidirectional, bool batch_first) -> (Tensor, Tensor[], Tensor[])
  dispatch:
    MPS: lstm_mps_backward


# Fused RNN kernels
- func: _thnn_fused_lstm_cell(Tensor input_gates, Tensor hidden_gates, Tensor cx, Tensor? input_bias=None, Tensor? hidden_bias=None) -> (Tensor, Tensor, Tensor)
  dispatch:
    CUDA: _thnn_fused_lstm_cell_cuda

# NB: The composite version of this function below is a simple wrapper that duplicates some of the outputs
#     It is necessary to avoid triggering TensorImpl use count checks in debug mode
# NB: this is function is NOT differentiable
- func: _thnn_fused_lstm_cell_backward_impl(Tensor? grad_hy, Tensor? grad_cy, Tensor cx, Tensor cy, Tensor workspace, bool has_bias) -> (Tensor, Tensor, Tensor)
  dispatch:
    CUDA: _thnn_fused_lstm_cell_backward_impl_cuda

- func: _thnn_fused_lstm_cell_backward(Tensor? grad_hy, Tensor? grad_cy, Tensor cx, Tensor cy, Tensor workspace, bool has_bias) -> (Tensor, Tensor, Tensor, Tensor, Tensor)

- func: _thnn_differentiable_lstm_cell_backward(Tensor? grad_hy, Tensor? grad_cy, Tensor input_gates, Tensor hidden_gates, Tensor? input_bias, Tensor? hidden_bias, Tensor cx, Tensor cy) -> (Tensor, Tensor, Tensor, Tensor, Tensor)

- func: _thnn_fused_gru_cell(Tensor input_gates, Tensor hidden_gates, Tensor hx, Tensor? input_bias=None, Tensor? hidden_bias=None) -> (Tensor, Tensor)
  dispatch:
    CUDA: _thnn_fused_gru_cell_cuda

- func: _thnn_fused_gru_cell_backward(Tensor grad_hy, Tensor workspace, bool has_bias) -> (Tensor, Tensor, Tensor, Tensor, Tensor)
  dispatch:
    CUDA: _thnn_fused_gru_cell_backward_cuda

- func: _thnn_differentiable_gru_cell_backward(Tensor grad_hy, Tensor input_gates, Tensor hidden_gates, Tensor hx, Tensor? input_bias, Tensor? hidden_bias) -> (Tensor, Tensor, Tensor, Tensor, Tensor)

# RNN cells and layers
- func: lstm.input(Tensor input, Tensor[] hx, Tensor[] params, bool has_biases, int num_layers, float dropout, bool train, bool bidirectional, bool batch_first) -> (Tensor, Tensor, Tensor)

- func: lstm.data(Tensor data, Tensor batch_sizes, Tensor[] hx, Tensor[] params, bool has_biases, int num_layers, float dropout, bool train, bool bidirectional) -> (Tensor, Tensor, Tensor)

- func: gru.input(Tensor input, Tensor hx, Tensor[] params, bool has_biases, int num_layers, float dropout, bool train, bool bidirectional, bool batch_first) -> (Tensor, Tensor)

- func: gru.data(Tensor data, Tensor batch_sizes, Tensor hx, Tensor[] params, bool has_biases, int num_layers, float dropout, bool train, bool bidirectional) -> (Tensor, Tensor)

- func: rnn_tanh.input(Tensor input, Tensor hx, Tensor[] params, bool has_biases, int num_layers, float dropout, bool train, bool bidirectional, bool batch_first) -> (Tensor, Tensor)

- func: rnn_tanh.data(Tensor data, Tensor batch_sizes, Tensor hx, Tensor[] params, bool has_biases, int num_layers, float dropout, bool train, bool bidirectional) -> (Tensor, Tensor)

- func: rnn_relu.input(Tensor input, Tensor hx, Tensor[] params, bool has_biases, int num_layers, float dropout, bool train, bool bidirectional, bool batch_first) -> (Tensor, Tensor)

- func: rnn_relu.data(Tensor data, Tensor batch_sizes, Tensor hx, Tensor[] params, bool has_biases, int num_layers, float dropout, bool train, bool bidirectional) -> (Tensor, Tensor)

- func: lstm_cell(Tensor input, Tensor[] hx, Tensor w_ih, Tensor w_hh, Tensor? b_ih=None, Tensor? b_hh=None) -> (Tensor, Tensor)

- func: gru_cell(Tensor input, Tensor hx, Tensor w_ih, Tensor w_hh, Tensor? b_ih=None, Tensor? b_hh=None) -> Tensor

- func: rnn_tanh_cell(Tensor input, Tensor hx, Tensor w_ih, Tensor w_hh, Tensor? b_ih=None, Tensor? b_hh=None) -> Tensor

- func: rnn_relu_cell(Tensor input, Tensor hx, Tensor w_ih, Tensor w_hh, Tensor? b_ih=None, Tensor? b_hh=None) -> Tensor

# Quantized RNN layer registration has been moved to C10 dispatch in `RNN.cpp`

# Quantized RNN layers
# - func: quantized_lstm(Tensor input, Tensor[] hx, Tensor[] params, bool has_biases, int num_layers, float dropout, bool train, bool bidirectional, bool batch_first, *, ScalarType? dtype=None, bool use_dynamic=False) -> (Tensor, Tensor, Tensor)


# - func: quantized_lstm.data(Tensor data, Tensor batch_sizes, Tensor[] hx, Tensor[] params, bool has_biases, int num_layers, float dropout, bool train, bool bidirectional, *, ScalarType? dtype=None, bool use_dynamic=False) -> (Tensor, Tensor, Tensor)


# Quantized GRU layers

# - func: quantized_gru.input(Tensor input, Tensor hx, Tensor[] params, bool has_biases, int num_layers, float dropout, bool train, bool bidirectional, bool batch_first) -> (Tensor, Tensor)
#

# - func: quantized_gru.data(Tensor data, Tensor batch_sizes, Tensor hx, Tensor[] params, bool has_biases, int num_layers, float dropout, bool train, bool bidirectional) -> (Tensor, Tensor)
#

# Quantized RNN cells
- func: quantized_lstm_cell(Tensor input, Tensor[] hx, Tensor w_ih, Tensor w_hh, Tensor b_ih, Tensor b_hh, Tensor packed_ih, Tensor packed_hh, Tensor col_offsets_ih, Tensor col_offsets_hh, Scalar scale_ih, Scalar scale_hh, Scalar zero_point_ih, Scalar zero_point_hh) -> (Tensor, Tensor)

- func: quantized_gru_cell(Tensor input, Tensor hx, Tensor w_ih, Tensor w_hh, Tensor b_ih, Tensor b_hh, Tensor packed_ih, Tensor packed_hh, Tensor col_offsets_ih, Tensor col_offsets_hh, Scalar scale_ih, Scalar scale_hh, Scalar zero_point_ih, Scalar zero_point_hh) -> Tensor

- func: quantized_rnn_relu_cell(Tensor input, Tensor hx, Tensor w_ih, Tensor w_hh, Tensor b_ih, Tensor b_hh, Tensor packed_ih, Tensor packed_hh, Tensor col_offsets_ih, Tensor col_offsets_hh, Scalar scale_ih, Scalar scale_hh, Scalar zero_point_ih, Scalar zero_point_hh) -> Tensor

- func: quantized_rnn_tanh_cell(Tensor input, Tensor hx, Tensor w_ih, Tensor w_hh, Tensor b_ih, Tensor b_hh, Tensor packed_ih, Tensor packed_hh, Tensor col_offsets_ih, Tensor col_offsets_hh, Scalar scale_ih, Scalar scale_hh, Scalar zero_point_ih, Scalar zero_point_hh) -> Tensor

# PackedSequence utilities
- func: _pack_padded_sequence(Tensor input, Tensor lengths, bool batch_first) -> (Tensor, Tensor)
  dispatch:
    CompositeExplicitAutograd: _pack_padded_sequence

- func: _pack_padded_sequence_backward(Tensor grad, int[] input_size, Tensor batch_sizes, bool batch_first) -> Tensor

- func: _pad_packed_sequence(Tensor data, Tensor batch_sizes, bool batch_first, Scalar padding_value, int total_length) -> (Tensor, Tensor)

# wrappers for legacy TH methods

- func: set_.source_Storage(Tensor(a!) self, Storage source) -> Tensor(a!)
  variants: method
  device_check: NoCheck
  device_guard: False
  dispatch:
    CPU, CUDA, Meta, MPS: set_
  autogen: set.source_Storage_functional, set.source_Storage_out

- func: set_.source_Storage_storage_offset(Tensor(a!) self, Storage source, int storage_offset, int[] size, int[] stride=[]) -> Tensor(a!)
  variants: method
  device_check: NoCheck
  device_guard: False
  dispatch:
    CPU, Meta: set_storage_cpu_
    CUDA: set_storage_cuda_
    MPS: set_storage_mps_
    QuantizedCPU, QuantizedCUDA: set_storage_quantized_
  autogen: set.source_Storage_storage_offset_functional, set.source_Storage_storage_offset_out

- func: set_.source_Tensor_storage_offset(Tensor(a!) self, Tensor source, int storage_offset, int[] size, int[] stride=[]) -> Tensor(a!)
  variants: method
  device_check: NoCheck
  device_guard: False

- func: set_.source_Tensor(Tensor(a!) self, Tensor source) -> Tensor(a!)
  variants: method
  device_check: NoCheck
  device_guard: False
  dispatch:
    CPU, CUDA, Meta, MPS: set_tensor_
  autogen: set.source_Tensor_functional, set.source_Tensor_out

- func: set_(Tensor(a!) self) -> Tensor(a!)
  variants: method
  dispatch:
    CPU: set_cpu_
    CUDA: set_cuda_
    Meta: set_meta_
    MPS: set_mps_
  autogen: set.functional, set.out

- func: lift(Tensor self) -> Tensor
  variants: method
  dispatch:
<<<<<<< HEAD
=======
    # Not making it CompositeImplicitAutograd because lift
    # should be a primitive w.r.t. functorch
>>>>>>> c35bd8d4
    CompositeExplicitAutograd: lift

- func: is_set_to(Tensor self, Tensor tensor) -> bool
  variants: method
  device_check: NoCheck
  device_guard: False
  dispatch:
    CPU, CUDA, MPS: is_set_to

- func: masked_fill_.Scalar(Tensor(a!) self, Tensor mask, Scalar value) -> Tensor(a!)
  device_check: NoCheck   # TensorIterator
  variants: method
  dispatch:
    CPU: masked_fill__cpu
    CUDA: masked_fill__cuda
    MPS: masked_fill__mps
  autogen: masked_fill.Scalar_out

- func: masked_fill.Scalar(Tensor self, Tensor mask, Scalar value) -> Tensor
  device_check: NoCheck   # TensorIterator
  variants: function, method
  dispatch:
    CompositeExplicitAutograd: masked_fill

- func: masked_fill_.Tensor(Tensor(a!) self, Tensor mask, Tensor value) -> Tensor(a!)
  device_check: NoCheck   # TensorIterator
  variants: method
  dispatch:
    CPU: masked_fill__cpu
    CUDA: masked_fill__cuda
    MPS: masked_fill__mps
  autogen: masked_fill.Tensor_out

- func: masked_fill.Tensor(Tensor self, Tensor mask, Tensor value) -> Tensor
  device_check: NoCheck   # TensorIterator
  variants: function, method
  dispatch:
    CompositeExplicitAutograd: masked_fill

- func: masked_scatter_(Tensor(a!) self, Tensor mask, Tensor source) -> Tensor(a!)
  variants: method
  dispatch:
    CPU: masked_scatter__cpu
    CUDA: masked_scatter__cuda
  autogen: masked_scatter.out

- func: masked_scatter(Tensor self, Tensor mask, Tensor source) -> Tensor
  variants: function, method
  dispatch:
    CompositeExplicitAutograd: masked_scatter

- func: _masked_softmax(Tensor self, Tensor mask, int? dim=None) -> Tensor
  dispatch:
    CUDA: masked_softmax_cuda
    CPU: masked_softmax_cpu

- func: _masked_softmax_backward(Tensor grad_output, Tensor output, Tensor mask, int? dim=None) -> Tensor
  dispatch:
    CUDA: masked_softmax_backward_cuda
    CPU: masked_softmax_backward_cpu

- func: view(Tensor(a) self, int[] size) -> Tensor(a)
  variants: method
  device_check: NoCheck
  device_guard: False
  dispatch:
    ZeroTensor, CPU, CUDA, Meta, QuantizedCPU, QuantizedCUDA, MPS: view
    MkldnnCPU: mkldnn_view

# Warning: If you want to change the name or overload name of this
# operator, you might also want to change the `isBlockListedSchema`
# function in `torch/csrc/jit/frontend/schema_catching.cpp`.
# The name and overload name of this operator is hardcoded in that
# function in order to workaround a bug:
# https://github.com/pytorch/pytorch/issues/47964
- func: view.dtype(Tensor(a) self, ScalarType dtype) -> Tensor(a)
  variants: method
  device_check: NoCheck
  device_guard: False
  dispatch:
    CompositeExplicitAutograd: view_dtype

- func: put_(Tensor(a!) self, Tensor index, Tensor source, bool accumulate=False) -> Tensor(a!)
  variants: method
  dispatch:
    CPU, CUDA, MPS: put_
  autogen: put.out

- func: put(Tensor self, Tensor index, Tensor source, bool accumulate=False) -> Tensor
  variants: function, method

- func: index_add.out(Tensor self, int dim, Tensor index, Tensor source, *, Scalar alpha=1, Tensor(a!) out) -> Tensor(a!)
  structured: True
  variants: function
  precomputed:
  - dim -> int dim
  dispatch:
    CPU: index_add_cpu_out
    CUDA: index_add_cuda_out

- func: index_add_(Tensor(a!) self, int dim, Tensor index, Tensor source, *, Scalar alpha=1) -> Tensor(a!)
  structured_delegate: index_add.out
  variants: method

- func: index_add(Tensor self, int dim, Tensor index, Tensor source, *, Scalar alpha=1) -> Tensor
  structured_delegate: index_add.out
  variants: function, method

- func: index_add.dimname(Tensor self, Dimname dim, Tensor index, Tensor source, *, Scalar alpha=1) -> Tensor
  variants: function, method

- func: index_reduce.out(Tensor self, int dim, Tensor index, Tensor source, str reduce, *, bool include_self=True, Tensor(a!) out) -> Tensor(a!)
  structured: True
  variants: function
  precomputed:
  - dim -> int dim
  dispatch:
    CPU: index_reduce_cpu_out
    CUDA: index_reduce_cuda_out

- func: index_reduce_(Tensor(a!) self, int dim, Tensor index, Tensor source, str reduce, *, bool include_self=True) -> Tensor(a!)
  structured_delegate: index_reduce.out
  variants: method

- func: index_reduce(Tensor self, int dim, Tensor index, Tensor source, str reduce, *, bool include_self=True) -> Tensor
  structured_delegate: index_reduce.out
  variants: function, method

- func: index_fill_.int_Scalar(Tensor(a!) self, int dim, Tensor index, Scalar value) -> Tensor(a!)
  device_check: NoCheck   # TensorIterator
  variants: method
  dispatch:
    CPU: index_fill_
    CUDA: index_fill_
  autogen: index_fill.int_Scalar_out

- func: index_fill.int_Scalar(Tensor self, int dim, Tensor index, Scalar value) -> Tensor
  device_check: NoCheck   # TensorIterator
  variants: function, method
  dispatch:
    CompositeExplicitAutograd: index_fill

- func: index_fill_.int_Tensor(Tensor(a!) self, int dim, Tensor index, Tensor value) -> Tensor(a!)
  device_check: NoCheck   # TensorIterator
  variants: method
  dispatch:
    CPU, CUDA: index_fill_
  autogen: index_fill.int_Tensor_out

- func: index_fill.int_Tensor(Tensor self, int dim, Tensor index, Tensor value) -> Tensor
  device_check: NoCheck   # TensorIterator
  variants: function, method
  dispatch:
    CompositeExplicitAutograd: index_fill

- func: index_fill_.Dimname_Scalar(Tensor(a!) self, Dimname dim, Tensor index, Scalar value) -> Tensor(a!)
  device_check: NoCheck   # TensorIterator
  variants: method

- func: index_fill_.Dimname_Tensor(Tensor(a!) self, Dimname dim, Tensor index, Tensor value) -> Tensor(a!)
  device_check: NoCheck   # TensorIterator
  variants: method

- func: index_fill.Dimname_Scalar(Tensor self, Dimname dim, Tensor index, Scalar value) -> Tensor
  device_check: NoCheck   # TensorIterator
  variants: function, method

- func: index_fill.Dimname_Tensor(Tensor self, Dimname dim, Tensor index, Tensor value) -> Tensor
  device_check: NoCheck   # TensorIterator
  variants: function, method

- func: scatter.src(Tensor self, int dim, Tensor index, Tensor src) -> Tensor
  structured_delegate: scatter.src_out
  variants: function, method

- func: scatter_.src(Tensor(a!) self, int dim, Tensor index, Tensor src) -> Tensor(a!)
  structured_delegate: scatter.src_out
  variants: method

- func: scatter.src_out(Tensor self, int dim, Tensor index, Tensor src, *, Tensor(a!) out) -> Tensor(a!)
  structured: True
  variants: function
  dispatch:
    CPU, CUDA: scatter_src_out
    MPS: scatter_src_out_mps

- func: scatter.value(Tensor self, int dim, Tensor index, Scalar value) -> Tensor
  structured_delegate: scatter.value_out
  variants: function, method

- func: scatter_.value(Tensor(a!) self, int dim, Tensor index, Scalar value) -> Tensor(a!)
  structured_delegate: scatter.value_out
  variants: method

- func: scatter.value_out(Tensor self, int dim, Tensor index, Scalar value, *, Tensor(a!) out) -> Tensor(a!)
  structured: True
  variants: function
  dispatch:
    CPU, CUDA: scatter_value_out
    MPS: scatter_value_out_mps

- func: scatter.reduce(Tensor self, int dim, Tensor index, Tensor src, *, str reduce) -> Tensor
  structured_delegate: scatter.reduce_out
  variants: function, method

- func: scatter_.reduce(Tensor(a!) self, int dim, Tensor index, Tensor src, *, str reduce) -> Tensor(a!)
  structured_delegate: scatter.reduce_out
  variants: method

- func: scatter.reduce_out(Tensor self, int dim, Tensor index, Tensor src, *, str reduce, Tensor(a!) out) -> Tensor(a!)
  structured: True
  variants: function
  dispatch:
    CPU, CUDA: scatter_reduce_out
    MPS: scatter_reduce_out_mps

- func: scatter.value_reduce(Tensor self, int dim, Tensor index, Scalar value, *, str reduce) -> Tensor
  structured_delegate: scatter.value_reduce_out
  variants: function, method

- func: scatter_.value_reduce(Tensor(a!) self, int dim, Tensor index, Scalar value, *, str reduce) -> Tensor(a!)
  structured_delegate: scatter.value_reduce_out
  variants: method

- func: scatter.value_reduce_out(Tensor self, int dim, Tensor index, Scalar value, *, str reduce, Tensor(a!) out) -> Tensor(a!)
  structured: True
  variants: function
  dispatch:
    CPU, CUDA: scatter_value_reduce_out
    MPS: scatter_value_reduce_out_mps

- func: scatter.dimname_src(Tensor self, Dimname dim, Tensor index, Tensor src) -> Tensor
  variants: function, method

- func: scatter.dimname_value(Tensor self, Dimname dim, Tensor index, Scalar value) -> Tensor
  variants: function, method

- func: scatter_add(Tensor self, int dim, Tensor index, Tensor src) -> Tensor
  structured_delegate: scatter_add.out
  variants: function, method

- func: scatter_add_(Tensor(a!) self, int dim, Tensor index, Tensor src) -> Tensor(a!)
  structured_delegate: scatter_add.out
  variants: method

- func: scatter_add.out(Tensor self, int dim, Tensor index, Tensor src, *, Tensor(a!) out) -> Tensor(a!)
  structured: True
  variants: function
  dispatch:
    CPU, CUDA: scatter_add
    MPS: scatter_add_mps_out

- func: scatter_add.dimname(Tensor self, Dimname dim, Tensor index, Tensor src) -> Tensor
  variants: function, method

- func: scatter_reduce.two(Tensor self, int dim, Tensor index, Tensor src, str reduce, *, bool include_self=True) -> Tensor
  structured_delegate: scatter_reduce.two_out
  variants: function, method

- func: scatter_reduce_.two(Tensor(a!) self, int dim, Tensor index, Tensor src, str reduce, *, bool include_self=True) -> Tensor(a!)
  structured_delegate: scatter_reduce.two_out
  variants: method

- func: scatter_reduce.two_out(Tensor self, int dim, Tensor index, Tensor src, str reduce, *, bool include_self=True, Tensor(a!) out) -> Tensor(a!)
  structured: True
  variants: function
  dispatch:
    CPU, CUDA: scatter_reduce_two

- func: eq_.Scalar(Tensor(a!) self, Scalar other) -> Tensor(a!)
  structured_delegate: eq.Scalar_out
  device_check: NoCheck   # TensorIterator
  variants: method
  dispatch:
    CompositeExplicitAutograd: eq_

- func: eq_.Tensor(Tensor(a!) self, Tensor other) -> Tensor(a!)
  structured_delegate: eq.Tensor_out
  device_check: NoCheck   # TensorIterator
  variants: method
  dispatch:
    CompositeExplicitAutograd: eq_

- func: bitwise_and.Tensor_out(Tensor self, Tensor other, *, Tensor(a!) out) -> Tensor(a!)
  device_check: NoCheck   # TensorIterator
  structured: True
  structured_inherits: TensorIteratorBase
  variants: function
  dispatch:
    CPU, CUDA: bitwise_and_out

- func: bitwise_and.Scalar_out(Tensor self, Scalar other, *, Tensor(a!) out) -> Tensor(a!)
  device_check: NoCheck   # TensorIterator
  variants: function
  dispatch:
    CompositeExplicitAutograd: bitwise_and_out

- func: bitwise_and.Scalar(Tensor self, Scalar other) -> Tensor
  device_check: NoCheck   # TensorIterator
  variants: method, function
  dispatch:
    CompositeExplicitAutograd: bitwise_and

- func: bitwise_and.Scalar_Tensor(Scalar self, Tensor other) -> Tensor
  device_check: NoCheck   # TensorIterator
  variants: function
  dispatch:
    CompositeExplicitAutograd: bitwise_and

- func: bitwise_and.Tensor(Tensor self, Tensor other) -> Tensor
  device_check: NoCheck   # TensorIterator
  variants: method, function
  structured_delegate: bitwise_and.Tensor_out

- func: bitwise_and_.Scalar(Tensor(a!) self, Scalar other) -> Tensor(a!)
  device_check: NoCheck   # TensorIterator
  variants: method

- func: bitwise_and_.Tensor(Tensor(a!) self, Tensor other) -> Tensor(a!)
  device_check: NoCheck   # TensorIterator
  variants: method
  structured_delegate: bitwise_and.Tensor_out

- func: __and__.Scalar(Tensor self, Scalar other) -> Tensor
  device_check: NoCheck   # TensorIterator
  variants: method, function

- func: __and__.Tensor(Tensor self, Tensor other) -> Tensor
  device_check: NoCheck   # TensorIterator
  variants: method, function

- func: __iand__.Scalar(Tensor(a!) self, Scalar other) -> Tensor(a!)
  device_check: NoCheck   # TensorIterator
  variants: method

- func: __iand__.Tensor(Tensor(a!) self, Tensor other) -> Tensor(a!)
  device_check: NoCheck   # TensorIterator
  variants: method

- func: bitwise_or.Tensor_out(Tensor self, Tensor other, *, Tensor(a!) out) -> Tensor(a!)
  device_check: NoCheck   # TensorIterator
  structured: True
  structured_inherits: TensorIteratorBase
  variants: function
  dispatch:
    CPU, CUDA: bitwise_or_out

- func: bitwise_or.Scalar_out(Tensor self, Scalar other, *, Tensor(a!) out) -> Tensor(a!)
  device_check: NoCheck   # TensorIterator
  variants: function
  dispatch:
    CompositeExplicitAutograd: bitwise_or_out

- func: bitwise_or.Scalar(Tensor self, Scalar other) -> Tensor
  device_check: NoCheck   # TensorIterator
  variants: method, function

- func: bitwise_or.Scalar_Tensor(Scalar self, Tensor other) -> Tensor
  device_check: NoCheck   # TensorIterator
  variants: function
  dispatch:
    CompositeExplicitAutograd: bitwise_or

- func: bitwise_or.Tensor(Tensor self, Tensor other) -> Tensor
  device_check: NoCheck   # TensorIterator
  variants: method, function
  structured_delegate: bitwise_or.Tensor_out

- func: bitwise_or_.Scalar(Tensor(a!) self, Scalar other) -> Tensor(a!)
  device_check: NoCheck   # TensorIterator
  variants: method

- func: bitwise_or_.Tensor(Tensor(a!) self, Tensor other) -> Tensor(a!)
  device_check: NoCheck   # TensorIterator
  variants: method
  structured_delegate: bitwise_or.Tensor_out

- func: __or__.Scalar(Tensor self, Scalar other) -> Tensor
  device_check: NoCheck   # TensorIterator
  variants: method, function

- func: __or__.Tensor(Tensor self, Tensor other) -> Tensor
  device_check: NoCheck   # TensorIterator
  variants: method, function

- func: __ior__.Scalar(Tensor(a!) self, Scalar other) -> Tensor(a!)
  device_check: NoCheck   # TensorIterator
  variants: method

- func: __ior__.Tensor(Tensor(a!) self, Tensor other) -> Tensor(a!)
  device_check: NoCheck   # TensorIterator
  variants: method

- func: bitwise_xor.Tensor_out(Tensor self, Tensor other, *, Tensor(a!) out) -> Tensor(a!)
  device_check: NoCheck   # TensorIterator
  structured: True
  structured_inherits: TensorIteratorBase
  variants: function
  dispatch:
    CPU, CUDA: bitwise_xor_out

- func: bitwise_xor.Scalar_out(Tensor self, Scalar other, *, Tensor(a!) out) -> Tensor(a!)
  device_check: NoCheck   # TensorIterator
  variants: function
  dispatch:
    CompositeExplicitAutograd: bitwise_xor_out

- func: bitwise_xor.Scalar(Tensor self, Scalar other) -> Tensor
  device_check: NoCheck   # TensorIterator
  variants: method, function

- func: bitwise_xor.Scalar_Tensor(Scalar self, Tensor other) -> Tensor
  device_check: NoCheck   # TensorIterator
  variants: function
  dispatch:
    CompositeExplicitAutograd: bitwise_xor

- func: bitwise_xor.Tensor(Tensor self, Tensor other) -> Tensor
  device_check: NoCheck   # TensorIterator
  variants: method, function
  structured_delegate: bitwise_xor.Tensor_out

- func: bitwise_xor_.Scalar(Tensor(a!) self, Scalar other) -> Tensor(a!)
  device_check: NoCheck   # TensorIterator
  variants: method

- func: bitwise_xor_.Tensor(Tensor(a!) self, Tensor other) -> Tensor(a!)
  device_check: NoCheck   # TensorIterator
  variants: method
  structured_delegate: bitwise_xor.Tensor_out

- func: __xor__.Scalar(Tensor self, Scalar other) -> Tensor
  device_check: NoCheck   # TensorIterator
  variants: method, function

- func: __xor__.Tensor(Tensor self, Tensor other) -> Tensor
  device_check: NoCheck   # TensorIterator
  variants: method, function

- func: __ixor__.Scalar(Tensor(a!) self, Scalar other) -> Tensor(a!)
  device_check: NoCheck   # TensorIterator
  variants: method

- func: __ixor__.Tensor(Tensor(a!) self, Tensor other) -> Tensor(a!)
  device_check: NoCheck   # TensorIterator
  variants: method

- func: __lshift__.Scalar(Tensor self, Scalar other) -> Tensor
  device_check: NoCheck   # TensorIterator
  variants: method, function
  dispatch:
    CPU, CUDA: __lshift__

- func: __lshift__.Tensor(Tensor self, Tensor other) -> Tensor
  device_check: NoCheck   # TensorIterator
  variants: method, function
  dispatch:
    CPU, CUDA: __lshift__

- func: __ilshift__.Scalar(Tensor(a!) self, Scalar other) -> Tensor(a!)
  device_check: NoCheck   # TensorIterator
  variants: method
  dispatch:
    CPU, CUDA: __ilshift__
  autogen: __lshift__.Scalar_out

- func: __ilshift__.Tensor(Tensor(a!) self, Tensor other) -> Tensor(a!)
  device_check: NoCheck   # TensorIterator
  variants: method
  dispatch:
    CPU, CUDA: __ilshift__
  autogen: __lshift__.Tensor_out

- func: bitwise_left_shift.Tensor(Tensor self, Tensor other) -> Tensor
  device_check: NoCheck   # TensorIterator
  variants: function, method
  structured_delegate: bitwise_left_shift.Tensor_out

- func: bitwise_left_shift_.Tensor(Tensor(a!) self, Tensor other) -> Tensor(a!)
  device_check: NoCheck   # TensorIterator
  variants: method
  structured_delegate: bitwise_left_shift.Tensor_out

- func: bitwise_left_shift.Tensor_out(Tensor self, Tensor other, *, Tensor(a!) out) -> Tensor(a!)
  device_check: NoCheck   # TensorIterator
  structured: True
  structured_inherits: TensorIteratorBase
  dispatch:
    CPU, CUDA: bitwise_left_shift_out

- func: bitwise_left_shift.Tensor_Scalar(Tensor self, Scalar other) -> Tensor
  device_check: NoCheck   # TensorIterator
  variants: method, function
  dispatch:
    CompositeExplicitAutograd: bitwise_left_shift

- func: bitwise_left_shift_.Tensor_Scalar(Tensor(a!) self, Scalar other) -> Tensor(a!)
  device_check: NoCheck   # TensorIterator
  variants: method
  dispatch:
    CompositeExplicitAutograd: bitwise_left_shift_

- func: bitwise_left_shift.Tensor_Scalar_out(Tensor self, Scalar other, *, Tensor(a!) out) -> Tensor(a!)
  device_check: NoCheck   # TensorIterator
  variants: function
  dispatch:
    CompositeExplicitAutograd: bitwise_left_shift_out

- func: bitwise_left_shift.Scalar_Tensor(Scalar self, Tensor other) -> Tensor
  device_check: NoCheck   # TensorIterator
  variants: function
  dispatch:
    CompositeExplicitAutograd: bitwise_left_shift

- func: __rshift__.Scalar(Tensor self, Scalar other) -> Tensor
  device_check: NoCheck   # TensorIterator
  variants: method, function
  dispatch:
    CPU, CUDA: __rshift__

- func: __rshift__.Tensor(Tensor self, Tensor other) -> Tensor
  device_check: NoCheck   # TensorIterator
  variants: method, function
  dispatch:
    CPU, CUDA: __rshift__

- func: __irshift__.Scalar(Tensor(a!) self, Scalar other) -> Tensor(a!)
  device_check: NoCheck   # TensorIterator
  variants: method
  dispatch:
    CPU, CUDA: __irshift__
  autogen: __rshift__.Scalar_out

- func: __irshift__.Tensor(Tensor(a!) self, Tensor other) -> Tensor(a!)
  device_check: NoCheck   # TensorIterator
  variants: method
  dispatch:
    CPU, CUDA: __irshift__
  autogen: __rshift__.Tensor_out

- func: bitwise_right_shift.Tensor(Tensor self, Tensor other) -> Tensor
  device_check: NoCheck   # TensorIterator
  variants: function, method
  structured_delegate: bitwise_right_shift.Tensor_out

- func: bitwise_right_shift_.Tensor(Tensor(a!) self, Tensor other) -> Tensor(a!)
  device_check: NoCheck   # TensorIterator
  variants: method
  structured_delegate: bitwise_right_shift.Tensor_out

- func: bitwise_right_shift.Tensor_out(Tensor self, Tensor other, *, Tensor(a!) out) -> Tensor(a!)
  device_check: NoCheck   # TensorIterator
  structured: True
  structured_inherits: TensorIteratorBase
  dispatch:
    CPU, CUDA: bitwise_right_shift_out

- func: bitwise_right_shift.Tensor_Scalar(Tensor self, Scalar other) -> Tensor
  device_check: NoCheck   # TensorIterator
  variants: method, function
  dispatch:
    CompositeExplicitAutograd: bitwise_right_shift

- func: bitwise_right_shift_.Tensor_Scalar(Tensor(a!) self, Scalar other) -> Tensor(a!)
  device_check: NoCheck   # TensorIterator
  variants: method
  dispatch:
    CompositeExplicitAutograd: bitwise_right_shift_

- func: bitwise_right_shift.Tensor_Scalar_out(Tensor self, Scalar other, *, Tensor(a!) out) -> Tensor(a!)
  device_check: NoCheck   # TensorIterator
  variants: function
  dispatch:
    CompositeExplicitAutograd: bitwise_right_shift_out

- func: bitwise_right_shift.Scalar_Tensor(Scalar self, Tensor other) -> Tensor
  device_check: NoCheck   # TensorIterator
  variants: function
  dispatch:
    CompositeExplicitAutograd: bitwise_right_shift

- func: tril_(Tensor(a!) self, int diagonal=0) -> Tensor(a!)
  structured_delegate: tril.out
  variants: method

- func: triu_(Tensor(a!) self, int diagonal=0) -> Tensor(a!)
  structured_delegate: triu.out
  variants: method

- func: digamma_(Tensor(a!) self) -> Tensor(a!)
  device_check: NoCheck   # TensorIterator
  structured_delegate: digamma.out
  variants: method

- func: lerp_.Scalar(Tensor(a!) self, Tensor end, Scalar weight) -> Tensor(a!)
  device_check: NoCheck   # TensorIterator
  variants: method
  structured_delegate: lerp.Scalar_out

- func: lerp_.Tensor(Tensor(a!) self, Tensor end, Tensor weight) -> Tensor(a!)
  device_check: NoCheck   # TensorIterator
  variants: method
  structured_delegate: lerp.Tensor_out

- func: addbmm_(Tensor(a!) self, Tensor batch1, Tensor batch2, *, Scalar beta=1, Scalar alpha=1) -> Tensor(a!)
  variants: method
  dispatch:
    CPU, CUDA: addbmm_
    MPS: addbmm_mps_

- func: addbmm.out(Tensor self, Tensor batch1, Tensor batch2, *, Scalar beta=1, Scalar alpha=1, Tensor(a!) out) -> Tensor(a!)
  dispatch:
    CPU, CUDA: addbmm_out
    MPS: addbmm_out_mps

- func: addbmm(Tensor self, Tensor batch1, Tensor batch2, *, Scalar beta=1, Scalar alpha=1) -> Tensor
  variants: method, function
  dispatch:
    CPU, CUDA: addbmm
    MPS: addbmm_mps

- func: random_.from(Tensor(a!) self, int from, int? to, *, Generator? generator=None) -> Tensor(a!)
  device_check: NoCheck   # TensorIterator
  variants: method
  dispatch:
    CPU, CUDA: random_
    Meta: random_meta_
    MPS: random_mps_
  autogen: random.from_functional, random.from_out

- func: random_.to(Tensor(a!) self, int to, *, Generator? generator=None) -> Tensor(a!)
  device_check: NoCheck   # TensorIterator
  variants: method
  dispatch:
    CPU, CUDA: random_
    Meta: random_meta_
    MPS: random_mps_
  autogen: random.to_functional, random.to_out

- func: random_(Tensor(a!) self, *, Generator? generator=None) -> Tensor(a!)
  device_check: NoCheck   # TensorIterator
  variants: method
  dispatch:
    CPU, CUDA: random_
    Meta: random_meta_
  autogen: random.functional, random.out

- func: uniform_(Tensor(a!) self, float from=0, float to=1, *, Generator? generator=None) -> Tensor(a!)
  device_check: NoCheck   # TensorIterator
  variants: method
  dispatch:
    CPU, CUDA: uniform_
    MPS: uniform_mps_
    Meta: uniform_meta_
  autogen: uniform.functional, uniform.out

- func: cauchy_(Tensor(a!) self, float median=0, float sigma=1, *, Generator? generator=None) -> Tensor(a!)
  device_check: NoCheck   # TensorIterator
  variants: method
  dispatch:
    CPU, CUDA: cauchy_
  autogen: cauchy.functional, cauchy.out

- func: log_normal_(Tensor(a!) self, float mean=1, float std=2, *, Generator? generator=None) -> Tensor(a!)
  device_check: NoCheck   # TensorIterator
  variants: method
  dispatch:
    CPU, CUDA: log_normal_
  autogen: log_normal.functional, log_normal.out

- func: exponential_(Tensor(a!) self, float lambd=1, *, Generator? generator=None) -> Tensor(a!)
  device_check: NoCheck   # TensorIterator
  variants: method
  dispatch:
    CPU, CUDA: exponential_
  autogen: exponential.functional, exponential.out

- func: geometric_(Tensor(a!) self, float p, *, Generator? generator=None) -> Tensor(a!)
  device_check: NoCheck   # TensorIterator
  variants: method
  dispatch:
    CPU, CUDA: geometric_

# wrappers for TH functions
  autogen: geometric.functional, geometric.out

- func: diag.out(Tensor self, int diagonal=0, *, Tensor(a!) out) -> Tensor(a!)
  dispatch:
    CPU: diag_cpu_out
    CUDA: diag_cuda_out
    MPS: diag_mps_out

- func: diag(Tensor self, int diagonal=0) -> Tensor
  variants: method, function
  dispatch:
    CompositeExplicitAutograd: diag

- func: diag_backward(Tensor grad, int[] input_sizes, int diagonal) -> Tensor
  variants: function
  device_check: NoCheck
  device_guard: False

- func: cross.out(Tensor self, Tensor other, int? dim=None, *, Tensor(a!) out) -> Tensor(a!)

- func: cross(Tensor self, Tensor other, int? dim=None) -> Tensor
  variants: method, function

- func: triu.out(Tensor self, int diagonal=0, *, Tensor(a!) out) -> Tensor(a!)
  structured: True
  dispatch:
    CPU: triu_cpu
    CUDA: triu_cuda
    MPS: triu_mps_out

- func: triu(Tensor self, int diagonal=0) -> Tensor
  structured_delegate: triu.out
  variants: method, function

- func: tril.out(Tensor self, int diagonal=0, *, Tensor(a!) out) -> Tensor(a!)
  structured: True
  dispatch:
    CPU: tril_cpu
    CUDA: tril_cuda
    MPS: tril_mps_out

- func: tril(Tensor self, int diagonal=0) -> Tensor
  structured_delegate: tril.out
  variants: method, function

- func: tril_indices(int row, int col, int offset=0, *, ScalarType? dtype=long, Layout? layout=None, Device? device=None, bool? pin_memory=None) -> Tensor
  dispatch:
    CPU: tril_indices_cpu
    CUDA: tril_indices_cuda

- func: triu_indices(int row, int col, int offset=0, *, ScalarType? dtype=long, Layout? layout=None, Device? device=None, bool? pin_memory=None) -> Tensor
  dispatch:
    CPU: triu_indices_cpu
    CUDA: triu_indices_cuda

- func: trace(Tensor self) -> Tensor
  variants: method, function
  dispatch:
    CPU: trace_cpu
    CUDA: trace_cuda

- func: trace_backward(Tensor grad, int[] sizes) -> Tensor
  variants: function
  device_check: NoCheck
  device_guard: False

- func: ne.Scalar_out(Tensor self, Scalar other, *, Tensor(a!) out) -> Tensor(a!)
  structured: True
  structured_inherits: TensorIteratorBase
  device_check: NoCheck   # TensorIterator
  dispatch:
    CPU, CUDA: ne_Scalar_out
    MPS: ne_scalar_out_mps
    QuantizedCPU: ne_out_quantized_cpu

- func: ne.Scalar(Tensor self, Scalar other) -> Tensor
  structured_delegate: ne.Scalar_out
  device_check: NoCheck   # TensorIterator
  variants: method, function
  dispatch:
    QuantizedCPU: ne_quantized_cpu

- func: ne.Tensor_out(Tensor self, Tensor other, *, Tensor(a!) out) -> Tensor(a!)
  structured: True
  structured_inherits: TensorIteratorBase
  device_check: NoCheck   # TensorIterator
  dispatch:
    CPU, CUDA: ne_Tensor_out
    MPS: ne_tensor_out_mps
    QuantizedCPU: ne_out_quantized_cpu

- func: ne.Tensor(Tensor self, Tensor other) -> Tensor
  structured_delegate: ne.Tensor_out
  device_check: NoCheck   # TensorIterator
  variants: method, function
  dispatch:
    QuantizedCPU: ne_quantized_cpu

- func: ne_.Scalar(Tensor(a!) self, Scalar other) -> Tensor(a!)
  structured_delegate: ne.Scalar_out
  device_check: NoCheck   # TensorIterator
  variants: method
  dispatch:
    CompositeExplicitAutograd: ne_

- func: ne_.Tensor(Tensor(a!) self, Tensor other) -> Tensor(a!)
  structured_delegate: ne.Tensor_out
  device_check: NoCheck   # TensorIterator
  variants: method
  dispatch:
    CompositeExplicitAutograd: ne_

# not_equal, alias for torch.ne
- func: not_equal.Scalar_out(Tensor self, Scalar other, *, Tensor(a!) out) -> Tensor(a!)

- func: not_equal.Scalar(Tensor self, Scalar other) -> Tensor
  variants: method, function

- func: not_equal.Tensor_out(Tensor self, Tensor other, *, Tensor(a!) out) -> Tensor(a!)

- func: not_equal.Tensor(Tensor self, Tensor other) -> Tensor
  variants: method, function

- func: not_equal_.Scalar(Tensor(a!) self, Scalar other) -> Tensor(a!)
  variants: method

- func: not_equal_.Tensor(Tensor(a!) self, Tensor other) -> Tensor(a!)
  variants: method

- func: eq.Scalar_out(Tensor self, Scalar other, *, Tensor(a!) out) -> Tensor(a!)
  structured: True
  structured_inherits: TensorIteratorBase
  device_check: NoCheck   # TensorIterator
  dispatch:
    CPU, CUDA: eq_Scalar_out
    MPS: eq_scalar_out_mps
    QuantizedCPU: eq_out_quantized_cpu

- func: eq.Scalar(Tensor self, Scalar other) -> Tensor
  structured_delegate: eq.Scalar_out
  device_check: NoCheck   # TensorIterator
  variants: method, function
  dispatch:
    QuantizedCPU: eq_quantized_cpu

- func: eq.Tensor_out(Tensor self, Tensor other, *, Tensor(a!) out) -> Tensor(a!)
  structured: True
  structured_inherits: TensorIteratorBase
  device_check: NoCheck   # TensorIterator
  dispatch:
    CPU, CUDA: eq_Tensor_out
    MPS: eq_tensor_out_mps
    QuantizedCPU: eq_out_quantized_cpu

- func: eq.Tensor(Tensor self, Tensor other) -> Tensor
  structured_delegate: eq.Tensor_out
  device_check: NoCheck   # TensorIterator
  variants: method, function
  dispatch:
    QuantizedCPU: eq_quantized_cpu

- func: ge.Scalar_out(Tensor self, Scalar other, *, Tensor(a!) out) -> Tensor(a!)
  structured: True
  structured_inherits: TensorIteratorBase
  device_check: NoCheck   # TensorIterator
  dispatch:
    CPU, CUDA: ge_Scalar_out
    MPS: ge_scalar_out_mps
    QuantizedCPU: ge_out_quantized_cpu

- func: ge.Scalar(Tensor self, Scalar other) -> Tensor
  structured_delegate: ge.Scalar_out
  device_check: NoCheck   # TensorIterator
  variants: method, function
  dispatch:
    QuantizedCPU: ge_quantized_cpu

- func: ge.Tensor_out(Tensor self, Tensor other, *, Tensor(a!) out) -> Tensor(a!)
  structured: True
  structured_inherits: TensorIteratorBase
  device_check: NoCheck   # TensorIterator
  dispatch:
    CPU, CUDA: ge_Tensor_out
    MPS: ge_tensor_out_mps
    QuantizedCPU: ge_out_quantized_cpu

- func: ge.Tensor(Tensor self, Tensor other) -> Tensor
  structured_delegate: ge.Tensor_out
  device_check: NoCheck   # TensorIterator
  variants: method, function
  dispatch:
    QuantizedCPU: ge_quantized_cpu

- func: ge_.Scalar(Tensor(a!) self, Scalar other) -> Tensor(a!)
  structured_delegate: ge.Scalar_out
  device_check: NoCheck   # TensorIterator
  variants: method
  dispatch:
    CompositeExplicitAutograd: ge_

- func: ge_.Tensor(Tensor(a!) self, Tensor other) -> Tensor(a!)
  structured_delegate: ge.Tensor_out
  device_check: NoCheck   # TensorIterator
  variants: method
  dispatch:
    CompositeExplicitAutograd: ge_

# greater_equal, alias for torch.ge
- func: greater_equal.Scalar_out(Tensor self, Scalar other, *, Tensor(a!) out) -> Tensor(a!)

- func: greater_equal.Scalar(Tensor self, Scalar other) -> Tensor
  variants: method, function

- func: greater_equal.Tensor_out(Tensor self, Tensor other, *, Tensor(a!) out) -> Tensor(a!)

- func: greater_equal.Tensor(Tensor self, Tensor other) -> Tensor
  variants: method, function

- func: greater_equal_.Scalar(Tensor(a!) self, Scalar other) -> Tensor(a!)
  variants: method

- func: greater_equal_.Tensor(Tensor(a!) self, Tensor other) -> Tensor(a!)
  variants: method

- func: le.Scalar_out(Tensor self, Scalar other, *, Tensor(a!) out) -> Tensor(a!)
  structured: True
  structured_inherits: TensorIteratorBase
  device_check: NoCheck   # TensorIterator
  dispatch:
    CPU, CUDA: le_Scalar_out
    MPS: le_scalar_out_mps
    QuantizedCPU: le_out_quantized_cpu

- func: le.Scalar(Tensor self, Scalar other) -> Tensor
  structured_delegate: le.Scalar_out
  device_check: NoCheck   # TensorIterator
  variants: method, function
  dispatch:
    QuantizedCPU: le_quantized_cpu

- func: le.Tensor_out(Tensor self, Tensor other, *, Tensor(a!) out) -> Tensor(a!)
  structured: True
  structured_inherits: TensorIteratorBase
  device_check: NoCheck   # TensorIterator
  dispatch:
    CPU, CUDA: le_Tensor_out
    MPS: le_tensor_out_mps
    QuantizedCPU: le_out_quantized_cpu

- func: le.Tensor(Tensor self, Tensor other) -> Tensor
  structured_delegate: le.Tensor_out
  device_check: NoCheck   # TensorIterator
  variants: method, function
  dispatch:
    QuantizedCPU: le_quantized_cpu

- func: le_.Scalar(Tensor(a!) self, Scalar other) -> Tensor(a!)
  structured_delegate: le.Scalar_out
  device_check: NoCheck   # TensorIterator
  variants: method
  dispatch:
    CompositeExplicitAutograd: le_

- func: le_.Tensor(Tensor(a!) self, Tensor other) -> Tensor(a!)
  structured_delegate: le.Tensor_out
  device_check: NoCheck   # TensorIterator
  variants: method
  dispatch:
    CompositeExplicitAutograd: le_

# less_equal, alias for torch.le
- func: less_equal.Scalar_out(Tensor self, Scalar other, *, Tensor(a!) out) -> Tensor(a!)

- func: less_equal.Scalar(Tensor self, Scalar other) -> Tensor
  variants: method, function

- func: less_equal.Tensor_out(Tensor self, Tensor other, *, Tensor(a!) out) -> Tensor(a!)

- func: less_equal.Tensor(Tensor self, Tensor other) -> Tensor
  variants: method, function

- func: less_equal_.Scalar(Tensor(a!) self, Scalar other) -> Tensor(a!)
  variants: method

- func: less_equal_.Tensor(Tensor(a!) self, Tensor other) -> Tensor(a!)
  variants: method

- func: gt.Scalar_out(Tensor self, Scalar other, *, Tensor(a!) out) -> Tensor(a!)
  structured: True
  structured_inherits: TensorIteratorBase
  device_check: NoCheck   # TensorIterator
  dispatch:
    CPU, CUDA: gt_Scalar_out
    MPS: gt_scalar_out_mps
    QuantizedCPU: gt_out_quantized_cpu

- func: gt.Scalar(Tensor self, Scalar other) -> Tensor
  structured_delegate: gt.Scalar_out
  device_check: NoCheck   # TensorIterator
  variants: method, function
  dispatch:
    QuantizedCPU: gt_quantized_cpu

- func: gt.Tensor_out(Tensor self, Tensor other, *, Tensor(a!) out) -> Tensor(a!)
  structured: True
  structured_inherits: TensorIteratorBase
  device_check: NoCheck   # TensorIterator
  dispatch:
    CPU, CUDA: gt_Tensor_out
    MPS: gt_tensor_out_mps
    QuantizedCPU: gt_out_quantized_cpu

- func: gt.Tensor(Tensor self, Tensor other) -> Tensor
  structured_delegate: gt.Tensor_out
  device_check: NoCheck   # TensorIterator
  variants: method, function
  dispatch:
    QuantizedCPU: gt_quantized_cpu

- func: gt_.Scalar(Tensor(a!) self, Scalar other) -> Tensor(a!)
  structured_delegate: gt.Scalar_out
  device_check: NoCheck   # TensorIterator
  variants: method
  dispatch:
    CompositeExplicitAutograd: gt_

- func: gt_.Tensor(Tensor(a!) self, Tensor other) -> Tensor(a!)
  structured_delegate: gt.Tensor_out
  device_check: NoCheck   # TensorIterator
  variants: method
  dispatch:
    CompositeExplicitAutograd: gt_

#  greater, alias for torch.gt
- func: greater.Scalar_out(Tensor self, Scalar other, *, Tensor(a!) out) -> Tensor(a!)

- func: greater.Scalar(Tensor self, Scalar other) -> Tensor
  variants: method, function

- func: greater.Tensor_out(Tensor self, Tensor other, *, Tensor(a!) out) -> Tensor(a!)

- func: greater.Tensor(Tensor self, Tensor other) -> Tensor
  variants: method, function

- func: greater_.Scalar(Tensor(a!) self, Scalar other) -> Tensor(a!)
  variants: method

- func: greater_.Tensor(Tensor(a!) self, Tensor other) -> Tensor(a!)
  variants: method

- func: lt.Scalar_out(Tensor self, Scalar other, *, Tensor(a!) out) -> Tensor(a!)
  structured: True
  structured_inherits: TensorIteratorBase
  device_check: NoCheck   # TensorIterator
  dispatch:
    CPU, CUDA: lt_Scalar_out
    MPS: lt_scalar_out_mps
    QuantizedCPU: lt_out_quantized_cpu

- func: lt.Scalar(Tensor self, Scalar other) -> Tensor
  structured_delegate: lt.Scalar_out
  device_check: NoCheck   # TensorIterator
  variants: method, function
  dispatch:
    QuantizedCPU: lt_quantized_cpu

- func: lt.Tensor_out(Tensor self, Tensor other, *, Tensor(a!) out) -> Tensor(a!)
  structured: True
  structured_inherits: TensorIteratorBase
  device_check: NoCheck   # TensorIterator
  dispatch:
    CPU, CUDA: lt_Tensor_out
    MPS: lt_tensor_out_mps
    QuantizedCPU: lt_out_quantized_cpu

- func: lt.Tensor(Tensor self, Tensor other) -> Tensor
  structured_delegate: lt.Tensor_out
  device_check: NoCheck   # TensorIterator
  variants: method, function
  dispatch:
    QuantizedCPU: lt_quantized_cpu

- func: lt_.Scalar(Tensor(a!) self, Scalar other) -> Tensor(a!)
  structured_delegate: lt.Scalar_out
  device_check: NoCheck   # TensorIterator
  variants: method
  dispatch:
    CompositeExplicitAutograd: lt_

- func: lt_.Tensor(Tensor(a!) self, Tensor other) -> Tensor(a!)
  structured_delegate: lt.Tensor_out
  device_check: NoCheck   # TensorIterator
  variants: method
  dispatch:
    CompositeExplicitAutograd: lt_

#  less, alias for torch.lt
- func: less.Scalar_out(Tensor self, Scalar other, *, Tensor(a!) out) -> Tensor(a!)

- func: less.Scalar(Tensor self, Scalar other) -> Tensor
  variants: method, function

- func: less.Tensor_out(Tensor self, Tensor other, *, Tensor(a!) out) -> Tensor(a!)

- func: less.Tensor(Tensor self, Tensor other) -> Tensor
  variants: method, function

- func: less_.Scalar(Tensor(a!) self, Scalar other) -> Tensor(a!)
  variants: method

- func: less_.Tensor(Tensor(a!) self, Tensor other) -> Tensor(a!)
  variants: method

- func: take.out(Tensor self, Tensor index, *, Tensor(a!) out) -> Tensor(a!)
  dispatch:
    CPU, CUDA: take_out

- func: take(Tensor self, Tensor index) -> Tensor
  variants: method, function
  dispatch:
    CPU, CUDA: take

- func: take_along_dim.out(Tensor self, Tensor indices, int? dim=None, *, Tensor(a!) out) -> Tensor(a!)

- func: take_along_dim(Tensor self, Tensor indices, int? dim=None) -> Tensor
  variants: method, function

- func: index_select.out(Tensor self, int dim, Tensor index, *, Tensor(a!) out) -> Tensor(a!)
  dispatch:
    CPU, QuantizedCPU: index_select_out_cpu_
    CUDA, QuantizedCUDA: index_select_out_cuda
    MPS: index_select_out_mps

- func: index_select(Tensor self, int dim, Tensor index) -> Tensor
  variants: method, function
  dispatch:
    CPU: index_select_cpu_
    QuantizedCPU: index_select_quantized_cpu_
    CUDA: index_select_cuda
    QuantizedCUDA: index_select_quantized_cuda
    SparseCPU: index_select_sparse_cpu
    SparseCUDA: index_select_sparse_cuda
    MPS: index_select_mps

- func: index_select.dimname_out(Tensor self, Dimname dim, Tensor index, *, Tensor(a!) out) -> Tensor(a!)

- func: index_select.dimname(Tensor self, Dimname dim, Tensor index) -> Tensor
  variants: method, function

- func: index_select_backward(Tensor grad, int[] self_sizes, int dim, Tensor index) -> Tensor
  variants: function
  device_check: NoCheck
  device_guard: False

- func: masked_select.out(Tensor self, Tensor mask, *, Tensor(a!) out) -> Tensor(a!)
  dispatch:
    CPU: masked_select_out_cpu
    CUDA: masked_select_out_cuda

- func: masked_select(Tensor self, Tensor mask) -> Tensor
  variants: method, function
  dispatch:
    CPU: masked_select_cpu
    CUDA: masked_select_cuda

- func: masked_select_backward(Tensor grad, Tensor input, Tensor mask) -> Tensor
  variants: function
  device_check: NoCheck
  device_guard: False

- func: nonzero.out(Tensor self, *, Tensor(a!) out) -> Tensor(a!)
  dispatch:
    CPU: nonzero_out_cpu
    CUDA: nonzero_out_cuda

- func: nonzero(Tensor self) -> Tensor
  variants: method, function
  dispatch:
    CPU: nonzero_cpu
    CUDA: nonzero_cuda

- func: nonzero_numpy(Tensor self) -> Tensor[]
  variants: method, function

- func: argwhere(Tensor self) -> Tensor
  variants: method, function

- func: gather.out(Tensor self, int dim, Tensor index, *, bool sparse_grad=False, Tensor(a!) out) -> Tensor(a!)
  structured: True
  dispatch:
    CPU, CUDA: gather_out
    MPS: gather_out_mps

- func: gather(Tensor self, int dim, Tensor index, *, bool sparse_grad=False) -> Tensor
  variants: method, function
  structured_delegate: gather.out

- func: gather_backward(Tensor grad, Tensor self, int dim, Tensor index, bool sparse_grad) -> Tensor
  variants: function
  device_check: NoCheck
  device_guard: False

- func: gather.dimname_out(Tensor self, Dimname dim, Tensor index, *, bool sparse_grad=False, Tensor(a!) out) -> Tensor(a!)

- func: gather.dimname(Tensor self, Dimname dim, Tensor index, *, bool sparse_grad=False) -> Tensor
  variants: method, function

- func: _gather_sparse_backward(Tensor self, int dim, Tensor index, Tensor grad) -> Tensor

- func: addcmul.out(Tensor self, Tensor tensor1, Tensor tensor2, *, Scalar value=1, Tensor(a!) out) -> Tensor(a!)
  structured: True
  structured_inherits: TensorIteratorBase
  device_check: NoCheck   # TensorIterator
  dispatch:
    CPU, CUDA: addcmul_out
    MPS: addcmul_out_mps

- func: addcmul(Tensor self, Tensor tensor1, Tensor tensor2, *, Scalar value=1) -> Tensor
  structured_delegate: addcmul.out
  device_check: NoCheck   # TensorIterator
  variants: method, function

- func: addcmul_(Tensor(a!) self, Tensor tensor1, Tensor tensor2, *, Scalar value=1) -> Tensor(a!)
  structured_delegate: addcmul.out
  device_check: NoCheck   # TensorIterator
  variants: method

- func: addcdiv.out(Tensor self, Tensor tensor1, Tensor tensor2, *, Scalar value=1, Tensor(a!) out) -> Tensor(a!)
  structured: True
  structured_inherits: TensorIteratorBase
  device_check: NoCheck   # TensorIterator
  dispatch:
    CPU, CUDA: addcdiv_out
    MPS: addcdiv_out_mps

- func: addcdiv(Tensor self, Tensor tensor1, Tensor tensor2, *, Scalar value=1) -> Tensor
  structured_delegate: addcdiv.out
  device_check: NoCheck   # TensorIterator
  variants: method, function

- func: addcdiv_(Tensor(a!) self, Tensor tensor1, Tensor tensor2, *, Scalar value=1) -> Tensor(a!)
  structured_delegate: addcdiv.out
  device_check: NoCheck   # TensorIterator
  variants: method

- func: cross_entropy_loss(Tensor self, Tensor target, Tensor? weight=None, int reduction=Mean, int ignore_index=-100, float label_smoothing=0.0) -> Tensor
  python_module: nn

- func: lstsq.X(Tensor self, Tensor A, *, Tensor(a!) X, Tensor(b!) qr) -> (Tensor(a!) solution, Tensor(b!) QR)
  dispatch:
    CPU: legacy_lstsq_out
    CUDA: legacy_lstsq_out_cuda

- func: lstsq(Tensor self, Tensor A) -> (Tensor solution, Tensor QR)
  variants: method, function
  dispatch:
    CPU: legacy_lstsq
    CUDA: legacy_lstsq_cuda

- func: triangular_solve.X(Tensor self, Tensor A, bool upper=True, bool transpose=False, bool unitriangular=False, *, Tensor(a!) X, Tensor(b!) M) -> (Tensor(a!) solution, Tensor(b!) cloned_coefficient)
  structured: True
  dispatch:
    CPU, CUDA: triangular_solve_out
    SparseCsrCPU: triangular_solve_out_sparse_csr_cpu
    SparseCsrCUDA: triangular_solve_out_sparse_csr_cuda

- func: triangular_solve(Tensor self, Tensor A, bool upper=True, bool transpose=False, bool unitriangular=False) -> (Tensor solution, Tensor cloned_coefficient)
  structured_delegate: triangular_solve.X
  variants: method, function

- func: _linalg_check_errors(Tensor info, str api_name, *, bool is_matrix) -> ()
  dispatch:
    CompositeExplicitAutograd: _linalg_check_errors

- func: linalg_solve_triangular.out(Tensor self, Tensor B, *, bool upper, bool left=True, bool unitriangular=False, Tensor(a!) out) -> Tensor(a!)
  python_module: linalg
  dispatch:
    CPU, CUDA: linalg_solve_triangular_out

- func: linalg_solve_triangular(Tensor self, Tensor B, *, bool upper, bool left=True, bool unitriangular=False) -> Tensor
  python_module: linalg
  variants: function
  dispatch:
    CPU, CUDA: linalg_solve_triangular

- func: linalg_vander(Tensor x, *, int? N=None) -> Tensor
  python_module: linalg

- func: symeig.e(Tensor self, bool eigenvectors=False, bool upper=True, *, Tensor(a!) e, Tensor(b!) V) -> (Tensor(a!) eigenvalues, Tensor(b!) eigenvectors)
  dispatch:
    CompositeExplicitAutograd: symeig_out

- func: symeig(Tensor self, bool eigenvectors=False, bool upper=True) -> (Tensor eigenvalues, Tensor eigenvectors)
  variants: method, function
  dispatch:
    CompositeExplicitAutograd: symeig

- func: _symeig_helper(Tensor self, bool eigenvectors, bool upper) -> (Tensor, Tensor)
  variants: function
  dispatch:
    CPU: _symeig_helper_cpu
    CUDA: _symeig_helper_cuda

- func: eig.e(Tensor self, bool eigenvectors=False, *, Tensor(a!) e, Tensor(b!) v) -> (Tensor(a!) eigenvalues, Tensor(b!) eigenvectors)
  dispatch:
    CompositeExplicitAutograd: eig_out

- func: eig(Tensor self, bool eigenvectors=False) -> (Tensor eigenvalues, Tensor eigenvectors)
  variants: method, function
  dispatch:
    CompositeExplicitAutograd: eig

- func: svd.U(Tensor self, bool some=True, bool compute_uv=True, *, Tensor(a!) U, Tensor(b!) S, Tensor(c!) V) -> (Tensor(a!) U, Tensor(b!) S, Tensor(c!) V)

- func: svd(Tensor self, bool some=True, bool compute_uv=True) -> (Tensor U, Tensor S, Tensor V)
  variants: method, function

# swapaxes, alias for transpose
- func: swapaxes(Tensor(a) self, int axis0, int axis1) -> Tensor(a)
  variants: function, method
  device_check: NoCheck
  device_guard: False

- func: swapaxes_(Tensor(a!) self, int axis0, int axis1) -> Tensor(a!)
  variants: method
  device_check: NoCheck
  device_guard: False
  tags: inplace_view

# swapdims, alias for transpose
- func: swapdims(Tensor(a) self, int dim0, int dim1) -> Tensor(a)
  variants: function, method
  device_check: NoCheck
  device_guard: False

- func: swapdims_(Tensor(a!) self, int dim0, int dim1) -> Tensor(a!)
  variants: method
  device_check: NoCheck
  device_guard: False
  tags: inplace_view

- func: cholesky.out(Tensor self, bool upper=False, *, Tensor(a!) out) -> Tensor(a!)
  dispatch:
    CPU, CUDA: cholesky_out

- func: cholesky(Tensor self, bool upper=False) -> Tensor
  variants: method, function
  dispatch:
    CPU, CUDA: cholesky

- func: cholesky_solve.out(Tensor self, Tensor input2, bool upper=False, *, Tensor(a!) out) -> Tensor(a!)
  dispatch:
    CompositeExplicitAutograd: cholesky_solve_out

- func: cholesky_solve(Tensor self, Tensor input2, bool upper=False) -> Tensor
  variants: method, function
  dispatch:
    CompositeExplicitAutograd: cholesky_solve

- func: _cholesky_solve_helper(Tensor self, Tensor A, bool upper) -> Tensor
  variants: function
  dispatch:
    CPU: _cholesky_solve_helper_cpu
    CUDA: _cholesky_solve_helper_cuda

- func: cholesky_inverse(Tensor self, bool upper=False) -> Tensor
  variants: method, function
  dispatch:
    CPU, CUDA: cholesky_inverse

- func: cholesky_inverse.out(Tensor self, bool upper=False, *, Tensor(a!) out) -> Tensor(a!)
  dispatch:
    CPU, CUDA: cholesky_inverse_out

- func: qr.Q(Tensor self, bool some=True, *, Tensor(a!) Q, Tensor(b!) R) -> (Tensor(a!) Q, Tensor(b!) R)

- func: qr(Tensor self, bool some=True) -> (Tensor Q, Tensor R)
  variants: method, function

- func: geqrf.a(Tensor self, *, Tensor(a!) a, Tensor(b!) tau) -> (Tensor(a!) a, Tensor(b!) tau)
  dispatch:
    CPU, CUDA: geqrf_out

- func: geqrf(Tensor self) -> (Tensor a, Tensor tau)
  variants: method, function
  dispatch:
    CPU, CUDA: geqrf

# orgqr, alias for linalg_householder_product
- func: orgqr(Tensor self, Tensor input2) -> Tensor
  variants: method, function

- func: orgqr.out(Tensor self, Tensor input2, *, Tensor(a!) out) -> Tensor(a!)

- func: ormqr.out(Tensor self, Tensor input2, Tensor input3, bool left=True, bool transpose=False, *, Tensor(a!) out) -> Tensor(a!)
  dispatch:
    CPU, CUDA: ormqr_out

- func: ormqr(Tensor self, Tensor input2, Tensor input3, bool left=True, bool transpose=False) -> Tensor
  variants: method, function
  dispatch:
    CPU, CUDA: ormqr

- func: _lu_with_info(Tensor self, bool pivot=True, bool check_errors=True) -> (Tensor LU, Tensor pivots, Tensor info)
  variants: function

- func: lu_solve.out(Tensor self, Tensor LU_data, Tensor LU_pivots, *, Tensor(a!) out) -> Tensor(a!)
  dispatch:
    CPU, CUDA: lu_solve_out

- func: lu_solve(Tensor self, Tensor LU_data, Tensor LU_pivots) -> Tensor
  variants: method, function
  dispatch:
    CPU, CUDA: lu_solve

# lu_unpack
- func: lu_unpack(Tensor LU_data, Tensor LU_pivots, bool unpack_data=True, bool unpack_pivots=True) -> (Tensor P, Tensor L, Tensor U)
  structured_delegate: lu_unpack.out
  variants: function

- func: lu_unpack.out(Tensor LU_data, Tensor LU_pivots, bool unpack_data=True, bool unpack_pivots=True, *, Tensor(a!) P, Tensor(b!) L, Tensor(c!) U) -> (Tensor(a!) P, Tensor(b!) L, Tensor(c!) U)
  variants: function
  structured: True
  dispatch:
    CPU, CUDA: lu_unpack_out

# TODO: remove dispatch section when porting TH CUDA to ATen
- func: multinomial.out(Tensor self, int num_samples, bool replacement=False, *, Generator? generator=None, Tensor(a!) out) -> Tensor(a!)
  dispatch:
    CPU, CUDA: multinomial_out

- func: multinomial(Tensor self, int num_samples, bool replacement=False, *, Generator? generator=None) -> Tensor
  variants: method, function
  dispatch:
    CPU, CUDA: multinomial

- func: lgamma.out(Tensor self, *, Tensor(a!) out) -> Tensor(a!)
  device_check: NoCheck   # TensorIterator
  structured: True
  structured_inherits: TensorIteratorBase
  dispatch:
    CPU, CUDA: lgamma_out

- func: lgamma_(Tensor(a!) self) -> Tensor(a!)
  device_check: NoCheck   # TensorIterator
  structured_delegate: lgamma.out
  variants: method

- func: lgamma(Tensor self) -> Tensor
  device_check: NoCheck   # TensorIterator
  structured_delegate: lgamma.out
  variants: method, function

- func: digamma.out(Tensor self, *, Tensor(a!) out) -> Tensor(a!)
  device_check: NoCheck   # TensorIterator
  structured: True
  structured_inherits: TensorIteratorBase
  dispatch:
    CPU, CUDA: digamma_out

- func: digamma(Tensor self) -> Tensor
  device_check: NoCheck   # TensorIterator
  structured_delegate: digamma.out
  variants: method, function

- func: polygamma.out(int n, Tensor self, *, Tensor(a!) out) -> Tensor(a!)
  device_check: NoCheck   # TensorIterator
  structured: True
  structured_inherits: TensorIteratorBase
  dispatch:
    CPU, CUDA: polygamma_out

- func: polygamma(int n, Tensor self) -> Tensor
  device_check: NoCheck   # TensorIterator
  structured_delegate: polygamma.out
  variants: method, function

- func: polygamma_(Tensor(a!) self, int n) -> Tensor(a!)
  device_check: NoCheck   # TensorIterator
  variants: method
  dispatch:
    CompositeExplicitAutograd: polygamma_

- func: erfinv(Tensor self) -> Tensor
  device_check: NoCheck   # TensorIterator
  structured_delegate: erfinv.out
  variants: method, function
  dispatch:
    SparseCPU, SparseCUDA: erfinv_sparse
    SparseCsrCPU, SparseCsrCUDA: erfinv_sparse_csr

- func: erfinv_(Tensor(a!) self) -> Tensor(a!)
  device_check: NoCheck   # TensorIterator
  structured_delegate: erfinv.out
  variants: method
  dispatch:
    SparseCPU, SparseCUDA: erfinv_sparse_
    SparseCsrCPU, SparseCsrCUDA: erfinv_sparse_csr_

- func: erfinv.out(Tensor self, *, Tensor(a!) out) -> Tensor(a!)
  device_check: NoCheck   # TensorIterator
  structured: True
  structured_inherits: TensorIteratorBase
  dispatch:
    CPU, CUDA: erfinv_out
    SparseCPU, SparseCUDA: erfinv_sparse_out
    SparseCsrCPU, SparseCsrCUDA: erfinv_sparse_csr_out

- func: i0(Tensor self) -> Tensor
  structured_delegate: i0.out
  variants: function, method

- func: i0_(Tensor(a!) self) -> Tensor(a!)
  structured_delegate: i0.out
  variants: function, method

- func: i0.out(Tensor self, *, Tensor(a!) out) -> Tensor(a!)
  structured: True
  structured_inherits: TensorIteratorBase
  dispatch:
    CPU, CUDA: i0_out

- func: sign(Tensor self) -> Tensor
  device_check: NoCheck   # TensorIterator
  structured_delegate: sign.out
  variants: function, method
  dispatch:
    CompositeExplicitAutograd: sign
    SparseCPU, SparseCUDA: sign_sparse
    SparseCsrCPU, SparseCsrCUDA: sign_sparse_csr

- func: sign_(Tensor(a!) self) -> Tensor(a!)
  device_check: NoCheck   # TensorIterator
  structured_delegate: sign.out
  variants: method
  dispatch:
    CompositeExplicitAutograd: sign_
    SparseCPU, SparseCUDA: sign_sparse_
    SparseCsrCPU, SparseCsrCUDA: sign_sparse_csr_

- func: sign.out(Tensor self, *, Tensor(a!) out) -> Tensor(a!)
  device_check: NoCheck   # TensorIterator
  structured: True
  structured_inherits: TensorIteratorBase
  dispatch:
    CPU, CUDA: sign_out
    MPS: sign_out_mps
    SparseCPU, SparseCUDA: sign_sparse_out
    SparseCsrCPU, SparseCsrCUDA: sign_sparse_csr_out

- func: signbit(Tensor self) -> Tensor
  variants: function, method
  structured_delegate: signbit.out
  dispatch:
    SparseCPU, SparseCUDA: signbit_sparse
    SparseCsrCPU, SparseCsrCUDA: signbit_sparse_csr

- func: signbit.out(Tensor self, *, Tensor(a!) out) -> Tensor(a!)
  structured: True
  structured_inherits: TensorIteratorBase
  dispatch:
    CPU: signbit_out
    CUDA: signbit_out
    SparseCPU, SparseCUDA: signbit_sparse_out
    SparseCsrCPU, SparseCsrCUDA: signbit_sparse_csr_out

- func: dist(Tensor self, Tensor other, Scalar p=2) -> Tensor
  device_check: NoCheck   # TensorIterator
  variants: method, function
  dispatch:
    CompositeExplicitAutograd: dist

- func: atan2.out(Tensor self, Tensor other, *, Tensor(a!) out) -> Tensor(a!)
  device_check: NoCheck   # TensorIterator
  structured: True
  structured_inherits: TensorIteratorBase
  dispatch:
    CPU, CUDA: atan2_out
    MPS: atan2_mps_out

- func: atan2_(Tensor(a!) self, Tensor other) -> Tensor(a!)
  device_check: NoCheck   # TensorIterator
  structured_delegate: atan2.out
  variants: method

- func: atan2(Tensor self, Tensor other) -> Tensor
  device_check: NoCheck   # TensorIterator
  structured_delegate: atan2.out
  variants: method, function

# arctan2, alias of atan2
- func: arctan2(Tensor self, Tensor other) -> Tensor
  variants: method, function

- func: arctan2.out(Tensor self, Tensor other, *, Tensor(a!) out) -> Tensor(a!)
  device_check: NoCheck   # TensorIterator

- func: arctan2_(Tensor(a!) self, Tensor other) -> Tensor(a!)
  variants: method

- func: lerp.Scalar_out(Tensor self, Tensor end, Scalar weight, *, Tensor(a!) out) -> Tensor(a!)
  device_check: NoCheck   # TensorIterator
  structured: True
  structured_inherits: TensorIteratorBase
  dispatch:
    CPU, CUDA: lerp_Scalar

- func: lerp.Tensor_out(Tensor self, Tensor end, Tensor weight, *, Tensor(a!) out) -> Tensor(a!)
  device_check: NoCheck   # TensorIterator
  structured: True
  structured_inherits: TensorIteratorBase
  dispatch:
    CPU, CUDA: lerp_Tensor

- func: lerp.Scalar(Tensor self, Tensor end, Scalar weight) -> Tensor
  device_check: NoCheck   # TensorIterator
  variants: method, function
  structured_delegate: lerp.Scalar_out

- func: lerp.Tensor(Tensor self, Tensor end, Tensor weight) -> Tensor
  device_check: NoCheck   # TensorIterator
  variants: method, function
  structured_delegate: lerp.Tensor_out

- func: histc.out(Tensor self, int bins=100, Scalar min=0, Scalar max=0, *, Tensor(a!) out) -> Tensor(a!)
  dispatch:
    CPU: histogram_histc_cpu_out
    CUDA: _histc_out_cuda

- func: histc(Tensor self, int bins=100, Scalar min=0, Scalar max=0) -> Tensor
  variants: method, function
  dispatch:
    CPU: histogram_histc_cpu
    CUDA: _histc_cuda

- func: histogram.bins_tensor_out(Tensor self, Tensor bins, *, Tensor? weight=None, bool density=False, Tensor(a!) hist, Tensor(b!) bin_edges) -> (Tensor(a!) hist, Tensor(b!) bin_edges)
  dispatch:
    CPU: histogram_out_cpu

- func: histogram.bins_tensor(Tensor self, Tensor bins, *, Tensor? weight=None, bool density=False) -> (Tensor hist, Tensor bin_edges)
  variants: method, function
  dispatch:
    CPU: histogram_cpu

- func: histogram.bin_ct_out(Tensor self, int bins=100, *, float[]? range=None, Tensor? weight=None, bool density=False, Tensor(a!) hist, Tensor(b!) bin_edges) -> (Tensor(a!) hist, Tensor(b!) bin_edges)
  dispatch:
    CPU: histogram_out_cpu

- func: histogram.bin_ct(Tensor self, int bins=100, *, float[]? range=None, Tensor? weight=None, bool density=False) -> (Tensor hist, Tensor bin_edges)
  variants: method, function
  dispatch:
    CPU: histogram_cpu

- func: _histogramdd_bin_edges(Tensor self, int[] bins, *, float[]? range=None, Tensor? weight=None, bool density=False) -> Tensor[]
  dispatch:
    CPU: histogramdd_bin_edges_cpu

- func: _histogramdd_from_bin_cts(Tensor self, int[] bins, *, float[]? range=None, Tensor? weight=None, bool density=False) -> Tensor
  dispatch:
    CPU: histogramdd_cpu

- func: _histogramdd_from_bin_tensors(Tensor self, Tensor[] bins, *, Tensor? weight=None, bool density=False) -> Tensor
  dispatch:
    CPU: histogramdd_cpu

- func: histogramdd(Tensor self, int[] bins, float[]? range=None, Tensor? weight=None, bool density=False) -> (Tensor hist, Tensor[] bin_edges)

- func: histogramdd.int_bins(Tensor self, int bins, float[]? range=None, Tensor? weight=None, bool density=False) -> (Tensor hist, Tensor[] bin_edges)

- func: histogramdd.TensorList_bins(Tensor self, Tensor[] bins, float[]? range=None, Tensor? weight=None, bool density=False) -> (Tensor hist, Tensor[] bin_edges)

- func: fmod.Scalar_out(Tensor self, Scalar other, *, Tensor(a!) out) -> Tensor(a!)
  device_check: NoCheck   # TensorIterator
  dispatch:
    CompositeExplicitAutograd: fmod_out

- func: fmod.Scalar(Tensor self, Scalar other) -> Tensor
  device_check: NoCheck   # TensorIterator
  variants: method, function
  dispatch:
    CompositeExplicitAutograd: fmod

- func: fmod_.Scalar(Tensor(a!) self, Scalar other) -> Tensor(a!)
  device_check: NoCheck   # TensorIterator
  variants: method
  dispatch:
    CompositeExplicitAutograd: fmod_

- func: fmod.Tensor_out(Tensor self, Tensor other, *, Tensor(a!) out) -> Tensor(a!)
  device_check: NoCheck   # TensorIterator
  structured: True
  structured_inherits: TensorIteratorBase
  dispatch:
    CPU, CUDA: fmod_out

- func: fmod.Tensor(Tensor self, Tensor other) -> Tensor
  device_check: NoCheck   # TensorIterator
  structured_delegate: fmod.Tensor_out
  variants: method, function


- func: fmod_.Tensor(Tensor(a!) self, Tensor other) -> Tensor(a!)
  device_check: NoCheck   # TensorIterator
  variants: method
  structured_delegate: fmod.Tensor_out

- func: hypot.out(Tensor self, Tensor other, *, Tensor(a!) out) -> Tensor(a!)
  structured: True
  structured_inherits: TensorIteratorBase
  dispatch:
    CPU, CUDA: hypot_out

- func: hypot(Tensor self, Tensor other) -> Tensor
  structured_delegate: hypot.out
  variants: method, function

- func: hypot_(Tensor(a!) self, Tensor other) -> Tensor(a!)
  structured_delegate: hypot.out
  variants: method
  dispatch:
    CompositeExplicitAutograd: hypot_

- func: igamma.out(Tensor self, Tensor other, *, Tensor(a!) out) -> Tensor(a!)
  structured: True
  structured_inherits: TensorIteratorBase
  dispatch:
    CPU, CUDA: igamma_out

- func: igamma(Tensor self, Tensor other) -> Tensor
  structured_delegate: igamma.out
  variants: method, function

- func: igamma_(Tensor(a!) self, Tensor other) -> Tensor(a!)
  structured_delegate: igamma.out
  variants: method

- func: igammac.out(Tensor self, Tensor other, *, Tensor(a!) out) -> Tensor(a!)
  structured: True
  structured_inherits: TensorIteratorBase
  dispatch:
    CPU, CUDA: igammac_out

- func: igammac(Tensor self, Tensor other) -> Tensor
  structured_delegate: igammac.out
  variants: method, function

- func: igammac_(Tensor(a!) self, Tensor other) -> Tensor(a!)
  structured_delegate: igammac.out
  variants: method

- func: nextafter.out(Tensor self, Tensor other, *, Tensor(a!) out) -> Tensor(a!)
  structured: True
  structured_inherits: TensorIteratorBase
  dispatch:
    CPU, CUDA: nextafter_out

- func: nextafter(Tensor self, Tensor other) -> Tensor
  structured_delegate: nextafter.out
  variants: method, function

- func: nextafter_(Tensor(a!) self, Tensor other) -> Tensor(a!)
  structured_delegate: nextafter.out
  variants: method
  dispatch:
    CompositeExplicitAutograd: nextafter_

- func: remainder.Scalar_out(Tensor self, Scalar other, *, Tensor(a!) out) -> Tensor(a!)
  dispatch:
    CompositeExplicitAutograd: remainder_out

- func: remainder.Scalar(Tensor self, Scalar other) -> Tensor
  variants: method, function
  dispatch:
    CompositeExplicitAutograd: remainder

- func: remainder_.Scalar(Tensor(a!) self, Scalar other) -> Tensor(a!)
  variants: method
  dispatch:
    CompositeExplicitAutograd: remainder_

- func: remainder.Tensor_out(Tensor self, Tensor other, *, Tensor(a!) out) -> Tensor(a!)
  device_check: NoCheck   # TensorIterator
  structured: True
  structured_inherits: TensorIteratorBase
  dispatch:
    CPU, CUDA: remainder_out

- func: remainder.Tensor(Tensor self, Tensor other) -> Tensor
  device_check: NoCheck   # TensorIterator
  structured_delegate: remainder.Tensor_out
  variants: method, function

- func: remainder_.Tensor(Tensor(a!) self, Tensor other) -> Tensor(a!)
  device_check: NoCheck   # TensorIterator
  structured_delegate: remainder.Tensor_out
  variants: method

- func: remainder.Scalar_Tensor(Scalar self, Tensor other) -> Tensor
  device_check: NoCheck   # TensorIterator
  variants: function
  dispatch:
    CPU, CUDA: remainder

- func: min(Tensor self) -> Tensor
  device_check: NoCheck   # TensorIterator
  variants: method, function
  dispatch:
    CPU, CUDA: min
    MPS: min_mps
    QuantizedCPU: min_quantized_cpu

- func: fmin(Tensor self, Tensor other) -> Tensor
  structured_delegate: fmin.out
  device_check: NoCheck   # TensorIterator
  variants: method, function

- func: fmin.out(Tensor self, Tensor other, *, Tensor(a!) out) -> Tensor(a!)
  structured: True
  structured_inherits: TensorIteratorBase
  device_check: NoCheck   # TensorIterator
  dispatch:
    CPU, CUDA: fmin_out

- func: max(Tensor self) -> Tensor
  device_check: NoCheck   # TensorIterator
  variants: method, function
  dispatch:
    CPU, CUDA: max
    MPS: max_mps
    QuantizedCPU: max_quantized_cpu

- func: fmax(Tensor self, Tensor other) -> Tensor
  structured_delegate: fmax.out
  device_check: NoCheck   # TensorIterator
  variants: method, function

- func: fmax.out(Tensor self, Tensor other, *, Tensor(a!) out) -> Tensor(a!)
  structured: True
  structured_inherits: TensorIteratorBase
  device_check: NoCheck   # TensorIterator
  dispatch:
    CPU, CUDA: fmax_out

- func: maximum(Tensor self, Tensor other) -> Tensor
  structured_delegate: maximum.out
  device_check: NoCheck   # TensorIterator
  variants: method, function

- func: maximum.out(Tensor self, Tensor other, *, Tensor(a!) out) -> Tensor(a!)
  structured: True
  structured_inherits: TensorIteratorBase
  device_check: NoCheck   # TensorIterator
  dispatch:
    CPU, CUDA: maximum_out
    MPS: maximum_out_mps

# binary max, alias of maximum
# NOTE: max is not an alias for maximum, since there is also unary max
- func: max.other(Tensor self, Tensor other) -> Tensor
  device_check: NoCheck   # TensorIterator
  variants: method, function

- func: max.out(Tensor self, Tensor other, *, Tensor(a!) out) -> Tensor(a!)
  device_check: NoCheck   # TensorIterator

- func: minimum(Tensor self, Tensor other) -> Tensor
  structured_delegate: minimum.out
  device_check: NoCheck   # TensorIterator
  variants: method, function

- func: minimum.out(Tensor self, Tensor other, *, Tensor(a!) out) -> Tensor(a!)
  structured: True
  structured_inherits: TensorIteratorBase
  device_check: NoCheck   # TensorIterator
  dispatch:
    CPU, CUDA: minimum_out
    MPS: minimum_out_mps

# binary min, alias for minimum
# NOTE: min is not an alias for minimum, since there is also unary min
- func: min.out(Tensor self, Tensor other, *, Tensor(a!) out) -> Tensor(a!)
  device_check: NoCheck   # TensorIterator

- func: min.other(Tensor self, Tensor other) -> Tensor
  device_check: NoCheck   # TensorIterator
  variants: method, function

- func: quantile(Tensor self, Tensor q, int? dim=None, bool keepdim=False, *, str interpolation='linear') -> Tensor
  variants: method, function

- func: quantile.out(Tensor self, Tensor q, int? dim=None, bool keepdim=False, *, str interpolation='linear', Tensor(a!) out) -> Tensor(a!)

- func: quantile.scalar(Tensor self, float q, int? dim=None, bool keepdim=False, *, str interpolation='linear') -> Tensor
  variants: method, function

- func: quantile.scalar_out(Tensor self, float q, int? dim=None, bool keepdim=False, *, str interpolation='linear', Tensor(a!) out) -> Tensor(a!)

- func: nanquantile(Tensor self, Tensor q, int? dim=None, bool keepdim=False, *, str interpolation='linear') -> Tensor
  variants: method, function

- func: nanquantile.out(Tensor self, Tensor q, int? dim=None, bool keepdim=False, *, str interpolation='linear', Tensor(a!) out) -> Tensor(a!)

- func: nanquantile.scalar(Tensor self, float q, int? dim=None, bool keepdim=False, *, str interpolation='linear') -> Tensor
  variants: method, function

- func: nanquantile.scalar_out(Tensor self, float q, int? dim=None, bool keepdim=False, *, str interpolation='linear', Tensor(a!) out) -> Tensor(a!)

- func: sort.values(Tensor self, int dim=-1, bool descending=False, *, Tensor(a!) values, Tensor(b!) indices) -> (Tensor(a!) values, Tensor(b!) indices)
  device_check: NoCheck   # TensorIterator
  dispatch:
    CompositeExplicitAutograd: sort_out

- func: sort.values_stable(Tensor self, *, bool? stable, int dim=-1, bool descending=False, Tensor(a!) values, Tensor(b!) indices) -> (Tensor(a!) values, Tensor(b!) indices)
  structured: True
  dispatch:
    CPU, CUDA: sort_stable_out

- func: sort(Tensor self, int dim=-1, bool descending=False) -> (Tensor values, Tensor indices)
  device_check: NoCheck   # TensorIterator
  variants: method, function
  dispatch:
    CompositeExplicitAutograd: sort

- func: sort.stable(Tensor self, *, bool? stable, int dim=-1, bool descending=False) -> (Tensor values, Tensor indices)
  structured_delegate: sort.values_stable
  variants: method, function
  dispatch:
    QuantizedCPU: sort_quantized_cpu_stable

- func: sort.dimname_values(Tensor self, Dimname dim, bool descending=False, *, Tensor(a!) values, Tensor(b!) indices) -> (Tensor(a!) values, Tensor(b!) indices)

- func: sort.dimname_values_stable(Tensor self, *, bool? stable, Dimname dim, bool descending=False, Tensor(a!) values, Tensor(b!) indices) -> (Tensor(a!) values, Tensor(b!) indices)

- func: sort.dimname(Tensor self, Dimname dim, bool descending=False) -> (Tensor values, Tensor indices)
  variants: method, function

- func: sort.dimname_stable(Tensor self, *, bool? stable, Dimname dim, bool descending=False) -> (Tensor values, Tensor indices)
  variants: method, function

- func: msort.out(Tensor self, *, Tensor(a!) out) -> Tensor(a!)

- func: msort(Tensor self) -> Tensor
  variants: method, function

- func: argsort(Tensor self, int dim=-1, bool descending=False) -> Tensor
  device_check: NoCheck   # TensorIterator
  variants: method, function

- func: argsort.dimname(Tensor self, Dimname dim, bool descending=False) -> Tensor
  variants: method, function

- func: topk.values(Tensor self, int k, int dim=-1, bool largest=True, bool sorted=True, *, Tensor(a!) values, Tensor(b!) indices) -> (Tensor(a!) values, Tensor(b!) indices)
  structured: True
  dispatch:
    CPU: topk_out_cpu
    CUDA: topk_out_cuda
    MPS: topk_out_mps

- func: topk(Tensor self, int k, int dim=-1, bool largest=True, bool sorted=True) -> (Tensor values, Tensor indices)
  variants: method, function
  structured_delegate: topk.values
  dispatch:
    QuantizedCPU: topk_quantized_cpu

- func: all(Tensor self) -> Tensor
  device_check: NoCheck   # TensorIterator
  structured_delegate: all.all_out
  variants: method, function

- func: all.all_out(Tensor self, *, Tensor(a!) out) -> Tensor(a!)
  device_check: NoCheck
  structured: True
  dispatch:
    CPU, CUDA: all_all_out
    MPS: all_all_out_mps

- func: any(Tensor self) -> Tensor
  device_check: NoCheck   # TensorIterator
  structured_delegate: any.all_out
  variants: method, function
  dispatch:
    SparseCPU, SparseCUDA: any_sparse

- func: any.all_out(Tensor self, *, Tensor(a!) out) -> Tensor(a!)
  device_check: NoCheck
  structured: True
  dispatch:
    CPU, CUDA: any_all_out
    MPS: any_all_out_mps

- func: renorm.out(Tensor self, Scalar p, int dim, Scalar maxnorm, *, Tensor(a!) out) -> Tensor(a!)
  device_check: NoCheck   # TensorIterator
  structured: True
  dispatch:
    CPU, CUDA: renorm_out

- func: renorm(Tensor self, Scalar p, int dim, Scalar maxnorm) -> Tensor
  device_check: NoCheck   # TensorIterator
  variants: method, function
  structured_delegate: renorm.out

- func: renorm_(Tensor(a!) self, Scalar p, int dim, Scalar maxnorm) -> Tensor(a!)
  device_check: NoCheck   # TensorIterator
  variants: method
  structured_delegate: renorm.out

- func: unfold(Tensor(a) self, int dimension, int size, int step) -> Tensor(a)
  variants: method
  device_check: NoCheck
  device_guard: False
  dispatch:
    CPU, CUDA, Meta: unfold
    QuantizedCPU, QuantizedCUDA: unfold

- func: unfold_backward(Tensor grad_in, int[] input_sizes, int dim, int size, int step) -> Tensor
  variants: function
  dispatch:
    CPU, CUDA: unfold_backward

- func: equal(Tensor self, Tensor other) -> bool
  variants: method, function
  dispatch:
    CPU: cpu_equal
    CUDA: cuda_equal
    QuantizedCPU: equal_quantized_cpu

- func: pow.Tensor_Tensor_out(Tensor self, Tensor exponent, *, Tensor(a!) out) -> Tensor(a!)
  device_check: NoCheck   # TensorIterator
  structured: True
  structured_inherits: TensorIteratorBase
  dispatch:
    CPU, CUDA: pow_Tensor_Tensor_out
    MPS: pow_tensor_tensor_out_mps

- func: pow.Tensor_Tensor(Tensor self, Tensor exponent) -> Tensor
  device_check: NoCheck   # TensorIterator
  structured_delegate: pow.Tensor_Tensor_out
  variants: method, function

- func: pow.Scalar_out(Scalar self, Tensor exponent, *, Tensor(a!) out) -> Tensor(a!)
  device_check: NoCheck   # TensorIterator
  structured: True
  dispatch:
    CPU, CUDA: pow_Scalar_out

- func: pow.Scalar(Scalar self, Tensor exponent) -> Tensor
  device_check: NoCheck   # TensorIterator
  structured_delegate: pow.Scalar_out

- func: pow.Tensor_Scalar_out(Tensor self, Scalar exponent, *, Tensor(a!) out) -> Tensor(a!)
  device_check: NoCheck   # TensorIterator
  structured: True
  structured_inherits: TensorIteratorBase
  dispatch:
    CPU, CUDA: pow_Tensor_Scalar_out
    SparseCPU, SparseCUDA: pow_out_sparse_scalar
    MPS: pow_tensor_scalar_out_mps

- func: pow.Tensor_Scalar(Tensor self, Scalar exponent) -> Tensor
  device_check: NoCheck   # TensorIterator
  structured_delegate: pow.Tensor_Scalar_out
  variants: function, method
  dispatch:
    SparseCPU, SparseCUDA: pow_sparse_scalar

- func: pow_.Scalar(Tensor(a!) self, Scalar exponent) -> Tensor(a!)
  device_check: NoCheck   # TensorIterator
  structured_delegate: pow.Tensor_Scalar_out
  variants: method

- func: pow_.Tensor(Tensor(a!) self, Tensor exponent) -> Tensor(a!)
  device_check: NoCheck   # TensorIterator
  structured_delegate: pow.Tensor_Tensor_out
  variants: method

- func: float_power.Tensor_Tensor_out(Tensor self, Tensor exponent, *, Tensor(a!) out) -> Tensor(a!)

- func: float_power.Tensor_Tensor(Tensor self, Tensor exponent) -> Tensor
  variants: function, method

- func: float_power.Scalar_out(Scalar self, Tensor exponent, *, Tensor(a!) out) -> Tensor(a!)

- func: float_power.Scalar(Scalar self, Tensor exponent) -> Tensor

- func: float_power.Tensor_Scalar_out(Tensor self, Scalar exponent, *, Tensor(a!) out) -> Tensor(a!)

- func: float_power.Tensor_Scalar(Tensor self, Scalar exponent) -> Tensor
  variants: function, method

- func: float_power_.Scalar(Tensor(a!) self, Scalar exponent) -> Tensor(a!)
  variants: method

- func: float_power_.Tensor(Tensor(a!) self, Tensor exponent) -> Tensor(a!)
  variants: method

- func: normal_(Tensor(a!) self, float mean=0, float std=1, *, Generator? generator=None) -> Tensor(a!)
  device_check: NoCheck   # TensorIterator
  variants: method
  dispatch:
    CPU, CUDA: normal_
    MPS: normal_mps_
    Meta: normal_meta_
    SparseCsrCPU, SparseCsrCUDA: normal_sparse_csr_
  autogen: normal.functional, normal.out

- func: normal.Tensor_float_out(Tensor mean, float std=1, *, Generator? generator=None, Tensor(a!) out) -> Tensor(a!)
  dispatch:
    CPU, CUDA: normal_out
    MPS: normal_mps_out
    Meta: normal_out_meta

- func: normal.Tensor_float(Tensor mean, float std=1, *, Generator? generator=None) -> Tensor
  dispatch:
    CPU, CUDA: normal
    #MPS: normal_mps
    Meta: normal_meta

- func: normal.float_Tensor_out(float mean, Tensor std, *, Generator? generator=None, Tensor(a!) out) -> Tensor(a!)
  dispatch:
    CPU, CUDA: normal_out
    Meta: normal_out_meta
    MPS: normal_mps_out

- func: normal.float_Tensor(float mean, Tensor std, *, Generator? generator=None) -> Tensor
  dispatch:
    CPU, CUDA: normal
    Meta: normal_meta
    #MPS: normal_mps

- func: normal.Tensor_Tensor_out(Tensor mean, Tensor std, *, Generator? generator=None, Tensor(a!) out) -> Tensor(a!)
  dispatch:
    CPU, CUDA: normal_out
    Meta: normal_out_meta
    MPS: normal_mps_out

- func: normal.Tensor_Tensor(Tensor mean, Tensor std, *, Generator? generator=None) -> Tensor
  dispatch:
    CPU, CUDA: normal
    Meta: normal_meta
    #MPS: normal_mps

- func: normal.float_float(float mean, float std, int[] size, *, Generator? generator=None, ScalarType? dtype=None, Layout? layout=None, Device? device=None, bool? pin_memory=None) -> Tensor

- func: normal.float_float_out(float mean, float std, int[] size, *, Generator? generator=None, Tensor(a!) out) -> Tensor(a!)

- func: alias(Tensor(a) self) -> Tensor(a)
  variants: method, function
  dispatch:
    CompositeExplicitAutograd: alias

- func: _amp_foreach_non_finite_check_and_unscale_(Tensor(a!)[] self, Tensor(b!) found_inf, Tensor inv_scale) -> ()
  variants: function
  dispatch:
    CUDA: _amp_foreach_non_finite_check_and_unscale_cuda_
  autogen: _amp_foreach_non_finite_check_and_unscale.functional, _amp_foreach_non_finite_check_and_unscale.out

- func: _amp_update_scale_(Tensor(a!) self, Tensor(b!) growth_tracker, Tensor found_inf, float scale_growth_factor, float scale_backoff_factor, int growth_interval) -> Tensor(a!)
  variants: function
  dispatch:
    CUDA: _amp_update_scale_cuda_
  autogen: _amp_update_scale.functional, _amp_update_scale.out

#- func: _cat(Tensor[] tensors, int dim=0) -> Tensor
  #dispatch:
    #CPU: _cat_cpu
    #CUDA: cat_cuda
    #MPS: cat_mps
    #QuantizedCPU: cat_quantized_cpu

#- func: _cat.out(Tensor[] tensors, int dim=0, *, Tensor(a!) out) -> Tensor(a!)
  #dispatch:
    #CPU: _cat_out_cpu
    #CUDA: cat_out_cuda
    #QuantizedCPU: cat_out_quantized_cpu

- func: _foreach_add.Scalar(Tensor[] tensors, Scalar scalar) -> Tensor[]
  device_check: NoCheck   # foreach kernels fall back to slow path when tensor are on different devices
  variants: function
  dispatch:
    CPU: foreach_tensor_add_scalar_kernel_slow
    CUDA: foreach_tensor_add_scalar_kernel_cuda

- func: _foreach_add_.Scalar(Tensor(a!)[] self, Scalar scalar) -> ()
  device_check: NoCheck   # foreach kernels fall back to slow path when tensor are on different devices
  variants: function
  dispatch:
    CPU: foreach_tensor_add_scalar_kernel_slow_
    CUDA: foreach_tensor_add_scalar_kernel_cuda_
  autogen: _foreach_add.Scalar_functional, _foreach_add.Scalar_out

- func: _foreach_sub.Scalar(Tensor[] tensors, Scalar scalar) -> Tensor[]
  device_check: NoCheck   # foreach kernels fall back to slow path when tensor are on different devices
  variants: function
  dispatch:
    CPU: foreach_tensor_sub_scalar_kernel_slow
    CUDA: foreach_tensor_sub_scalar_kernel_cuda

- func: _foreach_sub_.Scalar(Tensor(a!)[] self, Scalar scalar) -> ()
  device_check: NoCheck   # foreach kernels fall back to slow path when tensor are on different devices
  variants: function
  dispatch:
    CPU: foreach_tensor_sub_scalar_kernel_slow_
    CUDA: foreach_tensor_sub_scalar_kernel_cuda_
  autogen: _foreach_sub.Scalar_functional, _foreach_sub.Scalar_out

- func: _foreach_mul.Scalar(Tensor[] tensors, Scalar scalar) -> Tensor[]
  device_check: NoCheck   # foreach kernels fall back to slow path when tensor are on different devices
  variants: function
  dispatch:
    CPU: foreach_tensor_mul_scalar_kernel_slow
    CUDA: foreach_tensor_mul_scalar_kernel_cuda

- func: _foreach_mul_.Scalar(Tensor(a!)[] self, Scalar scalar) -> ()
  device_check: NoCheck   # foreach kernels fall back to slow path when tensor are on different devices
  variants: function
  dispatch:
    CPU: foreach_tensor_mul_scalar_kernel_slow_
    CUDA: foreach_tensor_mul_scalar_kernel_cuda_
  autogen: _foreach_mul.Scalar_functional, _foreach_mul.Scalar_out

- func: _foreach_div.Scalar(Tensor[] tensors, Scalar scalar) -> Tensor[]
  device_check: NoCheck   # foreach kernels fall back to slow path when tensor are on different devices
  variants: function
  dispatch:
    CPU: foreach_tensor_div_scalar_kernel_slow
    CUDA: foreach_tensor_div_scalar_kernel_cuda

- func: _foreach_div_.Scalar(Tensor(a!)[] self, Scalar scalar) -> ()
  device_check: NoCheck   # foreach kernels fall back to slow path when tensor are on different devices
  variants: function
  dispatch:
    CPU: foreach_tensor_div_scalar_kernel_slow_
    CUDA: foreach_tensor_div_scalar_kernel_cuda_
  autogen: _foreach_div.Scalar_functional, _foreach_div.Scalar_out

- func: _foreach_add.List(Tensor[] tensors1, Tensor[] tensors2, *, Scalar alpha=1) -> Tensor[]
  device_check: NoCheck   # foreach kernels fall back to slow path when tensor are on different devices
  variants: function
  dispatch:
    CPU: foreach_tensor_add_list_kernel_slow
    CUDA: foreach_tensor_add_list_kernel_cuda

- func: _foreach_add_.List(Tensor(a!)[] self, Tensor[] other, *, Scalar alpha=1) -> ()
  device_check: NoCheck   # foreach kernels fall back to slow path when tensor are on different devices
  variants: function
  dispatch:
    CPU: foreach_tensor_add_list_kernel_slow_
    CUDA: foreach_tensor_add_list_kernel_cuda_
  autogen: _foreach_add.List_functional, _foreach_add.List_out

- func: _foreach_sub.List(Tensor[] tensors1, Tensor[] tensors2, *, Scalar alpha=1) -> Tensor[]
  device_check: NoCheck   # foreach kernels fall back to slow path when tensor are on different devices
  variants: function
  dispatch:
    CPU: foreach_tensor_sub_list_kernel_slow
    CUDA: foreach_tensor_sub_list_kernel_cuda

- func: _foreach_sub_.List(Tensor(a!)[] self, Tensor[] other, *, Scalar alpha=1) -> ()
  device_check: NoCheck   # foreach kernels fall back to slow path when tensor are on different devices
  variants: function
  dispatch:
    CPU: foreach_tensor_sub_list_kernel_slow_
    CUDA: foreach_tensor_sub_list_kernel_cuda_
  autogen: _foreach_sub.List_functional, _foreach_sub.List_out

- func: _foreach_mul.List(Tensor[] tensors1, Tensor[] tensors2) -> Tensor[]
  device_check: NoCheck   # foreach kernels fall back to slow path when tensor are on different devices
  variants: function
  dispatch:
    CPU: foreach_tensor_mul_list_kernel_slow
    CUDA: foreach_tensor_mul_list_kernel_cuda

- func: _foreach_mul_.List(Tensor(a!)[] self, Tensor[] other) -> ()
  device_check: NoCheck   # foreach kernels fall back to slow path when tensor are on different devices
  variants: function
  dispatch:
    CPU: foreach_tensor_mul_list_kernel_slow_
    CUDA: foreach_tensor_mul_list_kernel_cuda_
  autogen: _foreach_mul.List_functional, _foreach_mul.List_out

- func: _foreach_div.List(Tensor[] tensors1, Tensor[] tensors2) -> Tensor[]
  device_check: NoCheck   # foreach kernels fall back to slow path when tensor are on different devices
  variants: function
  dispatch:
    CPU: foreach_tensor_div_list_kernel_slow
    CUDA: foreach_tensor_div_list_kernel_cuda

- func: _foreach_div_.List(Tensor(a!)[] self, Tensor[] other) -> ()
  device_check: NoCheck   # foreach kernels fall back to slow path when tensor are on different devices
  variants: function
  dispatch:
    CPU: foreach_tensor_div_list_kernel_slow_
    CUDA: foreach_tensor_div_list_kernel_cuda_
  autogen: _foreach_div.List_functional, _foreach_div.List_out

- func: _foreach_add.ScalarList(Tensor[] tensors, Scalar[] scalars) -> Tensor[]
  device_check: NoCheck   # foreach kernels fall back to slow path when tensor are on different devices
  variants: function
  dispatch:
    CPU: foreach_tensor_add_scalarlist_kernel_slow
    CUDA: foreach_tensor_add_scalarlist_kernel_cuda

- func: _foreach_add_.ScalarList(Tensor(a!)[] self, Scalar[] scalars) -> ()
  device_check: NoCheck   # foreach kernels fall back to slow path when tensor are on different devices
  variants: function
  dispatch:
    CPU: foreach_tensor_add_scalarlist_kernel_slow_
    CUDA: foreach_tensor_add_scalarlist_kernel_cuda_
  autogen: _foreach_add.ScalarList_functional, _foreach_add.ScalarList_out

- func: _foreach_sub.ScalarList(Tensor[] tensors, Scalar[] scalars) -> Tensor[]
  device_check: NoCheck   # foreach kernels fall back to slow path when tensor are on different devices
  variants: function
  dispatch:
    CPU: foreach_tensor_sub_scalarlist_kernel_slow
    CUDA: foreach_tensor_sub_scalarlist_kernel_cuda

- func: _foreach_sub_.ScalarList(Tensor(a!)[] self, Scalar[] scalars) -> ()
  device_check: NoCheck   # foreach kernels fall back to slow path when tensor are on different devices
  variants: function
  dispatch:
    CPU: foreach_tensor_sub_scalarlist_kernel_slow_
    CUDA: foreach_tensor_sub_scalarlist_kernel_cuda_
  autogen: _foreach_sub.ScalarList_functional, _foreach_sub.ScalarList_out

- func: _foreach_div.ScalarList(Tensor[] tensors, Scalar[] scalars) -> Tensor[]
  device_check: NoCheck   # foreach kernels fall back to slow path when tensor are on different devices
  variants: function
  dispatch:
    CPU: foreach_tensor_div_scalarlist_kernel_slow
    CUDA: foreach_tensor_div_scalarlist_kernel_cuda

- func: _foreach_div_.ScalarList(Tensor(a!)[] self, Scalar[] scalars) -> ()
  device_check: NoCheck   # foreach kernels fall back to slow path when tensor are on different devices
  variants: function
  dispatch:
    CPU: foreach_tensor_div_scalarlist_kernel_slow_
    CUDA: foreach_tensor_div_scalarlist_kernel_cuda_
  autogen: _foreach_div.ScalarList_functional, _foreach_div.ScalarList_out

- func: _foreach_mul.ScalarList(Tensor[] tensors, Scalar[] scalars) -> Tensor[]
  device_check: NoCheck   # foreach kernels fall back to slow path when tensor are on different devices
  variants: function
  dispatch:
    CPU: foreach_tensor_mul_scalarlist_kernel_slow
    CUDA: foreach_tensor_mul_scalarlist_kernel_cuda

- func: _foreach_mul_.ScalarList(Tensor(a!)[] self, Scalar[] scalars) -> ()
  device_check: NoCheck   # foreach kernels fall back to slow path when tensor are on different devices
  variants: function
  dispatch:
    CPU: foreach_tensor_mul_scalarlist_kernel_slow_
    CUDA: foreach_tensor_mul_scalarlist_kernel_cuda_
  autogen: _foreach_mul.ScalarList_functional, _foreach_mul.ScalarList_out

- func: _foreach_exp(Tensor[] tensors) -> Tensor[]
  device_check: NoCheck   # foreach kernels fall back to slow path when tensor are on different devices
  variants: function
  dispatch:
    CPU: foreach_tensor_exp_slow
    CUDA: foreach_tensor_exp_cuda

- func: _foreach_zero_(Tensor(a!)[] self) -> ()
  device_check: NoCheck   # foreach kernels fall back to slow path when tensor are on different devices
  variants: function
  dispatch:
    CPU: foreach_tensor_zero_slow_
    CUDA: foreach_tensor_zero_cuda_
  autogen: _foreach_zero.functional, _foreach_zero.out

- func: _foreach_exp_(Tensor(a!)[] self) -> ()
  device_check: NoCheck   # foreach kernels fall back to slow path when tensor are on different devices
  variants: function
  dispatch:
    CPU: foreach_tensor_exp_slow_
    CUDA: foreach_tensor_exp_cuda_
  autogen: _foreach_exp.functional, _foreach_exp.out

- func: _foreach_sqrt(Tensor[] tensors) -> Tensor[]
  device_check: NoCheck   # foreach kernels fall back to slow path when tensor are on different devices
  variants: function
  dispatch:
    CPU: foreach_tensor_sqrt_slow
    CUDA: foreach_tensor_sqrt_cuda

- func: _foreach_sqrt_(Tensor(a!)[] self) -> ()
  device_check: NoCheck   # foreach kernels fall back to slow path when tensor are on different devices
  variants: function
  dispatch:
    CPU: foreach_tensor_sqrt_slow_
    CUDA: foreach_tensor_sqrt_cuda_
  autogen: _foreach_sqrt.functional, _foreach_sqrt.out

- func: _foreach_abs(Tensor[] tensors) -> Tensor[]
  device_check: NoCheck   # foreach kernels fall back to slow path when tensor are on different devices
  variants: function
  dispatch:
    CPU: foreach_tensor_abs_slow
    CUDA: foreach_tensor_abs_cuda

- func: _foreach_abs_(Tensor(a!)[] self) -> ()
  device_check: NoCheck   # foreach kernels fall back to slow path when tensor are on different devices
  variants: function
  dispatch:
    CPU: foreach_tensor_abs_slow_
    CUDA: foreach_tensor_abs_cuda_
  autogen: _foreach_abs.functional, _foreach_abs.out

- func: _foreach_acos(Tensor[] tensors) -> Tensor[]
  device_check: NoCheck   # foreach kernels fall back to slow path when tensor are on different devices
  variants: function
  dispatch:
    CPU: foreach_tensor_acos_slow
    CUDA: foreach_tensor_acos_cuda

- func: _foreach_acos_(Tensor(a!)[] self) -> ()
  device_check: NoCheck   # foreach kernels fall back to slow path when tensor are on different devices
  variants: function
  dispatch:
    CPU: foreach_tensor_acos_slow_
    CUDA: foreach_tensor_acos_cuda_
  autogen: _foreach_acos.functional, _foreach_acos.out

- func: _foreach_asin(Tensor[] tensors) -> Tensor[]
  device_check: NoCheck   # foreach kernels fall back to slow path when tensor are on different devices
  variants: function
  dispatch:
    CPU: foreach_tensor_asin_slow
    CUDA: foreach_tensor_asin_cuda

- func: _foreach_asin_(Tensor(a!)[] self) -> ()
  device_check: NoCheck   # foreach kernels fall back to slow path when tensor are on different devices
  variants: function
  dispatch:
    CPU: foreach_tensor_asin_slow_
    CUDA: foreach_tensor_asin_cuda_
  autogen: _foreach_asin.functional, _foreach_asin.out

- func: _foreach_atan(Tensor[] tensors) -> Tensor[]
  device_check: NoCheck   # foreach kernels fall back to slow path when tensor are on different devices
  variants: function
  dispatch:
    CPU: foreach_tensor_atan_slow
    CUDA: foreach_tensor_atan_cuda

- func: _foreach_atan_(Tensor(a!)[] self) -> ()
  device_check: NoCheck   # foreach kernels fall back to slow path when tensor are on different devices
  variants: function
  dispatch:
    CPU: foreach_tensor_atan_slow_
    CUDA: foreach_tensor_atan_cuda_
  autogen: _foreach_atan.functional, _foreach_atan.out

- func: _foreach_ceil(Tensor[] tensors) -> Tensor[]
  device_check: NoCheck   # foreach kernels fall back to slow path when tensor are on different devices
  variants: function
  dispatch:
    CPU: foreach_tensor_ceil_slow
    CUDA: foreach_tensor_ceil_cuda

- func: _foreach_ceil_(Tensor(a!)[] self) -> ()
  device_check: NoCheck   # foreach kernels fall back to slow path when tensor are on different devices
  variants: function
  dispatch:
    CPU: foreach_tensor_ceil_slow_
    CUDA: foreach_tensor_ceil_cuda_
  autogen: _foreach_ceil.functional, _foreach_ceil.out

- func: _foreach_cos(Tensor[] tensors) -> Tensor[]
  device_check: NoCheck   # foreach kernels fall back to slow path when tensor are on different devices
  variants: function
  dispatch:
    CPU: foreach_tensor_cos_slow
    CUDA: foreach_tensor_cos_cuda

- func: _foreach_cos_(Tensor(a!)[] self) -> ()
  device_check: NoCheck   # foreach kernels fall back to slow path when tensor are on different devices
  variants: function
  dispatch:
    CPU: foreach_tensor_cos_slow_
    CUDA: foreach_tensor_cos_cuda_
  autogen: _foreach_cos.functional, _foreach_cos.out

- func: _foreach_cosh(Tensor[] tensors) -> Tensor[]
  device_check: NoCheck   # foreach kernels fall back to slow path when tensor are on different devices
  variants: function
  dispatch:
    CPU: foreach_tensor_cosh_slow
    CUDA: foreach_tensor_cosh_cuda

- func: _foreach_cosh_(Tensor(a!)[] self) -> ()
  device_check: NoCheck   # foreach kernels fall back to slow path when tensor are on different devices
  variants: function
  dispatch:
    CPU: foreach_tensor_cosh_slow_
    CUDA: foreach_tensor_cosh_cuda_
  autogen: _foreach_cosh.functional, _foreach_cosh.out

- func: _foreach_erf(Tensor[] tensors) -> Tensor[]
  device_check: NoCheck   # foreach kernels fall back to slow path when tensor are on different devices
  variants: function
  dispatch:
    CPU: foreach_tensor_erf_slow
    CUDA: foreach_tensor_erf_cuda

- func: _foreach_erf_(Tensor(a!)[] self) -> ()
  device_check: NoCheck   # foreach kernels fall back to slow path when tensor are on different devices
  variants: function
  dispatch:
    CPU: foreach_tensor_erf_slow_
    CUDA: foreach_tensor_erf_cuda_
  autogen: _foreach_erf.functional, _foreach_erf.out

- func: _foreach_erfc(Tensor[] tensors) -> Tensor[]
  device_check: NoCheck   # foreach kernels fall back to slow path when tensor are on different devices
  variants: function
  dispatch:
    CPU: foreach_tensor_erfc_slow
    CUDA: foreach_tensor_erfc_cuda

- func: _foreach_erfc_(Tensor(a!)[] self) -> ()
  device_check: NoCheck   # foreach kernels fall back to slow path when tensor are on different devices
  variants: function
  dispatch:
    CPU: foreach_tensor_erfc_slow_
    CUDA: foreach_tensor_erfc_cuda_
  autogen: _foreach_erfc.functional, _foreach_erfc.out

- func: _foreach_expm1(Tensor[] tensors) -> Tensor[]
  device_check: NoCheck   # foreach kernels fall back to slow path when tensor are on different devices
  variants: function
  dispatch:
    CPU: foreach_tensor_expm1_slow
    CUDA: foreach_tensor_expm1_cuda

- func: _foreach_expm1_(Tensor(a!)[] self) -> ()
  device_check: NoCheck   # foreach kernels fall back to slow path when tensor are on different devices
  variants: function
  dispatch:
    CPU: foreach_tensor_expm1_slow_
    CUDA: foreach_tensor_expm1_cuda_
  autogen: _foreach_expm1.functional, _foreach_expm1.out

- func: _foreach_floor(Tensor[] tensors) -> Tensor[]
  device_check: NoCheck   # foreach kernels fall back to slow path when tensor are on different devices
  variants: function
  dispatch:
    CPU: foreach_tensor_floor_slow
    CUDA: foreach_tensor_floor_cuda

- func: _foreach_floor_(Tensor(a!)[] self) -> ()
  device_check: NoCheck   # foreach kernels fall back to slow path when tensor are on different devices
  variants: function
  dispatch:
    CPU: foreach_tensor_floor_slow_
    CUDA: foreach_tensor_floor_cuda_
  autogen: _foreach_floor.functional, _foreach_floor.out

- func: _foreach_log(Tensor[] tensors) -> Tensor[]
  device_check: NoCheck   # foreach kernels fall back to slow path when tensor are on different devices
  variants: function
  dispatch:
    CPU: foreach_tensor_log_slow
    CUDA: foreach_tensor_log_cuda

- func: _foreach_log_(Tensor(a!)[] self) -> ()
  device_check: NoCheck   # foreach kernels fall back to slow path when tensor are on different devices
  variants: function
  dispatch:
    CPU: foreach_tensor_log_slow_
    CUDA: foreach_tensor_log_cuda_
  autogen: _foreach_log.functional, _foreach_log.out

- func: _foreach_log10(Tensor[] tensors) -> Tensor[]
  device_check: NoCheck   # foreach kernels fall back to slow path when tensor are on different devices
  variants: function
  dispatch:
    CPU: foreach_tensor_log10_slow
    CUDA: foreach_tensor_log10_cuda

- func: _foreach_log10_(Tensor(a!)[] self) -> ()
  device_check: NoCheck   # foreach kernels fall back to slow path when tensor are on different devices
  variants: function
  dispatch:
    CPU: foreach_tensor_log10_slow_
    CUDA: foreach_tensor_log10_cuda_
  autogen: _foreach_log10.functional, _foreach_log10.out

- func: _foreach_log1p(Tensor[] tensors) -> Tensor[]
  device_check: NoCheck   # foreach kernels fall back to slow path when tensor are on different devices
  variants: function
  dispatch:
    CPU: foreach_tensor_log1p_slow
    CUDA: foreach_tensor_log1p_cuda

- func: _foreach_log1p_(Tensor(a!)[] self) -> ()
  device_check: NoCheck   # foreach kernels fall back to slow path when tensor are on different devices
  variants: function
  dispatch:
    CPU: foreach_tensor_log1p_slow_
    CUDA: foreach_tensor_log1p_cuda_
  autogen: _foreach_log1p.functional, _foreach_log1p.out

- func: _foreach_log2(Tensor[] tensors) -> Tensor[]
  device_check: NoCheck   # foreach kernels fall back to slow path when tensor are on different devices
  variants: function
  dispatch:
    CPU: foreach_tensor_log2_slow
    CUDA: foreach_tensor_log2_cuda

- func: _foreach_log2_(Tensor(a!)[] self) -> ()
  device_check: NoCheck   # foreach kernels fall back to slow path when tensor are on different devices
  variants: function
  dispatch:
    CPU: foreach_tensor_log2_slow_
    CUDA: foreach_tensor_log2_cuda_
  autogen: _foreach_log2.functional, _foreach_log2.out

- func: _foreach_neg(Tensor[] tensors) -> Tensor[]
  device_check: NoCheck   # foreach kernels fall back to slow path when tensor are on different devices
  variants: function
  dispatch:
    CPU: foreach_tensor_neg_slow
    CUDA: foreach_tensor_neg_cuda

- func: _foreach_neg_(Tensor(a!)[] self) -> ()
  device_check: NoCheck   # foreach kernels fall back to slow path when tensor are on different devices
  variants: function
  dispatch:
    CPU: foreach_tensor_neg_slow_
    CUDA: foreach_tensor_neg_cuda_
  autogen: _foreach_neg.functional, _foreach_neg.out

- func: _foreach_tan(Tensor[] tensors) -> Tensor[]
  device_check: NoCheck   # foreach kernels fall back to slow path when tensor are on different devices
  variants: function
  dispatch:
    CPU: foreach_tensor_tan_slow
    CUDA: foreach_tensor_tan_cuda

- func: _foreach_tan_(Tensor(a!)[] self) -> ()
  device_check: NoCheck   # foreach kernels fall back to slow path when tensor are on different devices
  variants: function
  dispatch:
    CPU: foreach_tensor_tan_slow_
    CUDA: foreach_tensor_tan_cuda_
  autogen: _foreach_tan.functional, _foreach_tan.out

- func: _foreach_tanh(Tensor[] tensors) -> Tensor[]
  device_check: NoCheck   # foreach kernels fall back to slow path when tensor are on different devices
  variants: function
  dispatch:
    CPU: foreach_tensor_tanh_slow
    CUDA: foreach_tensor_tanh_cuda

- func: _foreach_tanh_(Tensor(a!)[] self) -> ()
  device_check: NoCheck   # foreach kernels fall back to slow path when tensor are on different devices
  variants: function
  dispatch:
    CPU: foreach_tensor_tanh_slow_
    CUDA: foreach_tensor_tanh_cuda_
  autogen: _foreach_tanh.functional, _foreach_tanh.out

- func: _foreach_sin(Tensor[] tensors) -> Tensor[]
  device_check: NoCheck   # foreach kernels fall back to slow path when tensor are on different devices
  variants: function
  dispatch:
    CPU: foreach_tensor_sin_slow
    CUDA: foreach_tensor_sin_cuda

- func: _foreach_sin_(Tensor(a!)[] self) -> ()
  device_check: NoCheck   # foreach kernels fall back to slow path when tensor are on different devices
  variants: function
  dispatch:
    CPU: foreach_tensor_sin_slow_
    CUDA: foreach_tensor_sin_cuda_
  autogen: _foreach_sin.functional, _foreach_sin.out

- func: _foreach_sinh(Tensor[] tensors) -> Tensor[]
  device_check: NoCheck   # foreach kernels fall back to slow path when tensor are on different devices
  variants: function
  dispatch:
    CPU: foreach_tensor_sinh_slow
    CUDA: foreach_tensor_sinh_cuda

- func: _foreach_sinh_(Tensor(a!)[] self) -> ()
  device_check: NoCheck   # foreach kernels fall back to slow path when tensor are on different devices
  variants: function
  dispatch:
    CPU: foreach_tensor_sinh_slow_
    CUDA: foreach_tensor_sinh_cuda_
  autogen: _foreach_sinh.functional, _foreach_sinh.out

- func: _foreach_round(Tensor[] tensors) -> Tensor[]
  device_check: NoCheck   # foreach kernels fall back to slow path when tensor are on different devices
  variants: function
  dispatch:
    CPU: foreach_tensor_round_slow
    CUDA: foreach_tensor_round_cuda

- func: _foreach_round_(Tensor(a!)[] self) -> ()
  device_check: NoCheck   # foreach kernels fall back to slow path when tensor are on different devices
  variants: function
  dispatch:
    CPU: foreach_tensor_round_slow_
    CUDA: foreach_tensor_round_cuda_
  autogen: _foreach_round.functional, _foreach_round.out

- func: _foreach_lgamma(Tensor[] tensors) -> Tensor[]
  device_check: NoCheck   # foreach kernels fall back to slow path when tensor are on different devices
  variants: function
  dispatch:
    CPU: foreach_tensor_lgamma_slow
    CUDA: foreach_tensor_lgamma_cuda

- func: _foreach_lgamma_(Tensor(a!)[] self) -> ()
  device_check: NoCheck   # foreach kernels fall back to slow path when tensor are on different devices
  variants: function
  dispatch:
    CPU: foreach_tensor_lgamma_slow_
    CUDA: foreach_tensor_lgamma_cuda_
  autogen: _foreach_lgamma.functional, _foreach_lgamma.out

- func: _foreach_frac(Tensor[] tensors) -> Tensor[]
  device_check: NoCheck   # foreach kernels fall back to slow path when tensor are on different devices
  variants: function
  dispatch:
    CPU: foreach_tensor_frac_slow
    CUDA: foreach_tensor_frac_cuda

- func: _foreach_frac_(Tensor(a!)[] self) -> ()
  device_check: NoCheck   # foreach kernels fall back to slow path when tensor are on different devices
  variants: function
  dispatch:
    CPU: foreach_tensor_frac_slow_
    CUDA: foreach_tensor_frac_cuda_
  autogen: _foreach_frac.functional, _foreach_frac.out

- func: _foreach_reciprocal(Tensor[] tensors) -> Tensor[]
  device_check: NoCheck   # foreach kernels fall back to slow path when tensor are on different devices
  variants: function
  dispatch:
    CPU: foreach_tensor_reciprocal_slow
    CUDA: foreach_tensor_reciprocal_cuda

- func: _foreach_reciprocal_(Tensor(a!)[] self) -> ()
  device_check: NoCheck   # foreach kernels fall back to slow path when tensor are on different devices
  variants: function
  dispatch:
    CPU: foreach_tensor_reciprocal_slow_
    CUDA: foreach_tensor_reciprocal_cuda_
  autogen: _foreach_reciprocal.functional, _foreach_reciprocal.out

- func: _foreach_sigmoid(Tensor[] tensors) -> Tensor[]
  device_check: NoCheck   # foreach kernels fall back to slow path when tensor are on different devices
  variants: function
  dispatch:
    CPU: foreach_tensor_sigmoid_slow
    CUDA: foreach_tensor_sigmoid_cuda

- func: _foreach_sigmoid_(Tensor(a!)[] self) -> ()
  device_check: NoCheck   # foreach kernels fall back to slow path when tensor are on different devices
  variants: function
  dispatch:
    CPU: foreach_tensor_sigmoid_slow_
    CUDA: foreach_tensor_sigmoid_cuda_
  autogen: _foreach_sigmoid.functional, _foreach_sigmoid.out

- func: _foreach_trunc(Tensor[] tensors) -> Tensor[]
  device_check: NoCheck   # foreach kernels fall back to slow path when tensor are on different devices
  variants: function
  dispatch:
    CPU: foreach_tensor_trunc_slow
    CUDA: foreach_tensor_trunc_cuda

- func: _foreach_trunc_(Tensor(a!)[] self) -> ()
  device_check: NoCheck   # foreach kernels fall back to slow path when tensor are on different devices
  variants: function
  dispatch:
    CPU: foreach_tensor_trunc_slow_
    CUDA: foreach_tensor_trunc_cuda_
  autogen: _foreach_trunc.functional, _foreach_trunc.out

- func: _foreach_addcdiv_.Scalar(Tensor(a!)[] self, Tensor[] tensor1, Tensor[] tensor2, Scalar value=1) -> ()
  device_check: NoCheck   # foreach kernels fall back to slow path when tensor are on different devices
  variants: function
  dispatch:
    CPU: foreach_tensor_addcdiv_scalar_slow_
    CUDA: foreach_tensor_addcdiv_scalar_cuda_
  autogen: _foreach_addcdiv.Scalar_functional, _foreach_addcdiv.Scalar_out

- func: _foreach_addcmul_.Scalar(Tensor(a!)[] self, Tensor[] tensor1, Tensor[] tensor2, Scalar value=1) -> ()
  device_check: NoCheck   # foreach kernels fall back to slow path when tensor are on different devices
  variants: function
  dispatch:
    CPU: foreach_tensor_addcmul_scalar_slow_
    CUDA: foreach_tensor_addcmul_scalar_cuda_
  autogen: _foreach_addcmul.Scalar_functional, _foreach_addcmul.Scalar_out

- func: _foreach_addcdiv_.ScalarList(Tensor(a!)[] self, Tensor[] tensor1, Tensor[] tensor2, Scalar[] scalars) -> ()
  device_check: NoCheck   # foreach kernels fall back to slow path when tensor are on different devices
  variants: function
  dispatch:
    CPU: foreach_tensor_addcdiv_scalarlist_slow_
    CUDA: foreach_tensor_addcdiv_scalarlist_cuda_
  autogen: _foreach_addcdiv.ScalarList_functional, _foreach_addcdiv.ScalarList_out

- func: _foreach_addcmul_.ScalarList(Tensor(a!)[] self, Tensor[] tensor1, Tensor[] tensor2, Scalar[] scalars) -> ()
  device_check: NoCheck   # foreach kernels fall back to slow path when tensor are on different devices
  variants: function
  dispatch:
    CPU: foreach_tensor_addcmul_scalarlist_slow_
    CUDA: foreach_tensor_addcmul_scalarlist_cuda_
  autogen: _foreach_addcmul.ScalarList_functional, _foreach_addcmul.ScalarList_out

- func: _foreach_addcdiv.Scalar(Tensor[] input, Tensor[] tensor1, Tensor[] tensor2, Scalar value=1) -> Tensor[]
  device_check: NoCheck   # foreach kernels fall back to slow path when tensor are on different devices
  variants: function
  dispatch:
    CPU: foreach_tensor_addcdiv_scalar_slow
    CUDA: foreach_tensor_addcdiv_scalar_cuda

- func: _foreach_addcmul.Scalar(Tensor[] input, Tensor[] tensor1, Tensor[] tensor2, Scalar value=1) -> Tensor[]
  device_check: NoCheck   # foreach kernels fall back to slow path when tensor are on different devices
  variants: function
  dispatch:
    CPU: foreach_tensor_addcmul_scalar_slow
    CUDA: foreach_tensor_addcmul_scalar_cuda

- func: _foreach_addcdiv.ScalarList(Tensor[] input, Tensor[] tensor1, Tensor[] tensor2, Scalar[] scalars) -> Tensor[]
  device_check: NoCheck   # foreach kernels fall back to slow path when tensor are on different devices
  variants: function
  dispatch:
    CPU: foreach_tensor_addcdiv_scalarlist_slow
    CUDA: foreach_tensor_addcdiv_scalarlist_cuda

- func: _foreach_addcmul.ScalarList(Tensor[] input, Tensor[] tensor1, Tensor[] tensor2, Scalar[] scalars) -> Tensor[]
  device_check: NoCheck   # foreach kernels fall back to slow path when tensor are on different devices
  variants: function
  dispatch:
    CPU: foreach_tensor_addcmul_scalarlist_slow
    CUDA: foreach_tensor_addcmul_scalarlist_cuda

- func: _foreach_maximum.List(Tensor[] tensors1, Tensor[] tensors2) -> Tensor[]
  device_check: NoCheck   # foreach kernels fall back to slow path when tensor are on different devices
  variants: function
  dispatch:
    CPU: foreach_tensor_maximum_slow
    CUDA: foreach_tensor_maximum_cuda

- func: _foreach_minimum.List(Tensor[] tensors1, Tensor[] tensors2) -> Tensor[]
  device_check: NoCheck   # foreach kernels fall back to slow path when tensor are on different devices
  variants: function
  dispatch:
    CPU: foreach_tensor_minimum_slow
    CUDA: foreach_tensor_minimum_cuda

- func: _foreach_norm.Scalar(Tensor[] tensors, Scalar ord=2) -> Tensor[]
  device_check: NoCheck   # foreach kernels fall back to slow path when tensor are on different devices
  variants: function
  dispatch:
    CPU: foreach_tensor_norm_slow
    CUDA: foreach_tensor_norm_cuda

- func: bucketize.Tensor(Tensor self, Tensor boundaries, *, bool out_int32=False, bool right=False) -> Tensor
  dispatch:
    CPU: bucketize_cpu
    CUDA: bucketize_cuda

- func: bucketize.Tensor_out(Tensor self, Tensor boundaries, *, bool out_int32=False, bool right=False, Tensor(a!) out) -> Tensor(a!)
  dispatch:
    CPU: bucketize_out_cpu
    CUDA: bucketize_out_cuda

- func: bucketize.Scalar(Scalar self, Tensor boundaries, *, bool out_int32=False, bool right=False) -> Tensor
  dispatch:
    CPU: bucketize_cpu
    CUDA: bucketize_cuda

- func: searchsorted.Tensor(Tensor sorted_sequence, Tensor self, *, bool out_int32=False, bool right=False, str? side=None, Tensor? sorter=None) -> Tensor
  dispatch:
    CPU: searchsorted_cpu
    CUDA: searchsorted_cuda

# [Note about _torch_cuda_cu_linker_symbol_op and torch_cuda_cu]
# This is a DUMMY function to force the linking against torch_cuda_cu on Windows.
# Otherwise, the Windows linker will optimize and not include torch_cuda_cu even when we
# want it to be included. This is similar to what we do with warp_size for torch_cuda_cpp,
# described as the solution to this issue: https://github.com/pytorch/pytorch/issues/31611
# This op should NOT be used or exposed or edited or else Windows builds (with BUILD_SPLIT_CUDA) will break.
- func: _torch_cuda_cu_linker_symbol_op(Tensor self) -> Tensor
  dispatch:
    CUDA: _torch_cuda_cu_linker_symbol_op_cuda

- func: searchsorted.Tensor_out(Tensor sorted_sequence, Tensor self, *, bool out_int32=False, bool right=False, str? side=None, Tensor? sorter=None, Tensor(a!) out) -> Tensor(a!)
  dispatch:
    CPU: searchsorted_out_cpu
    CUDA: searchsorted_out_cuda

- func: searchsorted.Scalar(Tensor sorted_sequence, Scalar self, *, bool out_int32=False, bool right=False, str? side=None, Tensor? sorter=None) -> Tensor
  dispatch:
    CPU: searchsorted_cpu
    CUDA: searchsorted_cuda

- func: _convert_indices_from_coo_to_csr(Tensor self, int size, *, bool out_int32=False) -> Tensor
  structured_delegate: _convert_indices_from_coo_to_csr.out

- func: _convert_indices_from_coo_to_csr.out(Tensor self, int size, *, bool out_int32=False, Tensor(a!) out) -> Tensor(a!)
  structured: True
  dispatch:
    CPU: _convert_indices_from_coo_to_csr_structured_cpu
    CUDA: _convert_indices_from_coo_to_csr_structured_cuda

- func: _convert_indices_from_csr_to_coo(Tensor crow_indices, Tensor col_indices, *, bool out_int32=False, bool transpose=False) -> Tensor
  structured_delegate: _convert_indices_from_csr_to_coo.out

- func: _convert_indices_from_csr_to_coo.out(Tensor crow_indices, Tensor col_indices, *, bool out_int32=False, bool transpose=False, Tensor(a!) out) -> Tensor(a!)
  structured: True
  dispatch:
    CPU: _convert_indices_from_csr_to_coo_structured_cpu
    CUDA: _convert_indices_from_csr_to_coo_structured_cuda

## NN wrappers

- func: mse_loss.out(Tensor self, Tensor target, int reduction=Mean, *, Tensor(a!) out) -> Tensor(a!)
  device_check: NoCheck   # TensorIterator
  structured: True
  structured_inherits: TensorIteratorBase
  python_module: nn
  dispatch:
    CPU, CUDA: mse_loss_out
    MPS: mse_loss_out_mps

- func: mse_loss(Tensor self, Tensor target, int reduction=Mean) -> Tensor
  device_check: NoCheck   # TensorIterator
  structured_delegate: mse_loss.out
  python_module: nn

- func: mse_loss_backward.grad_input(Tensor grad_output, Tensor self, Tensor target, int reduction, *, Tensor(a!) grad_input) -> Tensor(a!)
  python_module: nn
  dispatch:
    CPU, CUDA: mse_loss_backward_out
    MPS: mse_loss_backward_out_mps

- func: mse_loss_backward(Tensor grad_output, Tensor self, Tensor target, int reduction) -> Tensor
  python_module: nn
  dispatch:
    CPU, CUDA: mse_loss_backward
    MPS: mse_loss_backward_mps

- func: l1_loss.out(Tensor self, Tensor target, int reduction=Mean, *, Tensor(a!) out) -> Tensor(a!)
  python_module: nn
  dispatch:
    CompositeExplicitAutograd: l1_loss_out

- func: l1_loss(Tensor self, Tensor target, int reduction=Mean) -> Tensor
  python_module: nn
  dispatch:
    CompositeExplicitAutograd: l1_loss

- func: l1_loss_backward.grad_input(Tensor grad_output, Tensor self, Tensor target, int reduction, *, Tensor(a!) grad_input) -> Tensor(a!)
  python_module: nn
  dispatch:
    CPU, CUDA: l1_loss_backward_out

- func: l1_loss_backward(Tensor grad_output, Tensor self, Tensor target, int reduction) -> Tensor
  python_module: nn
  dispatch:
    CompositeExplicitAutograd: l1_loss_backward

- func: multi_margin_loss.out(Tensor self, Tensor target, Scalar p=1, Scalar margin=1, Tensor? weight=None, int reduction=Mean, *, Tensor(a!) out) -> Tensor(a!)
  python_module: nn
  dispatch:
    CPU: multi_margin_loss_cpu_out
    CUDA: multi_margin_loss_cuda_out

- func: multi_margin_loss(Tensor self, Tensor target, Scalar p=1, Scalar margin=1, Tensor? weight=None, int reduction=Mean) -> Tensor
  python_module: nn
  dispatch:
    CPU: multi_margin_loss_cpu
    CUDA: multi_margin_loss_cuda

- func: multi_margin_loss_backward.grad_input(Tensor grad_output, Tensor self, Tensor target, Scalar p, Scalar margin, Tensor? weight=None, int reduction=Mean, *, Tensor(a!) grad_input) -> Tensor(a!)
  python_module: nn
  dispatch:
    CPU: multi_margin_loss_cpu_backward_out
    CUDA: multi_margin_loss_cuda_backward_out

- func: multi_margin_loss_backward(Tensor grad_output, Tensor self, Tensor target, Scalar p, Scalar margin, Tensor? weight=None, int reduction=Mean) -> Tensor
  python_module: nn
  dispatch:
    CPU: multi_margin_loss_cpu_backward
    CUDA: multi_margin_loss_cuda_backward

- func: multilabel_margin_loss.out(Tensor self, Tensor target, int reduction=Mean, *, Tensor(a!) out) -> Tensor(a!)
  python_module: nn

- func: multilabel_margin_loss(Tensor self, Tensor target, int reduction=Mean) -> Tensor
  python_module: nn

- func: multilabel_margin_loss_forward.output(Tensor self, Tensor target, int reduction, *, Tensor(a!) output, Tensor(b!) is_target) -> (Tensor(a!), Tensor(b!))
  python_module: nn
  dispatch:
    CPU: multilabel_margin_loss_forward_out_cpu
    CUDA: multilabel_margin_loss_forward_out_cuda

- func: multilabel_margin_loss_forward(Tensor self, Tensor target, int reduction) -> (Tensor output, Tensor is_target)
  python_module: nn
  dispatch:
    CPU: multilabel_margin_loss_forward_cpu
    CUDA: multilabel_margin_loss_forward_cuda

- func: multilabel_margin_loss_backward.grad_input(Tensor grad_output, Tensor self, Tensor target, int reduction, Tensor is_target, *, Tensor(a!) grad_input) -> Tensor(a!)
  python_module: nn
  dispatch:
    CPU: multilabel_margin_loss_backward_cpu_out
    CUDA: multilabel_margin_loss_backward_cuda_out

- func: multilabel_margin_loss_backward(Tensor grad_output, Tensor self, Tensor target, int reduction, Tensor is_target) -> Tensor
  python_module: nn
  dispatch:
    CPU: multilabel_margin_loss_backward_cpu
    CUDA: multilabel_margin_loss_backward_cuda

- func: nll_loss.out(Tensor self, Tensor target, Tensor? weight=None, int reduction=Mean, int ignore_index=-100, *, Tensor(a!) out) -> Tensor(a!)
  python_module: nn

- func: nll_loss_nd(Tensor self, Tensor target, Tensor? weight=None, int reduction=Mean, int ignore_index=-100) -> Tensor
  python_module: nn

- func: nll_loss(Tensor self, Tensor target, Tensor? weight=None, int reduction=Mean, int ignore_index=-100) -> Tensor
  python_module: nn

- func: nll_loss_forward.output(Tensor self, Tensor target, Tensor? weight, int reduction, int ignore_index, *, Tensor(a!) output, Tensor(b!) total_weight) -> (Tensor(a!), Tensor(b!))
  python_module: nn
  structured: True
  dispatch:
    CPU: nll_loss_forward_out_cpu
    CUDA: nll_loss_forward_out_cuda
    MPS: nll_loss_forward_out_mps

- func: nll_loss_forward(Tensor self, Tensor target, Tensor? weight, int reduction, int ignore_index) -> (Tensor output, Tensor total_weight)
  python_module: nn
  structured_delegate: nll_loss_forward.output

- func: nll_loss_backward.grad_input(Tensor grad_output, Tensor self, Tensor target, Tensor? weight, int reduction, int ignore_index, Tensor total_weight, *, Tensor(a!) grad_input) -> Tensor(a!)
  python_module: nn
  structured: True
  dispatch:
    CPU: nll_loss_backward_out_cpu
    CUDA: nll_loss_backward_out_cuda
    MPS: nll_loss_backward_out_mps

- func: nll_loss_backward(Tensor grad_output, Tensor self, Tensor target, Tensor? weight, int reduction, int ignore_index, Tensor total_weight) -> Tensor
  python_module: nn
  structured_delegate: nll_loss_backward.grad_input

- func: nll_loss2d.out(Tensor self, Tensor target, Tensor? weight=None, int reduction=Mean, int ignore_index=-100, *, Tensor(a!) out) -> Tensor(a!)
  python_module: nn

- func: nll_loss2d(Tensor self, Tensor target, Tensor? weight=None, int reduction=Mean, int ignore_index=-100) -> Tensor
  python_module: nn

- func: nll_loss2d_forward.output(Tensor self, Tensor target, Tensor? weight, int reduction, int ignore_index, *, Tensor(a!) output, Tensor(b!) total_weight) -> (Tensor(a!), Tensor(b!))
  python_module: nn
  dispatch:
    CPU: nll_loss2d_forward_out_cpu
    CUDA: nll_loss2d_forward_out_cuda
    MPS: nll_loss2d_forward_out_mps

- func: nll_loss2d_forward(Tensor self, Tensor target, Tensor? weight, int reduction, int ignore_index) -> (Tensor output, Tensor total_weight)
  python_module: nn
  dispatch:
    CPU: nll_loss2d_forward_cpu
    CUDA: nll_loss2d_forward_cuda
    MPS: nll_loss2d_forward_mps

- func: nll_loss2d_backward.grad_input(Tensor grad_output, Tensor self, Tensor target, Tensor? weight, int reduction, int ignore_index, Tensor total_weight, *, Tensor(a!) grad_input) -> Tensor(a!)
  python_module: nn
  dispatch:
    CPU: nll_loss2d_backward_out_cpu
    CUDA: nll_loss2d_backward_out_cuda
    MPS: nll_loss2d_backward_out_mps

- func: nll_loss2d_backward(Tensor grad_output, Tensor self, Tensor target, Tensor? weight, int reduction, int ignore_index, Tensor total_weight) -> Tensor
  python_module: nn
  dispatch:
    CPU: nll_loss2d_backward_cpu
    CUDA: nll_loss2d_backward_cuda
    MPS: nll_loss2d_backward_mps

- func: smooth_l1_loss.out(Tensor self, Tensor target, int reduction=Mean, float beta=1.0, *, Tensor(a!) out) -> Tensor(a!)
  device_check: NoCheck   # TensorIterator
  structured: True
  structured_inherits: TensorIteratorBase
  python_module: nn
  dispatch:
    CPU, CUDA: smooth_l1_loss_out
    MPS: smooth_l1_loss_out_mps

- func: smooth_l1_loss(Tensor self, Tensor target, int reduction=Mean, float beta=1.0) -> Tensor
  device_check: NoCheck   # TensorIterator
  structured_delegate: smooth_l1_loss.out
  python_module: nn

- func: smooth_l1_loss_backward.grad_input(Tensor grad_output, Tensor self, Tensor target, int reduction, float beta, *, Tensor(a!) grad_input) -> Tensor(a!)
  python_module: nn
  dispatch:
    CPU: smooth_l1_loss_backward_out
    CUDA: smooth_l1_loss_backward_out
    MPS: smooth_l1_loss_backward_out_mps

- func: smooth_l1_loss_backward(Tensor grad_output, Tensor self, Tensor target, int reduction, float beta) -> Tensor
  python_module: nn
  dispatch:
    CompositeExplicitAutograd: smooth_l1_loss_backward

- func: huber_loss.out(Tensor self, Tensor target, int reduction=Mean, float delta=1.0, *, Tensor(a!) out) -> Tensor(a!)
  python_module: nn
  dispatch:
    CPU, CUDA: huber_loss_out

- func: huber_loss(Tensor self, Tensor target, int reduction=Mean, float delta=1.0) -> Tensor
  python_module: nn
  dispatch:
    CPU, CUDA: huber_loss

- func: huber_loss_backward.out(Tensor grad_output, Tensor self, Tensor target, int reduction, float delta, *, Tensor(a!) grad_input) -> Tensor(a!)
  python_module: nn
  dispatch:
    CPU, CUDA: huber_loss_backward_out

- func: huber_loss_backward(Tensor grad_output, Tensor self, Tensor target, int reduction, float delta) -> Tensor
  python_module: nn
  dispatch:
    CompositeExplicitAutograd: huber_loss_backward

- func: soft_margin_loss.out(Tensor self, Tensor target, int reduction=Mean, *, Tensor(a!) out) -> Tensor(a!)
  python_module: nn
  dispatch:
    CompositeExplicitAutograd: soft_margin_loss_out

- func: soft_margin_loss(Tensor self, Tensor target, int reduction=Mean) -> Tensor
  python_module: nn
  dispatch:
    CompositeExplicitAutograd: soft_margin_loss

- func: soft_margin_loss_backward.grad_input(Tensor grad_output, Tensor self, Tensor target, int reduction, *, Tensor(a!) grad_input) -> Tensor(a!)
  python_module: nn
  dispatch:
    CompositeExplicitAutograd: soft_margin_loss_backward_out

- func: soft_margin_loss_backward(Tensor grad_output, Tensor self, Tensor target, int reduction) -> Tensor
  python_module: nn
  dispatch:
    CompositeExplicitAutograd: soft_margin_loss_backward

- func: elu.out(Tensor self, Scalar alpha=1, Scalar scale=1, Scalar input_scale=1, *, Tensor(a!) out) -> Tensor(a!)
  structured: True
  structured_inherits: TensorIteratorBase
  device_check: NoCheck   # TensorIterator
  python_module: nn
  dispatch:
    CPU, CUDA: elu_out
    MPS: elu_out_mps

- func: elu(Tensor self, Scalar alpha=1, Scalar scale=1, Scalar input_scale=1) -> Tensor
  structured_delegate: elu.out
  device_check: NoCheck   # TensorIterator
  python_module: nn

- func: elu_backward.grad_input(Tensor grad_output, Scalar alpha, Scalar scale, Scalar input_scale, bool is_result, Tensor self_or_result, *, Tensor(a!) grad_input) -> Tensor(a!)
  structured: True
  structured_inherits: TensorIteratorBase
  python_module: nn
  dispatch:
    CPU, CUDA: elu_backward_out
    MPS: elu_backward_out_mps

- func: elu_backward(Tensor grad_output, Scalar alpha, Scalar scale, Scalar input_scale, bool is_result, Tensor self_or_result) -> Tensor
  structured_delegate: elu_backward.grad_input
  python_module: nn

- func: elu_(Tensor(a!) self, Scalar alpha=1, Scalar scale=1, Scalar input_scale=1) -> Tensor(a!)
  structured_delegate: elu.out
  device_check: NoCheck   # TensorIterator
  python_module: nn
  dispatch:
    CompositeExplicitAutograd: elu_

- func: glu.out(Tensor self, int dim=-1, *, Tensor(a!) out) -> Tensor(a!)
  structured: True
  structured_inherits: TensorIteratorBase
  python_module: nn
  dispatch:
    CPU, CUDA: glu_out

- func: glu(Tensor self, int dim=-1) -> Tensor
  structured_delegate: glu.out
  device_check: NoCheck   # TensorIterator
  python_module: nn

- func: glu_backward.grad_input(Tensor grad_output, Tensor self, int dim, *, Tensor(a!) grad_input) -> Tensor(a!)
  python_module: nn
  dispatch:
    CPU: glu_backward_cpu_out
    CUDA: glu_backward_cuda_out

- func: glu_backward(Tensor grad_output, Tensor self, int dim) -> Tensor
  python_module: nn
  dispatch:
    CPU: glu_backward_cpu
    CUDA: glu_backward_cuda

- func: glu_jvp(Tensor glu, Tensor x, Tensor dx, int dim) -> Tensor
  python_module: nn
  dispatch:
    CPU, CUDA: glu_jvp

- func: glu_backward_jvp(Tensor grad_x, Tensor grad_glu, Tensor x, Tensor dgrad_glu, Tensor dx, int dim) -> Tensor
  python_module: nn
  dispatch:
    CPU, CUDA: glu_backward_jvp

- func: hardsigmoid.out(Tensor self, *, Tensor(a!) out) -> Tensor(a!)
  structured: True
  structured_inherits: TensorIteratorBase
  device_check: NoCheck   # TensorIterator
  python_module: nn
  dispatch:
    CPU, CUDA: hardsigmoid_out
    QuantizedCPU: hardsigmoid_out_quantized_cpu

- func: hardsigmoid(Tensor self) -> Tensor
  structured_delegate: hardsigmoid.out
  device_check: NoCheck   # TensorIterator
  python_module: nn
  dispatch:
    QuantizedCPU: hardsigmoid_quantized_cpu

- func: hardsigmoid_(Tensor(a!) self) -> Tensor(a!)
  structured_delegate: hardsigmoid.out
  device_check: NoCheck   # TensorIterator
  python_module: nn

- func: hardsigmoid_backward.grad_input(Tensor grad_output, Tensor self, *, Tensor(a!) grad_input) -> Tensor(a!)
  structured: True
  structured_inherits: TensorIteratorBase
  python_module: nn
  dispatch:
    CPU, CUDA: hardsigmoid_backward_out

- func: hardsigmoid_backward(Tensor grad_output, Tensor self) -> Tensor
  structured_delegate: hardsigmoid_backward.grad_input
  python_module: nn

- func: hardtanh.out(Tensor self, Scalar min_val=-1, Scalar max_val=1, *, Tensor(a!) out) -> Tensor(a!)
  device_check: NoCheck   # TensorIterator
  python_module: nn
  dispatch:
    CPU, CUDA, MPS: hardtanh_out
    QuantizedCPU: hardtanh_out_quantized_cpu

- func: hardtanh(Tensor self, Scalar min_val=-1, Scalar max_val=1) -> Tensor
  device_check: NoCheck   # TensorIterator
  python_module: nn
  dispatch:
    CPU, CUDA, MPS: hardtanh
    QuantizedCPU: hardtanh_quantized_cpu

- func: hardtanh_backward.grad_input(Tensor grad_output, Tensor self, Scalar min_val, Scalar max_val, *, Tensor(a!) grad_input) -> Tensor(a!)
  python_module: nn
  dispatch:
    CPU, CUDA: hardtanh_backward_out
    MPS: hardtanh_backward_out_mps

- func: hardtanh_backward(Tensor grad_output, Tensor self, Scalar min_val, Scalar max_val) -> Tensor
  python_module: nn
  dispatch:
    CPU, CUDA: hardtanh_backward
    MPS: hardtanh_backward_mps

- func: hardtanh_(Tensor(a!) self, Scalar min_val=-1, Scalar max_val=1) -> Tensor(a!)
  device_check: NoCheck   # TensorIterator
  python_module: nn
  dispatch:
    CPU, CUDA, MPS: hardtanh_
    QuantizedCPU: hardtanh_quantized_cpu_

- func: hardswish.out(Tensor self, *, Tensor(a!) out) -> Tensor(a!)
  device_check: NoCheck   # TensorIterator
  python_module: nn
  dispatch:
    CPU, CUDA: hardswish_out

- func: hardswish(Tensor self) -> Tensor
  device_check: NoCheck   # TensorIterator
  python_module: nn
  dispatch:
    CPU, CUDA: hardswish

- func: hardswish_(Tensor(a!) self) -> Tensor(a!)
  device_check: NoCheck   # TensorIterator
  python_module: nn
  dispatch:
    CPU, CUDA: hardswish_

- func: hardswish_backward(Tensor grad_output, Tensor self) -> Tensor
  python_module: nn
  dispatch:
    CPU, CUDA: hardswish_backward

- func: leaky_relu.out(Tensor self, Scalar negative_slope=0.01, *, Tensor(a!) out) -> Tensor(a!)
  structured: True
  structured_inherits: TensorIteratorBase
  device_check: NoCheck   # TensorIterator
  python_module: nn
  dispatch:
    CPU, CUDA: leaky_relu_out
    MPS: leaky_relu_out_mps
    QuantizedCPU: leaky_relu_out_quantized_cpu

- func: leaky_relu(Tensor self, Scalar negative_slope=0.01) -> Tensor
  structured_delegate: leaky_relu.out
  device_check: NoCheck   # TensorIterator
  python_module: nn
  dispatch:
    QuantizedCPU: leaky_relu_quantized_cpu

- func: leaky_relu_backward.grad_input(Tensor grad_output, Tensor self, Scalar negative_slope, bool self_is_result, *, Tensor(a!) grad_input) -> Tensor(a!)
  structured: True
  structured_inherits: TensorIteratorBase
  python_module: nn
  dispatch:
    CPU, CUDA: leaky_relu_backward_out
    MPS: leaky_relu_backward_out_mps

- func: leaky_relu_backward(Tensor grad_output, Tensor self, Scalar negative_slope, bool self_is_result) -> Tensor
  structured_delegate: leaky_relu_backward.grad_input
  python_module: nn

- func: leaky_relu_(Tensor(a!) self, Scalar negative_slope=0.01) -> Tensor(a!)
  structured_delegate: leaky_relu.out
  device_check: NoCheck   # TensorIterator
  python_module: nn
  dispatch:
    QuantizedCPU: leaky_relu_quantized_cpu_

- func: log_sigmoid.out(Tensor self, *, Tensor(a!) out) -> Tensor(a!)
  device_check: NoCheck   # TensorIterator
  python_module: nn

- func: log_sigmoid(Tensor self) -> Tensor
  device_check: NoCheck   # TensorIterator
  python_module: nn

- func: log_sigmoid_forward.output(Tensor self, *, Tensor(a!) output, Tensor(b!) buffer) -> (Tensor(a!), Tensor(b!))
  device_check: NoCheck   # TensorIterator
  python_module: nn
  dispatch:
    CPU: log_sigmoid_forward_out_cpu
    CUDA: log_sigmoid_forward_out_cuda

- func: log_sigmoid_forward(Tensor self) -> (Tensor output, Tensor buffer)
  device_check: NoCheck   # TensorIterator
  python_module: nn
  dispatch:
    CPU: log_sigmoid_forward_cpu
    CUDA: log_sigmoid_forward_cuda

- func: log_sigmoid_backward.grad_input(Tensor grad_output, Tensor self, Tensor buffer, *, Tensor(a!) grad_input) -> Tensor(a!)
  python_module: nn
  dispatch:
    CPU: log_sigmoid_backward_cpu_out
    CUDA: log_sigmoid_backward_cuda_out

- func: log_sigmoid_backward(Tensor grad_output, Tensor self, Tensor buffer) -> Tensor
  python_module: nn
  dispatch:
    CPU: log_sigmoid_backward_cpu
    CUDA: log_sigmoid_backward_cuda

- func: rrelu_with_noise.out(Tensor self, Tensor noise, Scalar lower=0.125, Scalar upper=0.3333333333333333, bool training=False, Generator? generator=None, *, Tensor(a!) out) -> Tensor(a!)
  python_module: nn
  dispatch:
    CPU: rrelu_with_noise_out_cpu
    CUDA: rrelu_with_noise_out_cuda

- func: rrelu_with_noise(Tensor self, Tensor noise, Scalar lower=0.125, Scalar upper=0.3333333333333333, bool training=False, Generator? generator=None) -> Tensor
  python_module: nn
  dispatch:
    CPU: rrelu_with_noise_cpu
    CUDA: rrelu_with_noise_cuda

- func: rrelu_with_noise_backward(Tensor grad_output, Tensor self, Tensor noise, Scalar lower, Scalar upper, bool training, bool self_is_result) -> Tensor
  python_module: nn
  dispatch:
    CompositeExplicitAutograd: rrelu_with_noise_backward

- func: rrelu_with_noise_(Tensor(a!) self, Tensor noise, Scalar lower=0.125, Scalar upper=0.3333333333333333, bool training=False, Generator? generator=None) -> Tensor(a!)
  python_module: nn
  dispatch:
    CPU: rrelu_with_noise_cpu_
    CUDA: rrelu_with_noise_cuda_

- func: softplus.out(Tensor self, Scalar beta=1, Scalar threshold=20, *, Tensor(a!) out) -> Tensor(a!)
  structured: True
  structured_inherits: TensorIteratorBase
  device_check: NoCheck   # TensorIterator
  python_module: nn
  dispatch:
    CPU, CUDA: softplus_out

- func: softplus(Tensor self, Scalar beta=1, Scalar threshold=20) -> Tensor
  structured_delegate: softplus.out
  device_check: NoCheck   # TensorIterator
  python_module: nn

- func: softplus_backward.grad_input(Tensor grad_output, Tensor self, Scalar beta, Scalar threshold, *, Tensor(a!) grad_input) -> Tensor(a!)
  structured: True
  structured_inherits: TensorIteratorBase
  python_module: nn
  dispatch:
    CPU, CUDA: softplus_backward_out

- func: softplus_backward(Tensor grad_output, Tensor self, Scalar beta, Scalar threshold) -> Tensor
  structured_delegate: softplus_backward.grad_input
  python_module: nn

- func: softshrink.out(Tensor self, Scalar lambd=0.5, *, Tensor(a!) out) -> Tensor(a!)
  structured: True
  structured_inherits: TensorIteratorBase
  device_check: NoCheck   # TensorIterator
  python_module: nn
  dispatch:
    CPU, CUDA: softshrink_out

- func: softshrink(Tensor self, Scalar lambd=0.5) -> Tensor
  structured_delegate: softshrink.out
  device_check: NoCheck   # TensorIterator
  python_module: nn

- func: softshrink_backward.grad_input(Tensor grad_output, Tensor self, Scalar lambd, *, Tensor(a!) grad_input) -> Tensor(a!)
  structured: True
  structured_inherits: TensorIteratorBase
  python_module: nn
  dispatch:
    CPU, CUDA: softshrink_backward_out

- func: softshrink_backward(Tensor grad_output, Tensor self, Scalar lambd) -> Tensor
  structured_delegate: softshrink_backward.grad_input
  python_module: nn

- func: adaptive_avg_pool2d.out(Tensor self, int[2] output_size, *, Tensor(a!) out) -> Tensor(a!)
  python_module: nn
  dispatch:
    CPU: adaptive_avg_pool2d_out_cpu
    CUDA: adaptive_avg_pool2d_out_cuda
    MPS: adaptive_avg_pool2d_out_mps
    MkldnnCPU: mkldnn_adaptive_avg_pool2d_out

- func: adaptive_avg_pool2d(Tensor self, int[2] output_size) -> Tensor
  python_module: nn

- func: mkldnn_adaptive_avg_pool2d(Tensor self, int[2] output_size) -> Tensor
  dispatch:
    MkldnnCPU: mkldnn_adaptive_avg_pool2d

- func: mkldnn_adaptive_avg_pool2d_backward(Tensor grad_output, Tensor self) -> Tensor
  dispatch:
    MkldnnCPU: mkldnn_adaptive_avg_pool2d_backward

- func: _adaptive_avg_pool2d(Tensor self, int[2] output_size) -> Tensor
  dispatch:
    CPU: adaptive_avg_pool2d_cpu
    CUDA: adaptive_avg_pool2d_cuda
    MPS: adaptive_avg_pool2d_mps
    QuantizedCPU: adaptive_avg_pool2d_quantized_cpu
    QuantizedCUDA: adaptive_avg_pool2d_quantized_cuda

- func: _adaptive_avg_pool2d_backward(Tensor grad_output, Tensor self) -> Tensor
  python_module: nn
  dispatch:
    CPU: adaptive_avg_pool2d_backward_cpu
    CUDA: adaptive_avg_pool2d_backward_cuda
    MPS: adaptive_avg_pool2d_backward_mps

- func: adaptive_avg_pool3d.out(Tensor self, int[3] output_size, *, Tensor(a!) out) -> Tensor(a!)
  python_module: nn
  dispatch:
    CPU: adaptive_avg_pool3d_out_cpu
    CUDA: adaptive_avg_pool3d_out_cuda
    QuantizedCPU: adaptive_avg_pool3d_out_quantized_cpu

- func: adaptive_avg_pool3d(Tensor self, int[3] output_size) -> Tensor
  python_module: nn

- func: _adaptive_avg_pool3d(Tensor self, int[3] output_size) -> Tensor
  dispatch:
    CPU: adaptive_avg_pool3d_cpu
    CUDA: adaptive_avg_pool3d_cuda
    QuantizedCPU: adaptive_avg_pool3d_quantized_cpu

- func: adaptive_avg_pool3d_backward.grad_input(Tensor grad_output, Tensor self, *, Tensor(a!) grad_input) -> Tensor(a!)
  python_module: nn
  dispatch:
    CPU: adaptive_avg_pool3d_backward_out_cpu
    CUDA: adaptive_avg_pool3d_backward_out_cuda

- func: _adaptive_avg_pool3d_backward(Tensor grad_output, Tensor self) -> Tensor
  python_module: nn
  dispatch:
    CPU: adaptive_avg_pool3d_backward_cpu
    CUDA: adaptive_avg_pool3d_backward_cuda

# Return: (Tensor output, Tensor indices)
- func: adaptive_max_pool2d.out(Tensor self, int[2] output_size, *, Tensor(a!) out, Tensor(b!) indices) -> (Tensor(a!), Tensor(b!))
  python_module: nn
  structured: True
  dispatch:
    CPU: adaptive_max_pool2d_out_cpu
    CUDA: adaptive_max_pool2d_out_cuda

# Return: (Tensor output, Tensor indices)
- func: adaptive_max_pool2d(Tensor self, int[2] output_size) -> (Tensor, Tensor)
  python_module: nn
  structured_delegate: adaptive_max_pool2d.out

- func: adaptive_max_pool2d_backward.grad_input(Tensor grad_output, Tensor self, Tensor indices, *, Tensor(a!) grad_input) -> Tensor(a!)
  python_module: nn
  structured: True
  dispatch:
    CPU: adaptive_max_pool2d_backward_out_cpu
    CUDA: adaptive_max_pool2d_backward_out_cuda

- func: adaptive_max_pool2d_backward(Tensor grad_output, Tensor self, Tensor indices) -> Tensor
  python_module: nn
  structured_delegate: adaptive_max_pool2d_backward.grad_input

# Return: (Tensor output, Tensor indices)
- func: adaptive_max_pool3d.out(Tensor self, int[3] output_size, *, Tensor(a!) out, Tensor(b!) indices) -> (Tensor(a!), Tensor(b!))
  python_module: nn
  structured: True
  dispatch:
    CPU: adaptive_max_pool3d_out_cpu
    CUDA: adaptive_max_pool3d_out_cuda

# Return: (Tensor output, Tensor indices)
- func: adaptive_max_pool3d(Tensor self, int[3] output_size) -> (Tensor, Tensor)
  python_module: nn
  structured_delegate: adaptive_max_pool3d.out

- func: adaptive_max_pool3d_backward.grad_input(Tensor grad_output, Tensor self, Tensor indices, *, Tensor(a!) grad_input) -> Tensor(a!)
  python_module: nn
  structured: True
  dispatch:
    CPU: adaptive_max_pool3d_backward_out_cpu
    CUDA: adaptive_max_pool3d_backward_out_cuda

- func: adaptive_max_pool3d_backward(Tensor grad_output, Tensor self, Tensor indices) -> Tensor
  python_module: nn
  structured_delegate: adaptive_max_pool3d_backward.grad_input

- func: avg_pool2d.out(Tensor self, int[2] kernel_size, int[2] stride=[], int[2] padding=0, bool ceil_mode=False, bool count_include_pad=True, int? divisor_override=None, *, Tensor(a!) out) -> Tensor(a!)
  python_module: nn
  structured: True
  precomputed:
  - kernel_size -> int kH, int kW
  - stride -> int dH, int dW
  - padding -> int padH, int padW
  dispatch:
    CPU: avg_pool2d_out_cpu
    CUDA: avg_pool2d_out_cuda
    MPS: avg_pool2d_out_mps
    MkldnnCPU: mkldnn_avg_pool2d_out

- func: avg_pool2d(Tensor self, int[2] kernel_size, int[2] stride=[], int[2] padding=0, bool ceil_mode=False, bool count_include_pad=True, int? divisor_override=None) -> Tensor
  python_module: nn
  structured_delegate: avg_pool2d.out
  dispatch:
    MkldnnCPU: mkldnn_avg_pool2d
    QuantizedCPU: avg_pool2d_quantized_cpu

- func: avg_pool2d_backward.grad_input(Tensor grad_output, Tensor self, int[2] kernel_size, int[2] stride, int[2] padding, bool ceil_mode, bool count_include_pad, int? divisor_override, *, Tensor(a!) grad_input) -> Tensor(a!)
  python_module: nn
  structured: True
  dispatch:
    CPU: avg_pool2d_backward_out_cpu
    CUDA: avg_pool2d_backward_out_cuda
    MPS: avg_pool2d_backward_out_mps
    MkldnnCPU: mkldnn_avg_pool2d_backward_out

- func: avg_pool2d_backward(Tensor grad_output, Tensor self, int[2] kernel_size, int[2] stride, int[2] padding, bool ceil_mode, bool count_include_pad, int? divisor_override) -> Tensor
  python_module: nn
  structured_delegate: avg_pool2d_backward.grad_input
  dispatch:
    MkldnnCPU: mkldnn_avg_pool2d_backward

- func: avg_pool3d.out(Tensor self, int[3] kernel_size, int[3] stride=[], int[3] padding=0, bool ceil_mode=False, bool count_include_pad=True, int? divisor_override=None, *, Tensor(a!) out) -> Tensor(a!)
  python_module: nn
  structured: True
  dispatch:
    CPU: avg_pool3d_out_cpu
    CUDA: avg_pool3d_out_cuda
    MkldnnCPU: mkldnn_avg_pool3d_out

- func: avg_pool3d(Tensor self, int[3] kernel_size, int[3] stride=[], int[3] padding=0, bool ceil_mode=False, bool count_include_pad=True, int? divisor_override=None) -> Tensor
  python_module: nn
  structured_delegate: avg_pool3d.out
  dispatch:
    MkldnnCPU: mkldnn_avg_pool3d
    QuantizedCPU: avg_pool3d_quantized_cpu

- func: avg_pool3d_backward.grad_input(Tensor grad_output, Tensor self, int[3] kernel_size, int[3] stride, int[3] padding, bool ceil_mode, bool count_include_pad, int? divisor_override, *, Tensor(a!) grad_input) -> Tensor(a!)
  python_module: nn
  structured: True
  dispatch:
    CPU: avg_pool3d_backward_out_cpu
    CUDA: avg_pool3d_backward_out_cuda
    MkldnnCPU: mkldnn_avg_pool3d_backward_out

- func: avg_pool3d_backward(Tensor grad_output, Tensor self, int[3] kernel_size, int[3] stride, int[3] padding, bool ceil_mode, bool count_include_pad, int? divisor_override) -> Tensor
  python_module: nn
  structured_delegate: avg_pool3d_backward.grad_input
  dispatch:
    MkldnnCPU: mkldnn_avg_pool3d_backward

# Return: (Tensor output, Tensor indices)
- func: fractional_max_pool2d.output(Tensor self, int[2] kernel_size, int[2] output_size, Tensor random_samples, *, Tensor(a!) output, Tensor(b!) indices) -> (Tensor(a!), Tensor(b!))
  python_module: nn
  structured: True
  dispatch:
    CPU: fractional_max_pool2d_out_cpu
    CUDA: fractional_max_pool2d_out_cuda

# Return: (Tensor output, Tensor indices)
- func: fractional_max_pool2d(Tensor self, int[2] kernel_size, int[2] output_size, Tensor random_samples) -> (Tensor, Tensor)
  python_module: nn
  structured_delegate: fractional_max_pool2d.output

- func: fractional_max_pool2d_backward.grad_input(Tensor grad_output, Tensor self, int[2] kernel_size, int[2] output_size, Tensor indices, *, Tensor(a!) grad_input) -> Tensor(a!)
  python_module: nn
  structured: True
  dispatch:
    CPU: fractional_max_pool2d_backward_cpu
    CUDA: fractional_max_pool2d_backward_cuda

- func: fractional_max_pool2d_backward(Tensor grad_output, Tensor self, int[2] kernel_size, int[2] output_size, Tensor indices) -> Tensor
  python_module: nn
  structured_delegate: fractional_max_pool2d_backward.grad_input

# Return: (Tensor output, Tensor indices)
- func: fractional_max_pool3d.output(Tensor self, int[3] kernel_size, int[3] output_size, Tensor random_samples, *, Tensor(a!) output, Tensor(b!) indices) -> (Tensor(a!), Tensor(b!))
  python_module: nn
  structured: True
  precomputed:
  - kernel_size -> int poolSizeT, int poolSizeH, int poolSizeW
  - output_size -> int outputT, int outputH, int outputW
  - int numBatch, int numPlanes, int inputT, int inputH, int inputW
  dispatch:
    CPU: fractional_max_pool3d_out_cpu
    CUDA: fractional_max_pool3d_out_cuda

# Return: (Tensor output, Tensor indices)
- func: fractional_max_pool3d(Tensor self, int[3] kernel_size, int[3] output_size, Tensor random_samples) -> (Tensor, Tensor)
  python_module: nn
  structured_delegate: fractional_max_pool3d.output

- func: fractional_max_pool3d_backward.grad_input(Tensor grad_output, Tensor self, int[3] kernel_size, int[3] output_size, Tensor indices, *, Tensor(a!) grad_input) -> Tensor(a!)
  python_module: nn
  dispatch:
    CPU: fractional_max_pool3d_backward_out_cpu
    CUDA: fractional_max_pool3d_backward_out_cuda

- func: fractional_max_pool3d_backward(Tensor grad_output, Tensor self, int[3] kernel_size, int[3] output_size, Tensor indices) -> Tensor
  python_module: nn
  dispatch:
    CPU: fractional_max_pool3d_backward_cpu
    CUDA: fractional_max_pool3d_backward_cuda

# Return: (Tensor output, Tensor indices)
- func: max_pool2d_with_indices.out(Tensor self, int[2] kernel_size, int[2] stride=[], int[2] padding=0, int[2] dilation=1, bool ceil_mode=False, *, Tensor(a!) out, Tensor(b!) indices) -> (Tensor(a!), Tensor(b!))
  python_module: nn
  structured: True
  dispatch:
    CPU: max_pool2d_with_indices_out_cpu
    CUDA: max_pool2d_with_indices_out_cuda
    MPS: max_pool2d_with_indices_out_mps

# Return: (Tensor output, Tensor indices)
- func: max_pool2d_with_indices(Tensor self, int[2] kernel_size, int[2] stride=[], int[2] padding=0, int[2] dilation=1, bool ceil_mode=False) -> (Tensor, Tensor)
  python_module: nn
  structured_delegate: max_pool2d_with_indices.out

- func: max_pool2d_with_indices_backward.grad_input(Tensor grad_output, Tensor self, int[2] kernel_size, int[2] stride, int[2] padding, int[2] dilation, bool ceil_mode, Tensor indices, *, Tensor(a!) grad_input) -> Tensor(a!)
  python_module: nn
  structured: True
  dispatch:
    CPU: max_pool2d_with_indices_backward_out_cpu
    CUDA: max_pool2d_with_indices_backward_out_cuda
    MPS: max_pool2d_with_indices_backward_out_mps

- func: max_pool2d_with_indices_backward(Tensor grad_output, Tensor self, int[2] kernel_size, int[2] stride, int[2] padding, int[2] dilation, bool ceil_mode, Tensor indices) -> Tensor
  python_module: nn
  structured_delegate: max_pool2d_with_indices_backward.grad_input

# Return: (Tensor output, Tensor indices)
- func: max_pool3d_with_indices.out(Tensor self, int[3] kernel_size, int[3] stride=[], int[3] padding=0, int[3] dilation=1, bool ceil_mode=False, *, Tensor(a!) out, Tensor(b!) indices) -> (Tensor(a!), Tensor(b!))
  python_module: nn
  dispatch:
    CPU: max_pool3d_with_indices_out_cpu
    CUDA: max_pool3d_with_indices_out_cuda

# Return: (Tensor output, Tensor indices)
- func: max_pool3d_with_indices(Tensor self, int[3] kernel_size, int[3] stride=[], int[3] padding=0, int[3] dilation=1, bool ceil_mode=False) -> (Tensor, Tensor)
  python_module: nn
  dispatch:
    CPU: max_pool3d_with_indices_cpu
    CUDA: max_pool3d_with_indices_cuda

- func: max_pool3d_with_indices_backward.grad_input(Tensor grad_output, Tensor self, int[3] kernel_size, int[3] stride, int[3] padding, int[3] dilation, bool ceil_mode, Tensor indices, *, Tensor(a!) grad_input) -> Tensor(a!)
  python_module: nn
  dispatch:
    CPU: max_pool3d_with_indices_backward_out_cpu
    CUDA: max_pool3d_with_indices_backward_out_cuda

- func: max_pool3d_with_indices_backward(Tensor grad_output, Tensor self, int[3] kernel_size, int[3] stride, int[3] padding, int[3] dilation, bool ceil_mode, Tensor indices) -> Tensor
  python_module: nn
  dispatch:
    CPU: max_pool3d_with_indices_backward_cpu
    CUDA: max_pool3d_with_indices_backward_cuda

- func: max_unpool2d.out(Tensor self, Tensor indices, int[2] output_size, *, Tensor(a!) out) -> Tensor(a!)
  python_module: nn
  dispatch:
    CPU: max_unpooling2d_forward_out_cpu
    CUDA: max_unpooling2d_forward_out_cuda

- func: max_unpool2d(Tensor self, Tensor indices, int[2] output_size) -> Tensor
  python_module: nn
  dispatch:
    CPU: max_unpooling2d_forward_cpu
    CUDA: max_unpooling2d_forward_cuda

- func: max_unpool3d.out(Tensor self, Tensor indices, int[3] output_size, int[3] stride, int[3] padding, *, Tensor(a!) out) -> Tensor(a!)
  python_module: nn
  dispatch:
    CPU: max_unpooling3d_forward_out_cpu
    CUDA: max_unpooling3d_forward_out_cuda

- func: max_unpool3d(Tensor self, Tensor indices, int[3] output_size, int[3] stride, int[3] padding) -> Tensor
  python_module: nn
  dispatch:
    CPU: max_unpooling3d_forward_cpu
    CUDA: max_unpooling3d_forward_cuda

- func: reflection_pad1d.out(Tensor self, int[2] padding, *, Tensor(a!) out) -> Tensor(a!)
  python_module: nn
  structured: True
  dispatch:
    CPU: reflection_pad1d_out_cpu
    QuantizedCPU: reflection_pad1d_out_quantized_cpu
    CUDA: reflection_pad1d_out_cuda
    MPS: reflection_pad1d_out_mps

- func: reflection_pad1d(Tensor self, int[2] padding) -> Tensor
  python_module: nn
  structured_delegate: reflection_pad1d.out

- func: reflection_pad1d_backward.grad_input(Tensor grad_output, Tensor self, int[2] padding, *, Tensor(a!) grad_input) -> Tensor(a!)
  python_module: nn
  structured: True
  dispatch:
    CPU: reflection_pad1d_backward_out_cpu
    CUDA: reflection_pad1d_backward_out_cuda
    MPS: reflection_pad1d_backward_out_mps

- func: reflection_pad1d_backward(Tensor grad_output, Tensor self, int[2] padding) -> Tensor
  python_module: nn
  structured_delegate: reflection_pad1d_backward.grad_input

- func: reflection_pad2d.out(Tensor self, int[4] padding, *, Tensor(a!) out) -> Tensor(a!)
  python_module: nn
  dispatch:
    CPU, QuantizedCPU: reflection_pad2d_out_cpu
    CUDA: reflection_pad2d_out_cuda
    MPS: reflection_pad2d_out_mps

- func: reflection_pad2d(Tensor self, int[4] padding) -> Tensor
  python_module: nn
  dispatch:
    CPU: reflection_pad2d_cpu
    QuantizedCPU: reflection_pad2d_quantized_cpu
    CUDA: reflection_pad2d_cuda
    MPS: reflection_pad2d_mps

- func: reflection_pad2d_backward.grad_input(Tensor grad_output, Tensor self, int[4] padding, *, Tensor(a!) grad_input) -> Tensor(a!)
  python_module: nn
  dispatch:
    CPU: reflection_pad2d_backward_out_cpu
    CUDA: reflection_pad2d_backward_out_cuda
    MPS: reflection_pad2d_backward_out_mps

- func: reflection_pad2d_backward(Tensor grad_output, Tensor self, int[4] padding) -> Tensor
  python_module: nn
  dispatch:
    CPU: reflection_pad2d_backward_cpu
    CUDA: reflection_pad2d_backward_cuda
    MPS: reflection_pad2d_backward_mps

- func: reflection_pad3d.out(Tensor self, int[6] padding, *, Tensor(a!) out) -> Tensor(a!)
  python_module: nn
  structured: True
  dispatch:
    CPU: reflection_pad3d_out_cpu
    CUDA: reflection_pad3d_out_cuda
    MPS: reflection_pad3d_out_mps

- func: reflection_pad3d(Tensor self, int[6] padding) -> Tensor
  python_module: nn
  structured_delegate: reflection_pad3d.out

- func: reflection_pad3d_backward.grad_input(Tensor grad_output, Tensor self, int[6] padding, *, Tensor(a!) grad_input) -> Tensor(a!)
  python_module: nn
  structured: True
  dispatch:
    CPU: reflection_pad3d_backward_out_cpu
    CUDA: reflection_pad3d_backward_out_cuda
    MPS: reflection_pad3d_backward_out_mps

- func: reflection_pad3d_backward(Tensor grad_output, Tensor self, int[6] padding) -> Tensor
  python_module: nn
  structured_delegate: reflection_pad3d_backward.grad_input

- func: replication_pad1d.out(Tensor self, int[2] padding, *, Tensor(a!) out) -> Tensor(a!)
  python_module: nn
  structured: True
  dispatch:
    CPU: replication_pad1d_out_cpu
    CUDA: replication_pad1d_out_cuda
    MPS: replication_pad1d_out_mps

- func: replication_pad1d(Tensor self, int[2] padding) -> Tensor
  python_module: nn
  structured_delegate: replication_pad1d.out

- func: replication_pad1d_backward.grad_input(Tensor grad_output, Tensor self, int[2] padding, *, Tensor(a!) grad_input) -> Tensor(a!)
  python_module: nn
  structured: True
  dispatch:
    CPU: replication_pad1d_backward_out_cpu
    CUDA: replication_pad1d_backward_out_cuda
    MPS: replication_pad1d_backward_out_mps

- func: replication_pad1d_backward(Tensor grad_output, Tensor self, int[2] padding) -> Tensor
  python_module: nn
  structured_delegate: replication_pad1d_backward.grad_input

- func: replication_pad2d.out(Tensor self, int[4] padding, *, Tensor(a!) out) -> Tensor(a!)
  python_module: nn
  structured: True
  dispatch:
    CPU: replication_pad2d_out_cpu
    CUDA: replication_pad2d_out_cuda
    MPS: replication_pad2d_out_mps

- func: replication_pad2d(Tensor self, int[4] padding) -> Tensor
  python_module: nn
  structured_delegate: replication_pad2d.out

- func: replication_pad2d_backward.grad_input(Tensor grad_output, Tensor self, int[4] padding, *, Tensor(a!) grad_input) -> Tensor(a!)
  python_module: nn
  dispatch:
    CPU: replication_pad2d_backward_out_cpu
    CUDA: replication_pad2d_backward_out_cuda
    MPS: replication_pad2d_backward_out_mps

- func: replication_pad2d_backward(Tensor grad_output, Tensor self, int[4] padding) -> Tensor
  python_module: nn
  dispatch:
    CPU: replication_pad2d_backward_cpu
    CUDA: replication_pad2d_backward_cuda
    MPS: replication_pad2d_backward_mps

- func: replication_pad3d.out(Tensor self, int[6] padding, *, Tensor(a!) out) -> Tensor(a!)
  python_module: nn
  structured: True
  dispatch:
    CPU: replication_pad3d_out_cpu
    CUDA: replication_pad3d_out_cuda
    MPS: replication_pad3d_out_mps

- func: replication_pad3d(Tensor self, int[6] padding) -> Tensor
  python_module: nn
  structured_delegate: replication_pad3d.out

- func: replication_pad3d_backward.grad_input(Tensor grad_output, Tensor self, int[6] padding, *, Tensor(a!) grad_input) -> Tensor(a!)
  python_module: nn
  dispatch:
    CPU: replication_pad3d_backward_out_cpu
    CUDA: replication_pad3d_backward_out_cuda
    MPS: replication_pad3d_backward_out_mps

- func: replication_pad3d_backward(Tensor grad_output, Tensor self, int[6] padding) -> Tensor
  python_module: nn
  dispatch:
    CPU: replication_pad3d_backward_cpu
    CUDA: replication_pad3d_backward_cuda
    MPS: replication_pad3d_backward_mps

- func: _pad_circular(Tensor self, int[] pad) -> Tensor
  python_module: nn

- func: _pad_enum(Tensor self, int[] pad, int mode, float? value=None) -> Tensor
  python_module: nn

- func: pad(Tensor self, int[] pad, str mode="constant", float? value=None) -> Tensor
  python_module: nn

- func: upsample_linear1d.vec(Tensor input, int[]? output_size, bool align_corners, float[]? scale_factors) -> Tensor
  python_module: nn
  dispatch:
    CompositeExplicitAutograd: upsample_linear1d

- func: upsample_linear1d_backward.vec(Tensor grad_output, int[]? output_size, int[] input_size, bool align_corners, float[]? scale_factors) -> Tensor
  python_module: nn
  dispatch:
    CompositeExplicitAutograd: upsample_linear1d_backward

- func: upsample_bilinear2d.vec(Tensor input, int[]? output_size, bool align_corners, float[]? scale_factors) -> Tensor
  python_module: nn
  dispatch:
    CompositeExplicitAutograd: upsample_bilinear2d

- func: upsample_bilinear2d_backward.vec(Tensor grad_output, int[]? output_size, int[] input_size, bool align_corners, float[]? scale_factors) -> Tensor
  python_module: nn
  dispatch:
    CompositeExplicitAutograd: upsample_bilinear2d_backward

- func: _upsample_bilinear2d_aa.vec(Tensor input, int[]? output_size, bool align_corners, float[]? scale_factors) -> Tensor
  python_module: nn
  dispatch:
    CompositeExplicitAutograd: _upsample_bilinear2d_aa

- func: _upsample_bilinear2d_aa_backward.vec(Tensor grad_output, int[]? output_size, int[] input_size, bool align_corners, float[]? scale_factors) -> Tensor
  python_module: nn
  dispatch:
    CompositeExplicitAutograd: _upsample_bilinear2d_aa_backward

- func: upsample_trilinear3d.vec(Tensor input, int[]? output_size, bool align_corners, float[]? scale_factors) -> Tensor
  python_module: nn
  dispatch:
    CompositeExplicitAutograd: upsample_trilinear3d

- func: upsample_trilinear3d_backward.vec(Tensor grad_output, int[]? output_size, int[] input_size, bool align_corners, float[]? scale_factors) -> Tensor
  python_module: nn
  dispatch:
    CompositeExplicitAutograd: upsample_trilinear3d_backward

- func: upsample_bicubic2d.vec(Tensor input, int[]? output_size, bool align_corners, float[]? scale_factors) -> Tensor
  python_module: nn
  dispatch:
    CompositeExplicitAutograd: upsample_bicubic2d

- func: upsample_bicubic2d_backward.vec(Tensor grad_output, int[]? output_size, int[] input_size, bool align_corners, float[]? scale_factors) -> Tensor
  python_module: nn
  dispatch:
    CompositeExplicitAutograd: upsample_bicubic2d_backward

- func: _upsample_bicubic2d_aa.vec(Tensor input, int[]? output_size, bool align_corners, float[]? scale_factors) -> Tensor
  python_module: nn
  dispatch:
    CompositeExplicitAutograd: _upsample_bicubic2d_aa

- func: _upsample_bicubic2d_aa_backward.vec(Tensor grad_output, int[]? output_size, int[] input_size, bool align_corners, float[]? scale_factors) -> Tensor
  python_module: nn
  dispatch:
    CompositeExplicitAutograd: _upsample_bicubic2d_aa_backward

- func: upsample_nearest1d.vec(Tensor input, int[]? output_size, float[]? scale_factors) -> Tensor
  python_module: nn
  dispatch:
    CompositeExplicitAutograd: upsample_nearest1d

- func: _upsample_nearest_exact1d.vec(Tensor input, int[]? output_size, float[]? scale_factors) -> Tensor
  python_module: nn
  dispatch:
    CompositeExplicitAutograd: _upsample_nearest_exact1d

- func: upsample_nearest1d_backward.vec(Tensor grad_output, int[]? output_size, int[] input_size, float[]? scale_factors) -> Tensor
  python_module: nn
  dispatch:
    CompositeExplicitAutograd: upsample_nearest1d_backward

- func: _upsample_nearest_exact1d_backward.vec(Tensor grad_output, int[]? output_size, int[] input_size, float[]? scale_factors) -> Tensor
  python_module: nn
  dispatch:
    CompositeExplicitAutograd: _upsample_nearest_exact1d_backward

- func: upsample_nearest2d.vec(Tensor input, int[]? output_size, float[]? scale_factors) -> Tensor
  python_module: nn
  dispatch:
    CompositeExplicitAutograd: upsample_nearest2d

- func: _upsample_nearest_exact2d.vec(Tensor input, int[]? output_size, float[]? scale_factors) -> Tensor
  python_module: nn
  dispatch:
    CompositeExplicitAutograd: _upsample_nearest_exact2d

- func: upsample_nearest2d_backward.vec(Tensor grad_output, int[]? output_size, int[] input_size, float[]? scale_factors) -> Tensor
  python_module: nn
  dispatch:
    CompositeExplicitAutograd: upsample_nearest2d_backward

- func: _upsample_nearest_exact2d_backward.vec(Tensor grad_output, int[]? output_size, int[] input_size, float[]? scale_factors) -> Tensor
  python_module: nn
  dispatch:
    CompositeExplicitAutograd: _upsample_nearest_exact2d_backward

- func: upsample_nearest3d.vec(Tensor input, int[]? output_size, float[]? scale_factors) -> Tensor
  python_module: nn
  dispatch:
    CPU: upsample_nearest3d_cpu
    CUDA: upsample_nearest3d_cuda
    QuantizedCPU: upsample_nearest3d_quantized_cpu

- func: _upsample_nearest_exact3d.vec(Tensor input, int[]? output_size, float[]? scale_factors) -> Tensor
  python_module: nn
  dispatch:
    CPU: _upsample_nearest_exact3d_cpu
    CUDA: _upsample_nearest_exact3d_cuda
    QuantizedCPU: _upsample_nearest_exact3d_quantized_cpu

- func: upsample_nearest3d_backward.vec(Tensor grad_output, int[]? output_size, int[] input_size, float[]? scale_factors) -> Tensor
  python_module: nn
  dispatch:
    CPU: upsample_nearest3d_backward_cpu
    CUDA: upsample_nearest3d_backward_cuda

- func: _upsample_nearest_exact3d_backward.vec(Tensor grad_output, int[]? output_size, int[] input_size, float[]? scale_factors) -> Tensor
  python_module: nn
  dispatch:
    CPU: _upsample_nearest_exact3d_backward_cpu
    CUDA: _upsample_nearest_exact3d_backward_cuda

# NOTE: all of the non-"vec" upsample overloads are only kept for backward compatibility.
- func: upsample_linear1d.out(Tensor self, int[1] output_size, bool align_corners, float? scales=None, *, Tensor(a!) out) -> Tensor(a!)
  python_module: nn
  structured: True
  dispatch:
    CPU: upsample_linear1d_out_cpu
    CUDA: upsample_linear1d_out_cuda

- func: upsample_linear1d(Tensor self, int[1] output_size, bool align_corners, float? scales=None) -> Tensor
  python_module: nn
  structured_delegate: upsample_linear1d.out

- func: upsample_linear1d_backward.grad_input(Tensor grad_output, int[1] output_size, int[3] input_size, bool align_corners, float? scales=None, *, Tensor(a!) grad_input) -> Tensor(a!)
  python_module: nn
  structured: True
  dispatch:
    CPU: upsample_linear1d_backward_out_cpu
    CUDA: upsample_linear1d_backward_out_cuda

- func: upsample_linear1d_backward(Tensor grad_output, int[1] output_size, int[3] input_size, bool align_corners, float? scales=None) -> Tensor
  python_module: nn
  structured_delegate: upsample_linear1d_backward.grad_input

- func: upsample_bilinear2d.out(Tensor self, int[2] output_size, bool align_corners, float? scales_h=None, float? scales_w=None, *, Tensor(a!) out) -> Tensor(a!)
  python_module: nn
  structured: True
  dispatch:
    CPU: upsample_bilinear2d_out_cpu
    CUDA: upsample_bilinear2d_out_cuda
    MPS: upsample_bilinear2d_out_mps

- func: upsample_bilinear2d(Tensor self, int[2] output_size, bool align_corners, float? scales_h=None, float? scales_w=None) -> Tensor
  python_module: nn
  structured_delegate: upsample_bilinear2d.out
  dispatch:
    QuantizedCPU: upsample_bilinear2d_quantized_cpu

- func: upsample_bilinear2d_backward.grad_input(Tensor grad_output, int[2] output_size, int[4] input_size, bool align_corners, float? scales_h=None, float? scales_w=None, *, Tensor(a!) grad_input) -> Tensor(a!)
  python_module: nn
  structured: True
  dispatch:
    CPU: upsample_bilinear2d_backward_out_cpu
    CUDA: upsample_bilinear2d_backward_out_cuda
    MPS: upsample_bilinear2d_backward_out_mps

- func: upsample_bilinear2d_backward(Tensor grad_output, int[2] output_size, int[4] input_size, bool align_corners, float? scales_h=None, float? scales_w=None) -> Tensor
  python_module: nn
  structured_delegate: upsample_bilinear2d_backward.grad_input

- func: _upsample_bilinear2d_aa.out(Tensor self, int[2] output_size, bool align_corners, float? scales_h=None, float? scales_w=None, *, Tensor(a!) out) -> Tensor(a!)
  python_module: nn
  structured: True
  dispatch:
    CPU: _upsample_bilinear2d_aa_out_cpu
    CUDA: _upsample_bilinear2d_aa_out_cuda

- func: _upsample_bilinear2d_aa(Tensor self, int[2] output_size, bool align_corners, float? scales_h=None, float? scales_w=None) -> Tensor
  python_module: nn
  structured_delegate: _upsample_bilinear2d_aa.out

- func: _upsample_bilinear2d_aa_backward.grad_input(Tensor grad_output, int[2] output_size, int[4] input_size, bool align_corners, float? scales_h=None, float? scales_w=None, *, Tensor(a!) grad_input) -> Tensor(a!)
  python_module: nn
  structured: True
  dispatch:
    CPU: _upsample_bilinear2d_aa_backward_out_cpu
    CUDA: _upsample_bilinear2d_aa_backward_out_cuda

- func: _upsample_bilinear2d_aa_backward(Tensor grad_output, int[2] output_size, int[4] input_size, bool align_corners, float? scales_h=None, float? scales_w=None) -> Tensor
  python_module: nn
  structured_delegate: _upsample_bilinear2d_aa_backward.grad_input

- func: upsample_bicubic2d.out(Tensor self, int[2] output_size, bool align_corners, float? scales_h=None, float? scales_w=None, *, Tensor(a!) out) -> Tensor(a!)
  python_module: nn
  structured: True
  dispatch:
    CPU: upsample_bicubic2d_out_cpu
    CUDA: upsample_bicubic2d_out_cuda

- func: upsample_bicubic2d(Tensor self, int[2] output_size, bool align_corners, float? scales_h=None, float? scales_w=None) -> Tensor
  python_module: nn
  structured_delegate: upsample_bicubic2d.out

- func: upsample_bicubic2d_backward.grad_input(Tensor grad_output, int[2] output_size, int[4] input_size, bool align_corners, float? scales_h=None, float? scales_w=None, *, Tensor(a!) grad_input) -> Tensor(a!)
  python_module: nn
  structured: True
  dispatch:
    CPU: upsample_bicubic2d_backward_out_cpu
    CUDA: upsample_bicubic2d_backward_out_cuda

- func: upsample_bicubic2d_backward(Tensor grad_output, int[2] output_size, int[4] input_size, bool align_corners, float? scales_h=None, float? scales_w=None) -> Tensor
  python_module: nn
  structured_delegate: upsample_bicubic2d_backward.grad_input

- func: _upsample_bicubic2d_aa.out(Tensor self, int[2] output_size, bool align_corners, float? scales_h=None, float? scales_w=None, *, Tensor(a!) out) -> Tensor(a!)
  python_module: nn
  structured: True
  dispatch:
    CPU: _upsample_bicubic2d_aa_out_cpu
    CUDA: _upsample_bicubic2d_aa_out_cuda

- func: _upsample_bicubic2d_aa(Tensor self, int[2] output_size, bool align_corners, float? scales_h=None, float? scales_w=None) -> Tensor
  python_module: nn
  structured_delegate: _upsample_bicubic2d_aa.out

- func: _upsample_bicubic2d_aa_backward.grad_input(Tensor grad_output, int[2] output_size, int[4] input_size, bool align_corners, float? scales_h=None, float? scales_w=None, *, Tensor(a!) grad_input) -> Tensor(a!)
  python_module: nn
  structured: True
  dispatch:
    CPU: _upsample_bicubic2d_aa_backward_out_cpu
    CUDA: _upsample_bicubic2d_aa_backward_out_cuda

- func: _upsample_bicubic2d_aa_backward(Tensor grad_output, int[2] output_size, int[4] input_size, bool align_corners, float? scales_h=None, float? scales_w=None) -> Tensor
  python_module: nn
  structured_delegate: _upsample_bicubic2d_aa_backward.grad_input

- func: upsample_trilinear3d.out(Tensor self, int[3] output_size, bool align_corners, float? scales_d=None, float? scales_h=None, float? scales_w=None, *, Tensor(a!) out) -> Tensor(a!)
  python_module: nn
  structured: True
  dispatch:
    CPU: upsample_trilinear3d_out_cpu
    CUDA: upsample_trilinear3d_out_cuda

- func: upsample_trilinear3d(Tensor self, int[3] output_size, bool align_corners, float? scales_d=None, float? scales_h=None, float? scales_w=None) -> Tensor
  python_module: nn
  structured_delegate: upsample_trilinear3d.out

- func: upsample_trilinear3d_backward.grad_input(Tensor grad_output, int[3] output_size, int[5] input_size, bool align_corners, float? scales_d=None, float? scales_h=None, float? scales_w=None, *, Tensor(a!) grad_input) -> Tensor(a!)
  python_module: nn
  structured: True
  dispatch:
    CPU: upsample_trilinear3d_backward_out_cpu
    CUDA: upsample_trilinear3d_backward_out_cuda

- func: upsample_trilinear3d_backward(Tensor grad_output, int[3] output_size, int[5] input_size, bool align_corners, float? scales_d=None, float? scales_h=None, float? scales_w=None) -> Tensor
  python_module: nn
  structured_delegate: upsample_trilinear3d_backward.grad_input

- func: upsample_nearest1d.out(Tensor self, int[1] output_size, float? scales=None, *, Tensor(a!) out) -> Tensor(a!)
  python_module: nn
  structured: True
  dispatch:
    CPU: upsample_nearest1d_out_cpu
    CUDA: upsample_nearest1d_out_cuda

- func: _upsample_nearest_exact1d.out(Tensor self, int[1] output_size, float? scales=None, *, Tensor(a!) out) -> Tensor(a!)
  python_module: nn
  structured: True
  dispatch:
    CPU: _upsample_nearest_exact1d_out_cpu
    CUDA: _upsample_nearest_exact1d_out_cuda

- func: upsample_nearest1d(Tensor self, int[1] output_size, float? scales=None) -> Tensor
  python_module: nn
  structured_delegate: upsample_nearest1d.out

- func: _upsample_nearest_exact1d(Tensor self, int[1] output_size, float? scales=None) -> Tensor
  python_module: nn
  structured_delegate: _upsample_nearest_exact1d.out

- func: upsample_nearest1d_backward.grad_input(Tensor grad_output, int[1] output_size, int[3] input_size, float? scales=None, *, Tensor(a!) grad_input) -> Tensor(a!)
  python_module: nn
  structured: True
  dispatch:
    CPU: upsample_nearest1d_backward_out_cpu
    CUDA: upsample_nearest1d_backward_out_cuda

- func: _upsample_nearest_exact1d_backward.grad_input(Tensor grad_output, int[1] output_size, int[3] input_size, float? scales=None, *, Tensor(a!) grad_input) -> Tensor(a!)
  python_module: nn
  structured: True
  dispatch:
    CPU: _upsample_nearest_exact1d_backward_out_cpu
    CUDA: _upsample_nearest_exact1d_backward_out_cuda

- func: upsample_nearest1d_backward(Tensor grad_output, int[1] output_size, int[3] input_size, float? scales=None) -> Tensor
  python_module: nn
  structured_delegate: upsample_nearest1d_backward.grad_input

- func: _upsample_nearest_exact1d_backward(Tensor grad_output, int[1] output_size, int[3] input_size, float? scales=None) -> Tensor
  python_module: nn
  structured_delegate: _upsample_nearest_exact1d_backward.grad_input

- func: upsample_nearest2d.out(Tensor self, int[2] output_size, float? scales_h=None, float? scales_w=None, *, Tensor(a!) out) -> Tensor(a!)
  python_module: nn
  structured: True
  dispatch:
    CPU: upsample_nearest2d_out_cpu
    CUDA: upsample_nearest2d_out_cuda
    MPS: upsample_nearest2d_out_mps

- func: _upsample_nearest_exact2d.out(Tensor self, int[2] output_size, float? scales_h=None, float? scales_w=None, *, Tensor(a!) out) -> Tensor(a!)
  python_module: nn
  structured: True
  dispatch:
    CPU: _upsample_nearest_exact2d_out_cpu
    CUDA: _upsample_nearest_exact2d_out_cuda
    MPS: _upsample_nearest_exact2d_out_mps

- func: upsample_nearest2d(Tensor self, int[2] output_size, float? scales_h=None, float? scales_w=None) -> Tensor
  python_module: nn
  structured_delegate: upsample_nearest2d.out
  dispatch:
    QuantizedCPU: upsample_nearest2d_quantized_cpu

- func: _upsample_nearest_exact2d(Tensor self, int[2] output_size, float? scales_h=None, float? scales_w=None) -> Tensor
  python_module: nn
  structured_delegate: _upsample_nearest_exact2d.out
  dispatch:
    QuantizedCPU: _upsample_nearest_exact2d_quantized_cpu

- func: upsample_nearest2d_backward.grad_input(Tensor grad_output, int[2] output_size, int[4] input_size, float? scales_h=None, float? scales_w=None, *, Tensor(a!) grad_input) -> Tensor(a!)
  python_module: nn
  structured: True
  dispatch:
    CPU: upsample_nearest2d_backward_out_cpu
    CUDA: upsample_nearest2d_backward_out_cuda
    MPS: upsample_nearest2d_backward_out_mps

- func: _upsample_nearest_exact2d_backward.grad_input(Tensor grad_output, int[2] output_size, int[4] input_size, float? scales_h=None, float? scales_w=None, *, Tensor(a!) grad_input) -> Tensor(a!)
  python_module: nn
  structured: True
  dispatch:
    CPU: _upsample_nearest_exact2d_backward_out_cpu
    CUDA: _upsample_nearest_exact2d_backward_out_cuda
    MPS: _upsample_nearest_exact2d_backward_out_mps

- func: upsample_nearest2d_backward(Tensor grad_output, int[2] output_size, int[4] input_size, float? scales_h=None, float? scales_w=None) -> Tensor
  python_module: nn
  structured_delegate: upsample_nearest2d_backward.grad_input

- func: _upsample_nearest_exact2d_backward(Tensor grad_output, int[2] output_size, int[4] input_size, float? scales_h=None, float? scales_w=None) -> Tensor
  python_module: nn
  structured_delegate: _upsample_nearest_exact2d_backward.grad_input

- func: upsample_nearest3d.out(Tensor self, int[3] output_size, float? scales_d=None, float? scales_h=None, float? scales_w=None, *, Tensor(a!) out) -> Tensor(a!)
  python_module: nn
  structured: True
  dispatch:
    CPU: upsample_nearest3d_out_cpu
    CUDA: upsample_nearest3d_out_cuda

- func: _upsample_nearest_exact3d.out(Tensor self, int[3] output_size, float? scales_d=None, float? scales_h=None, float? scales_w=None, *, Tensor(a!) out) -> Tensor(a!)
  python_module: nn
  structured: True
  dispatch:
    CPU: _upsample_nearest_exact3d_out_cpu
    CUDA: _upsample_nearest_exact3d_out_cuda

- func: upsample_nearest3d(Tensor self, int[3] output_size, float? scales_d=None, float? scales_h=None, float? scales_w=None) -> Tensor
  python_module: nn
  structured_delegate: upsample_nearest3d.out
  dispatch:
    QuantizedCPU: upsample_nearest3d_quantized_cpu

- func: _upsample_nearest_exact3d(Tensor self, int[3] output_size, float? scales_d=None, float? scales_h=None, float? scales_w=None) -> Tensor
  python_module: nn
  structured_delegate: _upsample_nearest_exact3d.out
  dispatch:
    QuantizedCPU: _upsample_nearest_exact3d_quantized_cpu

- func: upsample_nearest3d_backward.grad_input(Tensor grad_output, int[3] output_size, int[5] input_size, float? scales_d=None, float? scales_h=None, float? scales_w=None, *, Tensor(a!) grad_input) -> Tensor(a!)
  python_module: nn
  structured: True
  dispatch:
    CPU: upsample_nearest3d_backward_out_cpu
    CUDA: upsample_nearest3d_backward_out_cuda

- func: _upsample_nearest_exact3d_backward.grad_input(Tensor grad_output, int[3] output_size, int[5] input_size, float? scales_d=None, float? scales_h=None, float? scales_w=None, *, Tensor(a!) grad_input) -> Tensor(a!)
  python_module: nn
  structured: True
  dispatch:
    CPU: _upsample_nearest_exact3d_backward_out_cpu
    CUDA: _upsample_nearest_exact3d_backward_out_cuda

- func: upsample_nearest3d_backward(Tensor grad_output, int[3] output_size, int[5] input_size, float? scales_d=None, float? scales_h=None, float? scales_w=None) -> Tensor
  python_module: nn
  structured_delegate: upsample_nearest3d_backward.grad_input

- func: _upsample_nearest_exact3d_backward(Tensor grad_output, int[3] output_size, int[5] input_size, float? scales_d=None, float? scales_h=None, float? scales_w=None) -> Tensor
  python_module: nn
  structured_delegate: _upsample_nearest_exact3d_backward.grad_input

- func: sigmoid_backward.grad_input(Tensor grad_output, Tensor output, *, Tensor(a!) grad_input) -> Tensor(a!)
  python_module: nn
  structured: True
  structured_inherits: TensorIteratorBase
  dispatch:
    CPU, CUDA: sigmoid_backward_out
    MPS: sigmoid_backward_out_mps

- func: sigmoid_backward(Tensor grad_output, Tensor output) -> Tensor
  python_module: nn
  structured_delegate: sigmoid_backward.grad_input

- func: logit_backward.grad_input(Tensor grad_output, Tensor self, float? eps=None, *, Tensor(a!) grad_input) -> Tensor(a!)
  python_module: nn
  structured: True
  structured_inherits: TensorIteratorBase
  dispatch:
    CPU, CUDA: logit_backward_out

- func: logit_backward(Tensor grad_output, Tensor self, float? eps=None) -> Tensor
  python_module: nn
  structured_delegate: logit_backward.grad_input

- func: tanh_backward.grad_input(Tensor grad_output, Tensor output, *, Tensor(a!) grad_input) -> Tensor(a!)
  python_module: nn
  structured: True
  structured_inherits: TensorIteratorBase
  dispatch:
    CPU, CUDA: tanh_backward_out
    MPS: tanh_backward_out_mps

- func: tanh_backward(Tensor grad_output, Tensor output) -> Tensor
  python_module: nn
  structured_delegate: tanh_backward.grad_input

# What's a thnn_conv_ versus a slow_conv_?
#
# Historically, we have inefficient implementations of convolutions
# coming from the THNN/THCUNN library.  These convolutions typically
# operated by computing the Toeplitz matrix and then doing a matrix
# multiply with the input; this is very memory inefficient!  However,
# occasionally, we really don't have anything better, so it's helpful
# to have these fallbacks when there is no more optimized implementation
# in cudnn or mkldnn, etc.  Both thnn_ and slow_ convolutions fall
# into this bucket.
#
# The difference between these two designations, is that thnn_ refers
# to a convolution that is still written in the "legacy" style; that is,
# C code in the THNN/ or THCUNN/ directory.  A slow_ convolution is
# one that is written in the native style: modern C++.  Algorithmically,
# these are the same thing, but we give them different prefixes to
# make the operational distinction clear.

- func: slow_conv_transpose2d.out(Tensor self, Tensor weight, int[2] kernel_size, Tensor? bias=None, int[2] stride=1, int[2] padding=0, int[2] output_padding=0, int[2] dilation=1, *, Tensor(a!) out) -> Tensor(a!)
  python_module: nn
  structured: True
  dispatch:
    CPU: slow_conv_transpose2d_structured_cpu
    CUDA: slow_conv_transpose2d_structured_cuda

- func: slow_conv_transpose2d(Tensor self, Tensor weight, int[2] kernel_size, Tensor? bias=None, int[2] stride=1, int[2] padding=0, int[2] output_padding=0, int[2] dilation=1) -> Tensor
  python_module: nn
  structured_delegate: slow_conv_transpose2d.out

- func: slow_conv_transpose3d.out(Tensor self, Tensor weight, int[3] kernel_size, Tensor? bias=None, int[3] stride=1, int[3] padding=0, int[3] output_padding=0, int[3] dilation=1, *, Tensor(a!) out) -> Tensor(a!)
  python_module: nn
  dispatch:
    CPU: slow_conv_transpose3d_out_cpu
    CUDA: slow_conv_transpose3d_out_cuda

- func: slow_conv_transpose3d(Tensor self, Tensor weight, int[3] kernel_size, Tensor? bias=None, int[3] stride=1, int[3] padding=0, int[3] output_padding=0, int[3] dilation=1) -> Tensor
  python_module: nn
  dispatch:
    CPU: slow_conv_transpose3d_cpu
    CUDA: slow_conv_transpose3d_cuda

- func: thnn_conv2d.out(Tensor self, Tensor weight, int[2] kernel_size, Tensor? bias=None, int[2] stride=1, int[2] padding=0, *, Tensor(a!) out) -> Tensor(a!)
  python_module: nn

- func: thnn_conv2d(Tensor self, Tensor weight, int[2] kernel_size, Tensor? bias=None, int[2] stride=1, int[2] padding=0) -> Tensor
  python_module: nn

- func: _slow_conv2d_forward.output(Tensor self, Tensor weight, int[2] kernel_size, Tensor? bias, int[2] stride, int[2] padding, *, Tensor(a!) output) -> Tensor(a!)
  python_module: nn
  dispatch:
    CPU: slow_conv2d_forward_out_cpu
    CUDA: slow_conv2d_forward_out_cuda

- func: _slow_conv2d_forward(Tensor self, Tensor weight, int[2] kernel_size, Tensor? bias, int[2] stride, int[2] padding) -> Tensor
  python_module: nn
  dispatch:
    CPU: slow_conv2d_forward_cpu
    CUDA: slow_conv2d_forward_cuda

- func: _slow_conv2d_backward.grad_input(Tensor grad_output, Tensor self, Tensor weight, int[2] kernel_size, int[2] stride, int[2] padding, *, Tensor(a!) grad_input, Tensor(b!) grad_weight, Tensor(c!) grad_bias) -> (Tensor(a!), Tensor(b!), Tensor(c!))
  python_module: nn
  dispatch:
    CPU: slow_conv2d_backward_out_cpu
    CUDA: slow_conv2d_backward_out_cuda

- func: _slow_conv2d_backward.output_mask(Tensor grad_output, Tensor self, Tensor weight, int[2] kernel_size, int[2] stride, int[2] padding, bool[3] output_mask) -> (Tensor grad_input, Tensor grad_weight, Tensor grad_bias)
  python_module: nn
  dispatch:
    CPU: slow_conv2d_backward_cpu
    CUDA: slow_conv2d_backward_cuda

- func: _conv_depthwise2d.out(Tensor self, Tensor weight, int[2] kernel_size, Tensor? bias, int[2] stride, int[2] padding, int[2] dilation, *, Tensor(a!) out) -> Tensor(a!)
  use_const_ref_for_mutable_tensors: True
  python_module: nn
  dispatch:
    CUDA: conv_depthwise2d_cuda_out

- func: _conv_depthwise2d(Tensor self, Tensor weight, int[2] kernel_size, Tensor? bias, int[2] stride, int[2] padding, int[2] dilation) -> Tensor
  python_module: nn
  dispatch:
    CUDA: conv_depthwise2d_cuda

- func: conv_depthwise3d(Tensor self, Tensor weight, int[3] kernel_size, Tensor? bias, int[3] stride, int[3] padding, int[3] dilation) -> Tensor
  python_module: nn
  dispatch:
    CUDA: conv_depthwise3d_cuda

- func: slow_conv3d.out(Tensor self, Tensor weight, int[3] kernel_size, Tensor? bias=None, int[3] stride=1, int[3] padding=0, *, Tensor(a!) out) -> Tensor(a!)
  python_module: nn

- func: slow_conv3d(Tensor self, Tensor weight, int[3] kernel_size, Tensor? bias=None, int[3] stride=1, int[3] padding=0) -> Tensor
  python_module: nn

- func: slow_conv3d_forward.output(Tensor self, Tensor weight, int[3] kernel_size, Tensor? bias, int[3] stride, int[3] padding, *, Tensor(a!) output) -> Tensor(a!)
  python_module: nn
  dispatch:
    CPU: slow_conv3d_forward_out_cpu

- func: slow_conv3d_forward(Tensor self, Tensor weight, int[3] kernel_size, Tensor? bias, int[3] stride, int[3] padding) -> Tensor
  python_module: nn
  dispatch:
    CPU: slow_conv3d_forward_cpu

- func: slow_conv_dilated2d(Tensor self, Tensor weight, int[2] kernel_size, Tensor? bias=None, int[2] stride=1, int[2] padding=0, int[2] dilation=1) -> Tensor
  python_module: nn
  dispatch:
    CPU: slow_conv_dilated2d_cpu
    CUDA: slow_conv_dilated2d_cuda

- func: slow_conv_dilated3d(Tensor self, Tensor weight, int[3] kernel_size, Tensor? bias=None, int[3] stride=1, int[3] padding=0, int[3] dilation=1) -> Tensor
  python_module: nn
  dispatch:
    CPU: slow_conv_dilated3d_cpu
    CUDA: slow_conv_dilated3d_cuda

- func: col2im.out(Tensor self, int[2] output_size, int[2] kernel_size, int[2] dilation, int[2] padding, int[2] stride, *, Tensor(a!) out) -> Tensor(a!)
  python_module: nn
  dispatch:
    CPU: col2im_out_cpu
    CUDA: col2im_out_cuda

- func: col2im(Tensor self, int[2] output_size, int[2] kernel_size, int[2] dilation, int[2] padding, int[2] stride) -> Tensor
  python_module: nn
  dispatch:
    CPU: col2im_cpu
    CUDA: col2im_cuda

- func: col2im_backward.grad_input(Tensor grad_output, int[2] kernel_size, int[2] dilation, int[2] padding, int[2] stride, *, Tensor(a!) grad_input) -> Tensor(a!)
  python_module: nn
  dispatch:
    CPU: col2im_backward_out_cpu
    CUDA: col2im_backward_out_cuda

- func: col2im_backward(Tensor grad_output, int[2] kernel_size, int[2] dilation, int[2] padding, int[2] stride) -> Tensor
  python_module: nn
  dispatch:
    CPU: col2im_backward_cpu
    CUDA: col2im_backward_cuda

- func: column_stack(Tensor[] tensors) -> Tensor

- func: column_stack.out(Tensor[] tensors, *, Tensor(a!) out) -> Tensor(a!)

- func: im2col.out(Tensor self, int[2] kernel_size, int[2] dilation, int[2] padding, int[2] stride, *, Tensor(a!) out) -> Tensor(a!)
  python_module: nn
  dispatch:
    CPU: im2col_out_cpu
    CUDA: im2col_out_cuda

- func: im2col(Tensor self, int[2] kernel_size, int[2] dilation, int[2] padding, int[2] stride) -> Tensor
  python_module: nn
  dispatch:
    CPU: im2col_cpu
    CUDA: im2col_cuda

- func: im2col_backward.grad_input(Tensor grad_output, int[2] input_size, int[2] kernel_size, int[2] dilation, int[2] padding, int[2] stride, *, Tensor(a!) grad_input) -> Tensor(a!)
  python_module: nn
  dispatch:
    CPU: im2col_backward_out_cpu
    CUDA: im2col_backward_out_cuda

- func: im2col_backward(Tensor grad_output, int[2] input_size, int[2] kernel_size, int[2] dilation, int[2] padding, int[2] stride) -> Tensor
  python_module: nn
  dispatch:
    CPU: im2col_backward_cpu
    CUDA: im2col_backward_cuda

- func: isfinite(Tensor self) -> Tensor
  variants: function, method
  device_check: NoCheck
  device_guard: False

- func: isinf(Tensor self) -> Tensor
  variants: function, method
  device_check: NoCheck
  device_guard: False
  dispatch:
    CompositeExplicitAutograd: isinf
    SparseCPU, SparseCUDA: isinf_sparse
    SparseCsrCPU, SparseCsrCUDA: isinf_sparse_csr

- func: record_stream(Tensor(a!) self, Stream s) -> ()
  variants: method
  dispatch:
    CUDA: record_stream_cuda

- func: isposinf(Tensor self) -> Tensor
  variants: function, method
  structured_delegate: isposinf.out
  dispatch:
    SparseCPU, SparseCUDA: isposinf_sparse
    SparseCsrCPU, SparseCsrCUDA: isposinf_sparse_csr

- func: isposinf.out(Tensor self, *, Tensor(a!) out) -> Tensor(a!)
  structured: True
  structured_inherits: TensorIteratorBase
  dispatch:
    CPU, CUDA: isposinf_out
    SparseCPU, SparseCUDA: isposinf_sparse_out
    SparseCsrCPU, SparseCsrCUDA: isposinf_sparse_csr_out

- func: isneginf(Tensor self) -> Tensor
  variants: function, method
  structured_delegate: isneginf.out
  dispatch:
    SparseCPU, SparseCUDA: isneginf_sparse
    SparseCsrCPU, SparseCsrCUDA: isneginf_sparse_csr

- func: isneginf.out(Tensor self, *, Tensor(a!) out) -> Tensor(a!)
  structured: True
  structured_inherits: TensorIteratorBase
  dispatch:
    CPU, CUDA: isneginf_out
    SparseCPU, SparseCUDA: isneginf_sparse_out
    SparseCsrCPU, SparseCsrCUDA: isneginf_sparse_csr_out

# NOTE [_add_batch_dim and _remove_batch_dim]
# _add_batch_dim and _remove_batch_dim are meant to be used in the implementation
# of the vmap frontend API (see torch/_vmap_internals.py). They are not
# user-facing, hence the leading underscore. Please don't use them them anywhere else.
- func: _add_batch_dim(Tensor self, int batch_dim, int level) -> Tensor
  variants: function

# See NOTE [_add_batch_dim and _remove_batch_dim]
- func: _remove_batch_dim(Tensor self, int level, int batch_size, int out_dim) -> Tensor
  variants: function

## Functions related to the `torch.special` namespace
# Note [special namespace binding]
# Functions in the special python module should have their names start with
#   "special_" underscore and be bound to the desired Python name in
#   torch/special/__init__.py, and the desired C++ name in torch/csrc/api/include/torch/special.h.
#   The "special_" names should be hidden from the user and not documented.

- func: special_entr(Tensor self) -> Tensor
  structured_delegate: special_entr.out
  python_module: special
  variants: function

- func: special_entr.out(Tensor self, *, Tensor(a!) out) -> Tensor(a!)
  structured: True
  structured_inherits: TensorIteratorBase
  python_module: special
  variants: function
  dispatch:
    CPU, CUDA: special_entr_out

- func: special_ndtri(Tensor self) -> Tensor
  structured_delegate: special_ndtri.out
  python_module: special
  variants: function

- func: special_ndtri.out(Tensor self, *, Tensor(a!) out) -> Tensor(a!)
  structured: True
  structured_inherits: TensorIteratorBase
  python_module: special
  variants: function
  dispatch:
    CPU, CUDA: special_ndtri_out

- func: special_log_ndtr(Tensor self) -> Tensor
  structured_delegate: special_log_ndtr.out
  python_module: special
  variants: function

- func: special_log_ndtr.out(Tensor self, *, Tensor(a!) out) -> Tensor(a!)
  structured: True
  structured_inherits: TensorIteratorBase
  python_module: special
  variants: function
  dispatch:
    CPU, CUDA: special_log_ndtr_out

- func: special_expm1(Tensor self) -> Tensor
  python_module: special
  variants: function

- func: special_expm1.out(Tensor self, *, Tensor(a!) out) -> Tensor(a!)
  python_module: special
  variants: function

- func: special_exp2(Tensor self) -> Tensor
  python_module: special
  variants: function

- func: special_exp2.out(Tensor self, *, Tensor(a!) out) -> Tensor(a!)
  python_module: special
  variants: function

- func: special_psi(Tensor self) -> Tensor
  python_module: special
  variants: function

- func: special_psi.out(Tensor self, *, Tensor(a!) out) -> Tensor(a!)
  python_module: special
  variants: function

- func: special_digamma(Tensor self) -> Tensor
  python_module: special
  variants: function

- func: special_digamma.out(Tensor self, *, Tensor(a!) out) -> Tensor(a!)
  python_module: special
  variants: function

- func: special_gammaln(Tensor self) -> Tensor
  python_module: special
  variants: function

- func: special_gammaln.out(Tensor self, *, Tensor(a!) out) -> Tensor(a!)
  python_module: special
  variants: function

- func: special_erf(Tensor self) -> Tensor
  python_module: special
  variants: function

- func: special_erf.out(Tensor self, *, Tensor(a!) out) -> Tensor(a!)
  python_module: special
  variants: function

- func: special_erfc(Tensor self) -> Tensor
  python_module: special
  variants: function

- func: special_erfc.out(Tensor self, *, Tensor(a!) out) -> Tensor(a!)
  python_module: special

- func: special_erfcx(Tensor self) -> Tensor
  python_module: special
  variants: function
  structured_delegate: special_erfcx.out

- func: special_erfcx.out(Tensor self, *, Tensor(a!) out) -> Tensor(a!)
  python_module: special
  structured: True
  structured_inherits: TensorIteratorBase
  dispatch:
    CPU, CUDA: special_erfcx_out

- func: special_erfinv(Tensor self) -> Tensor
  python_module: special
  variants: function

- func: special_erfinv.out(Tensor self, *, Tensor(a!) out) -> Tensor(a!)
  python_module: special

- func: special_ndtr(Tensor self) -> Tensor
  python_module: special
  variants: function

- func: special_ndtr.out(Tensor self, *, Tensor(a!) out) -> Tensor(a!)
  python_module: special
  variants: function

- func: special_xlog1py(Tensor self, Tensor other) -> Tensor
  device_check: NoCheck   # TensorIterator
  python_module: special
  variants: function
  structured_delegate: special_xlog1py.out

- func: special_xlog1py.self_scalar(Scalar self, Tensor other) -> Tensor
  device_check: NoCheck   # TensorIterator
  python_module: special
  variants: function
  dispatch:
    CompositeExplicitAutograd: special_xlog1py

- func: special_xlog1py.other_scalar(Tensor self, Scalar other) -> Tensor
  device_check: NoCheck   # TensorIterator
  python_module: special
  variants: function
  dispatch:
    CompositeExplicitAutograd: special_xlog1py

- func: special_xlog1py.out(Tensor self, Tensor other, *, Tensor(a!) out) -> Tensor(a!)
  device_check: NoCheck   # TensorIterator
  structured: True
  structured_inherits: TensorIteratorBase
  python_module: special
  variants: function
  dispatch:
    CPU, CUDA: special_xlog1py_out

- func: special_xlog1py.self_scalar_out(Scalar self, Tensor other, *, Tensor(a!) out) -> Tensor(a!)
  device_check: NoCheck   # TensorIterator
  python_module: special
  variants: function
  dispatch:
    CompositeExplicitAutograd: special_xlog1py_out

- func: special_xlog1py.other_scalar_out(Tensor self, Scalar other, *, Tensor(a!) out) -> Tensor(a!)
  device_check: NoCheck   # TensorIterator
  python_module: special
  variants: function
  dispatch:
    CompositeExplicitAutograd: special_xlog1py_out

- func: special_xlogy(Tensor self, Tensor other) -> Tensor
  device_check: NoCheck   # TensorIterator
  python_module: special
  variants: function

- func: special_xlogy.self_scalar(Scalar self, Tensor other) -> Tensor
  device_check: NoCheck   # TensorIterator
  python_module: special
  variants: function

- func: special_xlogy.other_scalar(Tensor self, Scalar other) -> Tensor
  device_check: NoCheck   # TensorIterator
  python_module: special
  variants: function

- func: special_xlogy.out(Tensor self, Tensor other, *, Tensor(a!) out) -> Tensor(a!)
  device_check: NoCheck   # TensorIterator
  python_module: special
  variants: function

- func: special_xlogy.self_scalar_out(Scalar self, Tensor other, *, Tensor(a!) out) -> Tensor(a!)
  device_check: NoCheck   # TensorIterator
  python_module: special
  variants: function

- func: special_xlogy.other_scalar_out(Tensor self, Scalar other, *, Tensor(a!) out) -> Tensor(a!)
  device_check: NoCheck   # TensorIterator
  python_module: special
  variants: function

- func: special_zeta(Tensor self, Tensor other) -> Tensor
  device_check: NoCheck   # TensorIterator
  python_module: special
  variants: function
  structured_delegate: special_zeta.out
  dispatch:
    CompositeExplicitAutograd: special_zeta

- func: special_zeta.self_scalar(Scalar self, Tensor other) -> Tensor
  device_check: NoCheck   # TensorIterator
  python_module: special
  variants: function
  dispatch:
    CompositeExplicitAutograd: special_zeta

- func: special_zeta.other_scalar(Tensor self, Scalar other) -> Tensor
  device_check: NoCheck   # TensorIterator
  python_module: special
  variants: function
  dispatch:
    CompositeExplicitAutograd: special_zeta

- func: special_zeta.out(Tensor self, Tensor other, *, Tensor(a!) out) -> Tensor(a!)
  device_check: NoCheck   # TensorIterator
  structured: True
  structured_inherits: TensorIteratorBase
  python_module: special
  variants: function
  dispatch:
    CPU, CUDA: special_zeta_out

- func: special_zeta.self_scalar_out(Scalar self, Tensor other, *, Tensor(a!) out) -> Tensor(a!)
  device_check: NoCheck   # TensorIterator
  python_module: special
  variants: function
  dispatch:
    CompositeExplicitAutograd: special_zeta_out

- func: special_zeta.other_scalar_out(Tensor self, Scalar other, *, Tensor(a!) out) -> Tensor(a!)
  device_check: NoCheck   # TensorIterator
  python_module: special
  variants: function
  dispatch:
    CompositeExplicitAutograd: special_zeta_out

- func: special_i0(Tensor self) -> Tensor
  python_module: special
  variants: function

- func: special_i0.out(Tensor self, *, Tensor(a!) out) -> Tensor(a!)
  python_module: special
  variants: function

- func: special_i0e(Tensor self) -> Tensor
  python_module: special
  variants: function
  structured_delegate: special_i0e.out

- func: special_i0e.out(Tensor self, *, Tensor(a!) out) -> Tensor(a!)
  python_module: special
  structured: True
  structured_inherits: TensorIteratorBase
  dispatch:
    CPU, CUDA: special_i0e_out

- func: special_i1(Tensor self) -> Tensor
  python_module: special
  variants: function
  structured_delegate: special_i1.out

- func: special_i1.out(Tensor self, *, Tensor(a!) out) -> Tensor(a!)
  python_module: special
  structured: True
  structured_inherits: TensorIteratorBase
  dispatch:
    CPU, CUDA: special_i1_out

- func: special_i1e(Tensor self) -> Tensor
  python_module: special
  variants: function
  structured_delegate: special_i1e.out

- func: special_i1e.out(Tensor self, *, Tensor(a!) out) -> Tensor(a!)
  python_module: special
  structured: True
  structured_inherits: TensorIteratorBase
  dispatch:
    CPU, CUDA: special_i1e_out

- func: special_logit(Tensor self, float? eps=None) -> Tensor
  python_module: special
  variants: function

- func: special_logit.out(Tensor self, float? eps=None, *, Tensor(a!) out) -> Tensor(a!)
  python_module: special

- func: special_polygamma(int n, Tensor self) -> Tensor
  python_module: special
  variants: function

- func: special_polygamma.out(int n, Tensor self, *, Tensor(a!) out) -> Tensor(a!)
  python_module: special

- func: special_logsumexp(Tensor self, int[1] dim, bool keepdim=False) -> Tensor
  python_module: special
  variants: function

- func: special_logsumexp.out(Tensor self, int[1] dim, bool keepdim=False, *, Tensor(a!) out) -> Tensor(a!)
  python_module: special

- func: special_expit(Tensor self) -> Tensor
  python_module: special
  variants: function

- func: special_expit.out(Tensor self, *, Tensor(a!) out) -> Tensor(a!)
  python_module: special
  variants: function

- func: special_sinc(Tensor self) -> Tensor
  python_module: special
  variants: function

- func: special_sinc.out(Tensor self, *, Tensor(a!) out) -> Tensor(a!)
  python_module: special
  variants: function

- func: special_round(Tensor self, *, int decimals=0) -> Tensor
  python_module: special
  variants: function

- func: special_round.out(Tensor self, *, int decimals=0, Tensor(a!) out) -> Tensor(a!)
  python_module: special
  variants: function

- func: special_log1p(Tensor self) -> Tensor
  python_module: special
  variants: function

- func: special_log1p.out(Tensor self, *, Tensor(a!) out) -> Tensor(a!)
  python_module: special
  variants: function

- func: special_log_softmax(Tensor self, int dim, *, ScalarType? dtype=None) -> Tensor
  python_module: special
  variants: function

- func: special_gammainc.out(Tensor self, Tensor other, *, Tensor(a!) out) -> Tensor(a!)
  python_module: special
  variants: function

- func: special_gammainc(Tensor self, Tensor other) -> Tensor
  python_module: special
  variants: function

- func: special_gammaincc.out(Tensor self, Tensor other, *, Tensor(a!) out) -> Tensor(a!)
  python_module: special
  variants: function

- func: special_gammaincc(Tensor self, Tensor other) -> Tensor
  python_module: special
  variants: function

- func: special_multigammaln(Tensor self, int p) -> Tensor
  python_module: special
  variants: function

- func: special_multigammaln.out(Tensor self, int p, *, Tensor(a!) out) -> Tensor(a!)
  python_module: special
  variants: function

- func: special_softmax(Tensor self, int dim, ScalarType? dtype=None) -> Tensor
  python_module: special
  variants: function

## Functions related to the fast Fourier transform and the torch.fft namespace
# Note [FFT namespace binding]
# Functions in the fft python module should have their names start with
#   "fft_" underscore and be bound to the desired Python name in
#   torch/fft/__init__.py, and the desired C++ name in torch/csrc/api/include/torch/fft.h.
#   The "fft_" names should be hidden from the user and not documented.
#
# See fft_fft as an example.

# torch.fft.fft
# NOTE: NOT an alias for torch.fft, which has different semantics
- func: fft_fft(Tensor self, int? n=None, int dim=-1, str? norm=None) -> Tensor
  python_module: fft
  variants: function

- func: fft_fft.out(Tensor self, int? n=None, int dim=-1, str? norm=None, *, Tensor(a!) out) -> Tensor(a!)
  python_module: fft
  variants: function

- func: fft_ifft(Tensor self, int? n=None, int dim=-1, str? norm=None) -> Tensor
  python_module: fft
  variants: function

- func: fft_ifft.out(Tensor self, int? n=None, int dim=-1, str? norm=None, *, Tensor(a!) out) -> Tensor(a!)
  python_module: fft
  variants: function

- func: fft_rfft(Tensor self, int? n=None, int dim=-1, str? norm=None) -> Tensor
  python_module: fft
  variants: function

- func: fft_rfft.out(Tensor self, int? n=None, int dim=-1, str? norm=None, *, Tensor(a!) out) -> Tensor(a!)
  python_module: fft
  variants: function

- func: fft_irfft(Tensor self, int? n=None, int dim=-1, str? norm=None) -> Tensor
  python_module: fft
  variants: function

- func: fft_irfft.out(Tensor self, int? n=None, int dim=-1, str? norm=None, *, Tensor(a!) out) -> Tensor(a!)
  python_module: fft
  variants: function

- func: fft_hfft(Tensor self, int? n=None, int dim=-1, str? norm=None) -> Tensor
  python_module: fft
  variants: function

- func: fft_hfft.out(Tensor self, int? n=None, int dim=-1, str? norm=None, *, Tensor(a!) out) -> Tensor(a!)
  python_module: fft
  variants: function

- func: fft_ihfft(Tensor self, int? n=None, int dim=-1, str? norm=None) -> Tensor
  python_module: fft
  variants: function

- func: fft_ihfft.out(Tensor self, int? n=None, int dim=-1, str? norm=None, *, Tensor(a!) out) -> Tensor(a!)
  python_module: fft
  variants: function

- func: fft_fft2(Tensor self, int[1]? s=None, int[1] dim=[-2,-1], str? norm=None) -> Tensor
  python_module: fft
  variants: function

- func: fft_fft2.out(Tensor self, int[1]? s=None, int[1] dim=[-2,-1], str? norm=None, *, Tensor(a!) out) -> Tensor(a!)
  python_module: fft
  variants: function

- func: fft_ifft2(Tensor self, int[1]? s=None, int[1] dim=[-2,-1], str? norm=None) -> Tensor
  python_module: fft
  variants: function

- func: fft_ifft2.out(Tensor self, int[1]? s=None, int[1] dim=[-2,-1], str? norm=None, *, Tensor(a!) out) -> Tensor(a!)
  python_module: fft
  variants: function

- func: fft_rfft2(Tensor self, int[1]? s=None, int[1] dim=[-2,-1], str? norm=None) -> Tensor
  python_module: fft
  variants: function

- func: fft_rfft2.out(Tensor self, int[1]? s=None, int[1] dim=[-2,-1], str? norm=None, *, Tensor(a!) out) -> Tensor(a!)
  python_module: fft
  variants: function

- func: fft_irfft2(Tensor self, int[1]? s=None, int[1] dim=[-2,-1], str? norm=None) -> Tensor
  python_module: fft
  variants: function

- func: fft_irfft2.out(Tensor self, int[1]? s=None, int[1] dim=[-2,-1], str? norm=None, *, Tensor(a!) out) -> Tensor(a!)
  python_module: fft
  variants: function

- func: fft_hfft2(Tensor self, int[1]? s=None, int[1] dim=[-2,-1], str? norm=None) -> Tensor
  use_const_ref_for_mutable_tensors: True
  python_module: fft
  variants: function

- func: fft_hfft2.out(Tensor self, int[1]? s=None, int[1] dim=[-2,-1], str? norm=None, *, Tensor(a!) out) -> Tensor(a!)
  use_const_ref_for_mutable_tensors: True
  python_module: fft
  variants: function

- func: fft_ihfft2(Tensor self, int[1]? s=None, int[1] dim=[-2,-1], str? norm=None) -> Tensor
  use_const_ref_for_mutable_tensors: True
  python_module: fft
  variants: function

- func: fft_ihfft2.out(Tensor self, int[1]? s=None, int[1] dim=[-2,-1], str? norm=None, *, Tensor(a!) out) -> Tensor(a!)
  use_const_ref_for_mutable_tensors: True
  python_module: fft
  variants: function

- func: fft_fftn(Tensor self, int[1]? s=None, int[1]? dim=None, str? norm=None) -> Tensor
  python_module: fft
  variants: function

- func: fft_fftn.out(Tensor self, int[1]? s=None, int[1]? dim=None, str? norm=None, *, Tensor(a!) out) -> Tensor(a!)
  python_module: fft
  variants: function

- func: fft_ifftn(Tensor self, int[1]? s=None, int[1]? dim=None, str? norm=None) -> Tensor
  python_module: fft
  variants: function

- func: fft_ifftn.out(Tensor self, int[1]? s=None, int[1]? dim=None, str? norm=None, *, Tensor(a!) out) -> Tensor(a!)
  python_module: fft
  variants: function

- func: fft_rfftn(Tensor self, int[1]? s=None, int[1]? dim=None, str? norm=None) -> Tensor
  python_module: fft
  variants: function

- func: fft_rfftn.out(Tensor self, int[1]? s=None, int[1]? dim=None, str? norm=None, *, Tensor(a!) out) -> Tensor(a!)
  python_module: fft
  variants: function

- func: fft_irfftn(Tensor self, int[1]? s=None, int[1]? dim=None, str? norm=None) -> Tensor
  python_module: fft
  variants: function

- func: fft_irfftn.out(Tensor self, int[1]? s=None, int[1]? dim=None, str? norm=None, *, Tensor(a!) out) -> Tensor(a!)
  python_module: fft
  variants: function

- func: fft_hfftn(Tensor self, int[1]? s=None, int[1]? dim=None, str? norm=None) -> Tensor
  use_const_ref_for_mutable_tensors: True
  python_module: fft
  variants: function

- func: fft_hfftn.out(Tensor self, int[1]? s=None, int[1]? dim=None, str? norm=None, *, Tensor(a!) out) -> Tensor(a!)
  use_const_ref_for_mutable_tensors: True
  python_module: fft
  variants: function

- func: fft_ihfftn(Tensor self, int[1]? s=None, int[1]? dim=None, str? norm=None) -> Tensor
  use_const_ref_for_mutable_tensors: True
  python_module: fft
  variants: function

- func: fft_ihfftn.out(Tensor self, int[1]? s=None, int[1]? dim=None, str? norm=None, *, Tensor(a!) out) -> Tensor(a!)
  use_const_ref_for_mutable_tensors: True
  python_module: fft
  variants: function

- func: fft_fftfreq(int n, float d=1.0, *, ScalarType? dtype=None, Layout? layout=None, Device? device=None, bool? pin_memory=None) -> Tensor
  python_module: fft
  variants: function

- func: fft_fftfreq.out(int n, float d=1.0, *, Tensor(a!) out) -> Tensor(a!)
  python_module: fft
  variants: function

- func: fft_rfftfreq(int n, float d=1.0, *, ScalarType? dtype=None, Layout? layout=None, Device? device=None, bool? pin_memory=None) -> Tensor
  python_module: fft
  variants: function

- func: fft_rfftfreq.out(int n, float d=1.0, *, Tensor(a!) out) -> Tensor(a!)
  python_module: fft
  variants: function

- func: fft_fftshift(Tensor self, int[1]? dim=None) -> Tensor
  python_module: fft
  variants: function

- func: fft_ifftshift(Tensor self, int[1]? dim=None) -> Tensor
  python_module: fft
  variants: function

## Functions for linear algebra and the torch.linalg namespace
# Note [linalg namespace binding]
# Functions in the linalg python module should have their names start with
#   "linalg_" and be bound to the desired Python name in
#   torch/linalg/__init__.py, and the desired C++ name in torch/csrc/api/include/torch/linalg.h.
#   The "linalg_" names should be hidden from the user and not documented.
#
# See linalg_det as an example.

# "_ex" stands for experimental
- func: linalg_cholesky_ex(Tensor self, *, bool upper=False, bool check_errors=False) -> (Tensor L, Tensor info)
  python_module: linalg
  variants: function
  dispatch:
    CPU, CUDA: linalg_cholesky_ex

- func: linalg_cholesky_ex.L(Tensor self, *, bool upper=False, bool check_errors=False, Tensor(a!) L, Tensor(b!) info) -> (Tensor(a!) L, Tensor(b!) info)
  python_module: linalg
  variants: function
  dispatch:
    CPU, CUDA: linalg_cholesky_ex_out

- func: linalg_cholesky(Tensor self, *, bool upper=False) -> Tensor
  python_module: linalg
  variants: function

- func: linalg_cholesky.out(Tensor self, *, bool upper=False, Tensor(a!) out) -> Tensor(a!)
  python_module: linalg
  variants: function

- func: linalg_cross(Tensor self, Tensor other, *, int dim=-1) -> Tensor
  python_module: linalg
  variants: function
  structured_delegate: linalg_cross.out
  dispatch:
    ZeroTensor: linalg_cross_zerotensor

- func: linalg_cross.out(Tensor self, Tensor other, *, int dim=-1, Tensor(a!) out) -> Tensor(a!)
  python_module: linalg
  structured: True
  precomputed:
  - dim -> int dim
  dispatch:
    CPU, CUDA: linalg_cross_out

# linalg.lu_factor
- func: linalg_lu_factor(Tensor A, *, bool pivot=True) -> (Tensor LU, Tensor pivots)
  python_module: linalg
  variants: function

- func: linalg_lu_factor.out(Tensor A, *, bool pivot=True, Tensor(a!) LU, Tensor(b!) pivots) -> (Tensor(a!) LU, Tensor(b!) pivots)
  python_module: linalg
  variants: function

- func: linalg_lu_factor_ex(Tensor A, *, bool pivot=True, bool check_errors=False) -> (Tensor LU, Tensor pivots, Tensor info)
  python_module: linalg
  structured_delegate: linalg_lu_factor_ex.out
  variants: function

- func: linalg_lu_factor_ex.out(Tensor A, *, bool pivot=True, bool check_errors=False, Tensor(a!) LU, Tensor(b!) pivots, Tensor(c!) info) -> (Tensor(a!) LU, Tensor(b!) pivots, Tensor(c!) info)
  python_module: linalg
  variants: function
  structured: True
  dispatch:
    CPU, CUDA: linalg_lu_factor_ex_out

# linalg.lu
- func: linalg_lu(Tensor A, *, bool pivot=True) -> (Tensor P, Tensor L, Tensor U)
  python_module: linalg
  structured_delegate: linalg_lu.out
  variants: function

- func: linalg_lu.out(Tensor A, *, bool pivot=True, Tensor(a!) P, Tensor(b!) L, Tensor(c!) U) -> (Tensor(a!) P, Tensor(b!) L, Tensor(c!) U)
  python_module: linalg
  variants: function
  structured: True
  dispatch:
    CPU, CUDA: linalg_lu_out

# linalg.det
- func: linalg_det(Tensor self) -> Tensor
  python_module: linalg
  variants: function

- func: linalg_det.out(Tensor self, *, Tensor(a!) out) -> Tensor(a!)
  python_module: linalg

# torch.det, alias for torch.linalg.det
- func: det(Tensor self) -> Tensor
  variants: function, method

- func: _det_lu_based_helper(Tensor self) -> (Tensor det, Tensor lu, Tensor pivs)
  variants: function
  dispatch:
    CPU, CUDA: _det_lu_based_helper

- func: _det_lu_based_helper_backward_helper(Tensor det_grad, Tensor det, Tensor self, Tensor lu, Tensor pivs) -> Tensor
  variants: function
  dispatch:
    CPU, CUDA: _det_lu_based_helper_backward_helper

- func: linalg_ldl_factor_ex(Tensor self, *, bool hermitian=False, bool check_errors=False) -> (Tensor LD, Tensor pivots, Tensor info)
  structured_delegate: linalg_ldl_factor_ex.out
  python_module: linalg
  variants: function

- func: linalg_ldl_factor_ex.out(Tensor self, *, bool hermitian=False, bool check_errors=False, Tensor(a!) LD, Tensor(b!) pivots, Tensor(c!) info) -> (Tensor(a!) LD, Tensor(b!) pivots, Tensor(c!) info)
  structured: True
  python_module: linalg
  variants: function
  dispatch:
    CPU, CUDA: linalg_ldl_factor_ex_out

- func: linalg_ldl_factor(Tensor self, *, bool hermitian=False) -> (Tensor LD, Tensor pivots)
  python_module: linalg
  variants: function

- func: linalg_ldl_factor.out(Tensor self, *, bool hermitian=False, Tensor(a!) LD, Tensor(b!) pivots) -> (Tensor(a!) LD, Tensor(b!) pivots)
  python_module: linalg
  variants: function

- func: linalg_ldl_solve(Tensor LD, Tensor pivots, Tensor B, *, bool hermitian=False) -> Tensor
  structured_delegate: linalg_ldl_solve.out
  python_module: linalg
  variants: function

- func: linalg_ldl_solve.out(Tensor LD, Tensor pivots, Tensor B, *, bool hermitian=False, Tensor(a!) out) -> Tensor(a!)
  structured: True
  python_module: linalg
  variants: function
  dispatch:
    CPU, CUDA: linalg_ldl_solve_out

- func: linalg_lstsq(Tensor self, Tensor b, float? rcond=None, *, str? driver=None) -> (Tensor solution, Tensor residuals, Tensor rank, Tensor singular_values)
  python_module: linalg
  variants: function
  dispatch:
    CompositeExplicitAutograd: linalg_lstsq

- func: linalg_lstsq.out(Tensor self, Tensor b, float? rcond=None, *, str? driver=None, Tensor(a!) solution, Tensor(b!) residuals, Tensor(c!) rank, Tensor(d!) singular_values) -> (Tensor(a!) solution, Tensor(b!) residuals, Tensor(c!) rank, Tensor(d!) singular_values)
  python_module: linalg
  variants: function
  dispatch:
    CPU, CUDA: linalg_lstsq_out

# torch.linalg.matmul, alias for torch.matmul
- func: linalg_matmul(Tensor self, Tensor other) -> Tensor
  python_module: linalg
  variants: function

- func: linalg_matmul.out(Tensor self, Tensor other, *, Tensor(a!) out) -> Tensor(a!)
  python_module: linalg

- func: linalg_matrix_exp(Tensor self) -> Tensor
  python_module: linalg
  variants: function
  dispatch:
    CPU, CUDA: linalg_matrix_exp

- func: linalg_slogdet(Tensor self) -> (Tensor sign, Tensor logabsdet)
  python_module: linalg
  variants: function
  dispatch:
    CPU, CUDA: linalg_slogdet

- func: linalg_slogdet.out(Tensor self, *, Tensor(a!) sign, Tensor(b!) logabsdet) -> (Tensor(a!) sign, Tensor(b!) logabsdet)
  python_module: linalg
  dispatch:
    CPU, CUDA: linalg_slogdet_out

- func: linalg_eig(Tensor self) -> (Tensor eigenvalues, Tensor eigenvectors)
  python_module: linalg
  variants: function
  dispatch:
    CPU, CUDA: linalg_eig

- func: linalg_eig.out(Tensor self, *, Tensor(a!) eigenvalues, Tensor(b!) eigenvectors) -> (Tensor(a!) eigenvalues, Tensor(b!) eigenvectors)
  python_module: linalg
  dispatch:
    CPU, CUDA: linalg_eig_out

- func: linalg_eigvals(Tensor self) -> Tensor
  python_module: linalg

- func: linalg_eigvals.out(Tensor self, *, Tensor(a!) out) -> Tensor(a!)
  python_module: linalg

- func: linalg_eigh(Tensor self, str UPLO="L") -> (Tensor eigenvalues, Tensor eigenvectors)
  python_module: linalg
  variants: function
  dispatch:
    CPU, CUDA: linalg_eigh

- func: linalg_eigh.eigvals(Tensor self, str UPLO="L", *, Tensor(a!) eigvals, Tensor(b!) eigvecs) -> (Tensor(a!) eigenvalues, Tensor(b!) eigenvectors)
  python_module: linalg
  dispatch:
    CPU, CUDA: linalg_eigh_out

- func: linalg_eigvalsh(Tensor self, str UPLO="L") -> Tensor
  python_module: linalg
  variants: function

- func: linalg_eigvalsh.out(Tensor self, str UPLO="L", *, Tensor(a!) out) -> Tensor(a!)
  python_module: linalg
  dispatch:
    CPU, CUDA: linalg_eigvalsh_out

- func: linalg_householder_product(Tensor input, Tensor tau) -> Tensor
  python_module: linalg
  variants: function
  dispatch:
    CPU, CUDA: linalg_householder_product

- func: linalg_householder_product.out(Tensor input, Tensor tau, *, Tensor(a!) out) -> Tensor(a!)
  python_module: linalg
  dispatch:
    CPU, CUDA: linalg_householder_product_out

- func: _linalg_inv_out_helper_(Tensor(a!) self, Tensor(b!) infos_lu, Tensor(c!) infos_getri) -> Tensor(a!)
  variants: function
  dispatch:
    CPU: _linalg_inv_out_helper_cpu
    CUDA: _linalg_inv_out_helper_cuda
  autogen: _linalg_inv_out_helper.functional, _linalg_inv_out_helper.out

- func: linalg_inv_ex(Tensor self, *, bool check_errors=False) -> (Tensor inverse, Tensor info)
  python_module: linalg
  variants: function
  dispatch:
    CompositeExplicitAutograd: linalg_inv_ex

- func: linalg_inv_ex.inverse(Tensor self, *, bool check_errors=False, Tensor(a!) inverse, Tensor(b!) info) -> (Tensor(a!) inverse, Tensor(b!) info)
  python_module: linalg
  variants: function
  dispatch:
    CompositeExplicitAutograd: linalg_inv_ex_out

- func: linalg_inv(Tensor self) -> Tensor
  python_module: linalg
  variants: function

- func: linalg_inv.out(Tensor self, *, Tensor(a!) out) -> Tensor(a!)
  python_module: linalg
  variants: function

- func: inner(Tensor self, Tensor other) -> Tensor
  variants: function, method

- func: inner.out(Tensor self, Tensor other, *, Tensor(a!) out) -> Tensor(a!)

- func: outer(Tensor self, Tensor vec2) -> Tensor
  variants: function, method

- func: outer.out(Tensor self, Tensor vec2, *, Tensor(a!) out) -> Tensor(a!)

# torch.ger, alias for torch.outer
- func: ger(Tensor self, Tensor vec2) -> Tensor
  variants: function, method

- func: ger.out(Tensor self, Tensor vec2, *, Tensor(a!) out) -> Tensor(a!)

- func: linalg_norm(Tensor self, Scalar? ord=None, int[1]? dim=None, bool keepdim=False, *, ScalarType? dtype=None) -> Tensor
  python_module: linalg
  variants: function

- func: linalg_norm.ord_str(Tensor self, str ord, int[1]? dim=None, bool keepdim=False, *, ScalarType? dtype=None) -> Tensor
  python_module: linalg
  variants: function

- func: linalg_norm.out(Tensor self, Scalar? ord=None, int[1]? dim=None, bool keepdim=False, *, ScalarType? dtype=None, Tensor(a!) out) -> Tensor(a!)
  python_module: linalg
  variants: function

- func: linalg_norm.ord_str_out(Tensor self, str ord, int[1]? dim=None, bool keepdim=False, *, ScalarType? dtype=None, Tensor(a!) out) -> Tensor(a!)
  python_module: linalg
  variants: function

- func: linalg_vector_norm(Tensor self, Scalar ord=2, int[1]? dim=None, bool keepdim=False, *, ScalarType? dtype=None) -> Tensor
  python_module: linalg
  variants: function
  dispatch:
    CPU, CUDA: linalg_vector_norm

- func: linalg_vector_norm.out(Tensor self, Scalar ord=2, int[1]? dim=None, bool keepdim=False, *, ScalarType? dtype=None, Tensor(a!) out) -> Tensor(a!)
  python_module: linalg
  dispatch:
    CPU, CUDA: linalg_vector_norm_out

- func: linalg_matrix_norm(Tensor self, Scalar ord, int[] dim=[-2,-1], bool keepdim=False, *, ScalarType? dtype=None) -> Tensor
  python_module: linalg

- func: linalg_matrix_norm.out(Tensor self, Scalar ord, int[] dim=[-2,-1], bool keepdim=False, *, ScalarType? dtype=None, Tensor(a!) out) -> Tensor(a!)
  python_module: linalg

- func: linalg_matrix_norm.str_ord(Tensor self, str ord='fro', int[] dim=[-2,-1], bool keepdim=False, *, ScalarType? dtype=None) -> Tensor
  python_module: linalg

- func: linalg_matrix_norm.str_ord_out(Tensor self, str ord='fro', int[] dim=[-2,-1], bool keepdim=False, *, ScalarType? dtype=None, Tensor(a!) out) -> Tensor(a!)
  python_module: linalg

# This function is exposes the `compute_uv` flag, which is then used to implement `linalg.svd` and
# `linalg.svdvals` as composite functions that call this one
- func: _linalg_svd(Tensor A, bool full_matrices=False, bool compute_uv=True) -> (Tensor U, Tensor S, Tensor Vh)
  variants: function
  structured_delegate: _linalg_svd.U

- func: _linalg_svd.U(Tensor A, bool full_matrices=False, bool compute_uv=True, *, Tensor(a!) U, Tensor(b!) S, Tensor(c!) Vh) -> (Tensor(a!) U, Tensor(b!) S, Tensor(c!) Vh)
  structured: True
  dispatch:
    CPU, CUDA: _linalg_svd_out

- func: linalg_svd(Tensor A, bool full_matrices=True) -> (Tensor U, Tensor S, Tensor Vh)
  python_module: linalg
  variants: function

- func: linalg_svd.U(Tensor A, bool full_matrices=True, *, Tensor(a!) U, Tensor(b!) S, Tensor(c!) Vh) -> (Tensor(a!) U, Tensor(b!) S, Tensor(c!) Vh)
  python_module: linalg
  variants: function

- func: linalg_svdvals(Tensor A) -> Tensor
  python_module: linalg
  variants: function

- func: linalg_svdvals.out(Tensor A, *, Tensor(a!) out) -> Tensor(a!)
  python_module: linalg
  variants: function

- func: linalg_cond(Tensor self, Scalar? p=None) -> Tensor
  python_module: linalg
  variants: function

- func: linalg_cond.out(Tensor self, Scalar? p=None, *, Tensor(a!) out) -> Tensor(a!)
  python_module: linalg
  variants: function

- func: linalg_cond.p_str(Tensor self, str p) -> Tensor
  python_module: linalg
  variants: function

- func: linalg_cond.p_str_out(Tensor self, str p, *, Tensor(a!) out) -> Tensor(a!)
  python_module: linalg
  variants: function

- func: linalg_pinv.atol_rtol_tensor(Tensor self, *, Tensor? atol=None, Tensor? rtol=None, bool hermitian=False) -> Tensor
  python_module: linalg
  variants: function
  dispatch:
    CompositeExplicitAutograd: linalg_pinv

- func: linalg_pinv.atol_rtol_tensor_out(Tensor self, *, Tensor? atol=None, Tensor? rtol=None, bool hermitian=False, Tensor(a!) out) -> Tensor(a!)
  python_module: linalg
  variants: function
  dispatch:
    CompositeExplicitAutograd: linalg_pinv_out

- func: linalg_pinv.atol_rtol_float(Tensor self, *, float? atol=None, float? rtol=None, bool hermitian=False) -> Tensor
  cpp_no_default_args: ['atol', 'rtol']
  python_module: linalg
  variants: function

- func: linalg_pinv.atol_rtol_float_out(Tensor self, *, float? atol=None, float? rtol=None, bool hermitian=False, Tensor(a!) out) -> Tensor(a!)
  cpp_no_default_args: ['atol', 'rtol']
  python_module: linalg
  variants: function

- func: linalg_pinv(Tensor self, float rcond, bool hermitian=False) -> Tensor
  python_module: linalg
  variants: function

- func: linalg_pinv.rcond_tensor(Tensor self, Tensor rcond, bool hermitian=False) -> Tensor
  python_module: linalg
  variants: function

- func: linalg_pinv.out(Tensor self, float rcond, bool hermitian=False, *, Tensor(a!) out) -> Tensor(a!)
  python_module: linalg
  variants: function

- func: linalg_pinv.out_rcond_tensor(Tensor self, Tensor rcond, bool hermitian=False, *, Tensor(a!) out) -> Tensor(a!)
  python_module: linalg
  variants: function

- func: linalg_solve(Tensor input, Tensor other) -> Tensor
  python_module: linalg
  variants: function
  dispatch:
    CPU, CUDA: linalg_solve

- func: linalg_solve.out(Tensor input, Tensor other, *, Tensor(a!) out) -> Tensor(a!)
  python_module: linalg
  dispatch:
    CPU, CUDA: linalg_solve_out

- func: linalg_tensorinv(Tensor self, int ind=2) -> Tensor
  python_module: linalg
  variants: function

- func: linalg_tensorinv.out(Tensor self, int ind=2, *, Tensor(a!) out) -> Tensor(a!)
  python_module: linalg
  variants: function

- func: linalg_tensorsolve(Tensor self, Tensor other, int[]? dims=None) -> Tensor
  python_module: linalg
  variants: function

- func: linalg_tensorsolve.out(Tensor self, Tensor other, int[]? dims=None, *, Tensor(a!) out) -> Tensor(a!)
  python_module: linalg
  variants: function

- func: linalg_qr(Tensor A, str mode='reduced') -> (Tensor Q, Tensor R)
  python_module: linalg
  variants: function
  dispatch:
    CompositeExplicitAutograd: linalg_qr

- func: linalg_qr.out(Tensor A, str mode='reduced', *, Tensor(a!) Q, Tensor(b!) R) -> (Tensor(a!) Q, Tensor(b!) R)
  python_module: linalg
  variants: function
  dispatch:
    CompositeExplicitAutograd: linalg_qr_out

- func: _linalg_qr_helper(Tensor self, str mode) -> (Tensor, Tensor)
  variants: function
  dispatch:
    CPU: _linalg_qr_helper_default
    CUDA: _linalg_qr_helper_cuda

- func: linalg_matrix_power(Tensor self, int n) -> Tensor
  python_module: linalg

- func: linalg_matrix_power.out(Tensor self, int n, *, Tensor(a!) out) -> Tensor(a!)
  python_module: linalg

- func: linalg_matrix_rank.atol_rtol_tensor(Tensor input, *, Tensor? atol=None, Tensor? rtol=None, bool hermitian=False) -> Tensor
  python_module: linalg
  variants: function

- func: linalg_matrix_rank.atol_rtol_tensor_out(Tensor input, *, Tensor? atol=None, Tensor? rtol=None, bool hermitian=False, Tensor(a!) out) -> Tensor(a!)
  python_module: linalg
  variants: function

- func: linalg_matrix_rank.atol_rtol_float(Tensor self, *, float? atol=None, float? rtol=None, bool hermitian=False) -> Tensor
  cpp_no_default_args: ['atol', 'rtol']
  python_module: linalg
  variants: function

- func: linalg_matrix_rank.atol_rtol_float_out(Tensor self, *, float? atol=None, float? rtol=None, bool hermitian=False, Tensor(a!) out) -> Tensor(a!)
  cpp_no_default_args: ['atol', 'rtol']
  python_module: linalg
  variants: function

- func: linalg_matrix_rank(Tensor self, float tol, bool hermitian=False) -> Tensor
  python_module: linalg
  variants: function

- func: linalg_matrix_rank.out(Tensor self, float tol, bool hermitian=False, *, Tensor(a!) out) -> Tensor(a!)
  python_module: linalg
  variants: function

- func: linalg_matrix_rank.tol_tensor(Tensor input, Tensor tol, bool hermitian=False) -> Tensor
  python_module: linalg
  variants: function

- func: linalg_matrix_rank.out_tol_tensor(Tensor input, Tensor tol, bool hermitian=False, *, Tensor(a!) out) -> Tensor(a!)
  python_module: linalg
  variants: function

- func: linalg_multi_dot(Tensor[] tensors) -> Tensor
  python_module: linalg

- func: linalg_multi_dot.out(Tensor[] tensors, *, Tensor(a!) out) -> Tensor(a!)
  python_module: linalg

## Functions that are only for testing
# It is undocumented and should not be used outside of tests.
- func: _test_serialization_subcmul(Tensor self, Tensor other, Scalar alpha=1) -> Tensor

# Note: this function is only for testing.
- func: _test_optional_intlist(Tensor values, int[]? addends) -> Tensor
  python_module: nn
  dispatch:
    CPU: _test_optional_intlist

# Note: this function is only for testing.
- func: _test_optional_filled_intlist(Tensor values, int[2]? addends) -> Tensor
  python_module: nn
  dispatch:
    CPU: _test_optional_intlist

# Note: this function is only for testing.
- func: _test_optional_floatlist(Tensor values, float[]? addends) -> Tensor
  python_module: nn
  dispatch:
    CPU: _test_optional_floatlist

# Note: this function is only for testing.
- func: _test_string_default(Tensor dummy, str a="\"'\\", str b='"\'\\') -> Tensor
  python_module: nn

# Note: this function is only for testing.
- func: _test_ambiguous_defaults.a(Tensor dummy, int a=1, int b=1) -> Tensor
  python_module: nn

# Note: this function is only for testing.
- func: _test_ambiguous_defaults.b(Tensor dummy, int a=2, str b="2") -> Tensor
  cpp_no_default_args: ['a', 'b']
  python_module: nn

# Note: this function is only for testing.
- func: _test_warn_in_autograd(Tensor self) -> Tensor
  python_module: nn
  dispatch:
    CompositeExplicitAutograd: _test_warn_in_autograd

- func: segment_reduce(Tensor data, str reduce, *, Tensor? lengths=None, Tensor? indices=None, int axis=0, bool unsafe=False, Scalar? initial=None) -> Tensor
  variants: function
  dispatch:
    CPU, CUDA: segment_reduce_kernel

- func: _segment_reduce_backward(Tensor grad, Tensor output, Tensor data, str reduce, *, Tensor? lengths=None, int axis=0) -> Tensor
  variants: function
  dispatch:
    CPU, CUDA: _segment_reduce_backward_kernel

- func: pad_sequence(Tensor[] sequences, bool batch_first=False, float padding_value=0.0) -> Tensor
  python_module: nn
  variants: function

- func: flatten_dense_tensors(Tensor[] tensors) -> Tensor
  variants: function
  python_module: nn

- func: unflatten_dense_tensors(Tensor flat, Tensor[] tensors) -> Tensor[]
  variants: function
  python_module: nn

- func: nested_tensor(Tensor[] list, ScalarType? dtype=None, Layout? layout=None, Device? device=None, bool? pin_memory=None) -> Tensor
  variants: function

- func: _fw_primal_copy(Tensor self, int level) -> Tensor
  variants: function
  dispatch:
    CompositeExplicitAutograd: _fw_primal_copy
  tags: view_copy

- func: _make_dual_copy(Tensor primal, Tensor tangent, int level) -> Tensor
  variants: function
  dispatch:
    CompositeExplicitAutograd: _make_dual_copy
  tags: view_copy

- func: view_as_real_copy(Tensor self) -> Tensor
  variants: function
  dispatch:
    CompositeExplicitAutograd: view_as_real_copy
  tags: view_copy

- func: view_as_complex_copy(Tensor self) -> Tensor
  variants: function
  dispatch:
    CompositeExplicitAutograd: view_as_complex_copy
  tags: view_copy

- func: _conj_copy(Tensor self) -> Tensor
  variants: function
  dispatch:
    CompositeExplicitAutograd: _conj_copy
  tags: view_copy

- func: _neg_view_copy(Tensor self) -> Tensor
  variants: function
  dispatch:
    CompositeExplicitAutograd: _neg_view_copy
  tags: view_copy

- func: as_strided_copy(Tensor self, int[] size, int[] stride, int? storage_offset=None) -> Tensor
  variants: function
  dispatch:
    CompositeExplicitAutograd: as_strided_copy
  tags: view_copy

- func: _sparse_broadcast_to_copy(Tensor self, int[] size) -> Tensor
  variants: function
  dispatch:
    CompositeExplicitAutograd: _sparse_broadcast_to_copy
  tags: view_copy

- func: diagonal_copy(Tensor self, int offset=0, int dim1=0, int dim2=1) -> Tensor
  variants: function
  dispatch:
    CompositeExplicitAutograd: diagonal_copy
  tags: view_copy

- func: expand_copy(Tensor self, int[] size, *, bool implicit=False) -> Tensor
  variants: function
  dispatch:
    CompositeExplicitAutograd: expand_copy
  tags: view_copy

- func: expand_copy.SymInt(Tensor self, SymInt[] size, *, bool implicit=False) -> Tensor
  variants: function
  dispatch:
    CompositeExplicitAutograd: expand_copy_SymInt
  tags: view_copy

- func: permute_copy(Tensor self, int[] dims) -> Tensor
  variants: function
  dispatch:
    CompositeExplicitAutograd: permute_copy
  tags: view_copy

- func: _reshape_alias_copy(Tensor self, int[] size, int[] stride) -> Tensor
  variants: function
  dispatch:
    CompositeExplicitAutograd: _reshape_alias_copy
  tags: view_copy

- func: select_copy.int(Tensor self, int dim, int index) -> Tensor
  variants: function
  dispatch:
    CompositeExplicitAutograd: select_copy_int
  tags: view_copy

- func: detach_copy(Tensor self) -> Tensor
  variants: function
  dispatch:
    CompositeExplicitAutograd: detach_copy
  tags: view_copy

- func: slice_copy.Tensor(Tensor self, int dim=0, int? start=None, int? end=None, int step=1) -> Tensor
  variants: function
  dispatch:
    CompositeExplicitAutograd: slice_copy_Tensor
  tags: view_copy

- func: split_copy.Tensor(Tensor self, int split_size, int dim=0) -> Tensor[]
  variants: function
  dispatch:
    CompositeExplicitAutograd: split_copy_Tensor
  tags: view_copy

- func: split_with_sizes_copy(Tensor self, int[] split_sizes, int dim=0) -> Tensor[]
  variants: function
  dispatch:
    CompositeExplicitAutograd: split_with_sizes_copy
  tags: view_copy

- func: squeeze_copy(Tensor self) -> Tensor
  variants: function
  dispatch:
    CompositeExplicitAutograd: squeeze_copy
  tags: view_copy

- func: squeeze_copy.dim(Tensor self, int dim) -> Tensor
  variants: function
  dispatch:
    CompositeExplicitAutograd: squeeze_copy_dim
  tags: view_copy

- func: t_copy(Tensor self) -> Tensor
  variants: function
  dispatch:
    CompositeExplicitAutograd: t_copy
  tags: view_copy

- func: transpose_copy.int(Tensor self, int dim0, int dim1) -> Tensor
  variants: function
  dispatch:
    CompositeExplicitAutograd: transpose_copy_int
  tags: view_copy

- func: unsqueeze_copy(Tensor self, int dim) -> Tensor
  variants: function
  dispatch:
    CompositeExplicitAutograd: unsqueeze_copy
  tags: view_copy

- func: _indices_copy(Tensor self) -> Tensor
  variants: function
  dispatch:
    CompositeExplicitAutograd: _indices_copy
  tags: view_copy

- func: _values_copy(Tensor self) -> Tensor
  variants: function
  dispatch:
    CompositeExplicitAutograd: _values_copy
  tags: view_copy

- func: indices_copy(Tensor self) -> Tensor
  variants: function
  dispatch:
    CompositeExplicitAutograd: indices_copy
  tags: view_copy

- func: values_copy(Tensor self) -> Tensor
  variants: function
  dispatch:
    CompositeExplicitAutograd: values_copy
  tags: view_copy

- func: crow_indices_copy(Tensor self) -> Tensor
  variants: function
  dispatch:
    CompositeExplicitAutograd: crow_indices_copy
  tags: view_copy

- func: col_indices_copy(Tensor self) -> Tensor
  variants: function
  dispatch:
    CompositeExplicitAutograd: col_indices_copy
  tags: view_copy

- func: ccol_indices_copy(Tensor self) -> Tensor
  variants: function
  dispatch:
    CompositeExplicitAutograd: ccol_indices_copy
  tags: view_copy

- func: row_indices_copy(Tensor self) -> Tensor
  variants: function
  dispatch:
    CompositeExplicitAutograd: row_indices_copy
  tags: view_copy

- func: unbind_copy.int(Tensor self, int dim=0) -> Tensor[]
  variants: function
  dispatch:
    CompositeExplicitAutograd: unbind_copy_int
  tags: view_copy

- func: view_copy(Tensor self, int[] size) -> Tensor
  variants: function
  dispatch:
    CompositeExplicitAutograd: view_copy
  tags: view_copy

- func: view_copy.dtype(Tensor self, ScalarType dtype) -> Tensor
  variants: function
  dispatch:
    CompositeExplicitAutograd: view_copy_dtype
  tags: view_copy

- func: unfold_copy(Tensor self, int dimension, int size, int step) -> Tensor
  variants: function
  dispatch:
    CompositeExplicitAutograd: unfold_copy
  tags: view_copy

- func: alias_copy(Tensor self) -> Tensor
  variants: function
  dispatch:
    CompositeExplicitAutograd: alias_copy
  tags: view_copy

- func: _fw_primal_copy.out(Tensor self, int level, *, Tensor(a!) out) -> Tensor(a!)
  variants: function
  dispatch:
    CompositeExplicitAutograd: _fw_primal_copy_out


- func: _make_dual_copy.out(Tensor primal, Tensor tangent, int level, *, Tensor(a!) out) -> Tensor(a!)
  variants: function
  dispatch:
    CompositeExplicitAutograd: _make_dual_copy_out


- func: view_as_real_copy.out(Tensor self, *, Tensor(a!) out) -> Tensor(a!)
  variants: function
  dispatch:
    CompositeExplicitAutograd: view_as_real_copy_out


- func: view_as_complex_copy.out(Tensor self, *, Tensor(a!) out) -> Tensor(a!)
  variants: function
  dispatch:
    CompositeExplicitAutograd: view_as_complex_copy_out


- func: _conj_copy.out(Tensor self, *, Tensor(a!) out) -> Tensor(a!)
  variants: function
  dispatch:
    CompositeExplicitAutograd: _conj_copy_out


- func: _neg_view_copy.out(Tensor self, *, Tensor(a!) out) -> Tensor(a!)
  variants: function
  dispatch:
    CompositeExplicitAutograd: _neg_view_copy_out


- func: as_strided_copy.out(Tensor self, int[] size, int[] stride, int? storage_offset=None, *, Tensor(a!) out) -> Tensor(a!)
  variants: function
  dispatch:
    CompositeExplicitAutograd: as_strided_copy_out


- func: _sparse_broadcast_to_copy.out(Tensor self, int[] size, *, Tensor(a!) out) -> Tensor(a!)
  variants: function
  dispatch:
    CompositeExplicitAutograd: _sparse_broadcast_to_copy_out


- func: diagonal_copy.out(Tensor self, int offset=0, int dim1=0, int dim2=1, *, Tensor(a!) out) -> Tensor(a!)
  variants: function
  dispatch:
    CompositeExplicitAutograd: diagonal_copy_out


- func: expand_copy.SymInt_out(Tensor self, SymInt[] size, *, bool implicit=False, Tensor(a!) out) -> Tensor(a!)
  variants: function
  dispatch:
    CompositeExplicitAutograd: expand_copy_SymInt_out


- func: expand_copy.out(Tensor self, int[] size, *, bool implicit=False, Tensor(a!) out) -> Tensor(a!)
  variants: function
  dispatch:
    CompositeExplicitAutograd: expand_copy_out


- func: permute_copy.out(Tensor self, int[] dims, *, Tensor(a!) out) -> Tensor(a!)
  variants: function
  dispatch:
    CompositeExplicitAutograd: permute_copy_out


- func: _reshape_alias_copy.out(Tensor self, int[] size, int[] stride, *, Tensor(a!) out) -> Tensor(a!)
  variants: function
  dispatch:
    CompositeExplicitAutograd: _reshape_alias_copy_out


- func: select_copy.int_out(Tensor self, int dim, int index, *, Tensor(a!) out) -> Tensor(a!)
  variants: function
  dispatch:
    CompositeExplicitAutograd: select_copy_int_out


- func: detach_copy.out(Tensor self, *, Tensor(a!) out) -> Tensor(a!)
  variants: function
  dispatch:
    CompositeExplicitAutograd: detach_copy_out


- func: slice_copy.Tensor_out(Tensor self, int dim=0, int? start=None, int? end=None, int step=1, *, Tensor(a!) out) -> Tensor(a!)
  variants: function
  dispatch:
    CompositeExplicitAutograd: slice_copy_Tensor_out


- func: split_copy.Tensor_out(Tensor self, int split_size, int dim=0, *, Tensor(a!)[] out) -> ()
  variants: function
  dispatch:
    CompositeExplicitAutograd: split_copy_Tensor_out


- func: split_with_sizes_copy.out(Tensor self, int[] split_sizes, int dim=0, *, Tensor(a!)[] out) -> ()
  variants: function
  dispatch:
    CompositeExplicitAutograd: split_with_sizes_copy_out


- func: squeeze_copy.out(Tensor self, *, Tensor(a!) out) -> Tensor(a!)
  variants: function
  dispatch:
    CompositeExplicitAutograd: squeeze_copy_out


- func: squeeze_copy.dim_out(Tensor self, int dim, *, Tensor(a!) out) -> Tensor(a!)
  variants: function
  dispatch:
    CompositeExplicitAutograd: squeeze_copy_dim_out


- func: t_copy.out(Tensor self, *, Tensor(a!) out) -> Tensor(a!)
  variants: function
  dispatch:
    CompositeExplicitAutograd: t_copy_out


- func: transpose_copy.int_out(Tensor self, int dim0, int dim1, *, Tensor(a!) out) -> Tensor(a!)
  variants: function
  dispatch:
    CompositeExplicitAutograd: transpose_copy_int_out


- func: unsqueeze_copy.out(Tensor self, int dim, *, Tensor(a!) out) -> Tensor(a!)
  variants: function
  dispatch:
    CompositeExplicitAutograd: unsqueeze_copy_out


- func: _indices_copy.out(Tensor self, *, Tensor(a!) out) -> Tensor(a!)
  variants: function
  dispatch:
    CompositeExplicitAutograd: _indices_copy_out


- func: _values_copy.out(Tensor self, *, Tensor(a!) out) -> Tensor(a!)
  variants: function
  dispatch:
    CompositeExplicitAutograd: _values_copy_out


- func: indices_copy.out(Tensor self, *, Tensor(a!) out) -> Tensor(a!)
  variants: function
  dispatch:
    CompositeExplicitAutograd: indices_copy_out


- func: values_copy.out(Tensor self, *, Tensor(a!) out) -> Tensor(a!)
  variants: function
  dispatch:
    CompositeExplicitAutograd: values_copy_out


- func: crow_indices_copy.out(Tensor self, *, Tensor(a!) out) -> Tensor(a!)
  variants: function
  dispatch:
    CompositeExplicitAutograd: crow_indices_copy_out


- func: col_indices_copy.out(Tensor self, *, Tensor(a!) out) -> Tensor(a!)
  variants: function
  dispatch:
    CompositeExplicitAutograd: col_indices_copy_out


- func: unbind_copy.int_out(Tensor self, int dim=0, *, Tensor(a!)[] out) -> ()
  variants: function
  dispatch:
    CompositeExplicitAutograd: unbind_copy_int_out


- func: view_copy.out(Tensor self, int[] size, *, Tensor(a!) out) -> Tensor(a!)
  variants: function
  dispatch:
    CompositeExplicitAutograd: view_copy_out


- func: view_copy.dtype_out(Tensor self, ScalarType dtype, *, Tensor(a!) out) -> Tensor(a!)
  variants: function
  dispatch:
    CompositeExplicitAutograd: view_copy_dtype_out


- func: unfold_copy.out(Tensor self, int dimension, int size, int step, *, Tensor(a!) out) -> Tensor(a!)
  variants: function
  dispatch:
    CompositeExplicitAutograd: unfold_copy_out


- func: alias_copy.out(Tensor self, *, Tensor(a!) out) -> Tensor(a!)
  variants: function
  dispatch:
    CompositeExplicitAutograd: alias_copy_out

- func: to_padded_tensor(Tensor self, float padding, int[]? output_size=None) -> Tensor
  variants: method
  dispatch:
    NestedTensorCPU: NestedTensor_to_padded_tensor_generic
    NestedTensorCUDA: NestedTensor_to_padded_tensor_cuda

- func: _nested_tensor_layer_norm(Tensor self, Tensor? weight, Tensor? bias, float eps) -> Tensor
  variants: method
  dispatch:
    NestedTensorCPU, NestedTensorCUDA: NestedTensor_layer_norm

# Apparently, putting "forward" in the name will cause Python bindings to be skipped, so "fwd" it is.
- func: _transformer_encoder_layer_fwd(Tensor src, int embed_dim, int num_heads, Tensor qkv_weight, Tensor qkv_bias, Tensor proj_weight, Tensor proj_bias, bool use_gelu, bool norm_first, float eps, Tensor norm_weight_1, Tensor norm_bias_1, Tensor norm_weight_2, Tensor norm_bias_2, Tensor ffn_weight_1, Tensor ffn_bias_1, Tensor ffn_weight_2, Tensor ffn_bias_2, Tensor? mask=None) -> Tensor
  variants: function
  dispatch:
    CPU, CUDA, NestedTensorCPU, NestedTensorCUDA: transformer_encoder_layer_forward

- func: _native_multi_head_attention(Tensor query, Tensor key, Tensor value, int embed_dim, int num_head, Tensor qkv_weight, Tensor qkv_bias, Tensor proj_weight, Tensor proj_bias, Tensor? mask=None, bool need_weights=True, bool average_attn_weights=True) -> (Tensor, Tensor)
  variants: function
  dispatch:
    CPU, CUDA, NestedTensorCPU, NestedTensorCUDA: native_multi_head_attention<|MERGE_RESOLUTION|>--- conflicted
+++ resolved
@@ -330,12 +330,14 @@
 - func: view_as_real(Tensor(a) self) -> Tensor(a)
   variants: function
   dispatch:
-    CPU, CUDA, MPS, Meta: view_as_real
+    CPU, CUDA, MPS: view_as_real
+    Meta: view_as_real_meta
 
 - func: view_as_complex(Tensor(a) self) -> Tensor(a)
   variants: function
   dispatch:
-    CPU, CUDA, Meta: view_as_complex
+    CPU, CUDA: view_as_complex
+    Meta: view_as_complex_meta
 
 - func: sgn(Tensor self) -> Tensor
   variants: function, method
@@ -1151,6 +1153,8 @@
 
 - func: block_diag(Tensor[] tensors) -> Tensor
   variants: function
+  dispatch:
+    CompositeExplicitAutograd: block_diag
 
 - func: ceil(Tensor self) -> Tensor
   device_check: NoCheck   # TensorIterator
@@ -6276,11 +6280,8 @@
 - func: lift(Tensor self) -> Tensor
   variants: method
   dispatch:
-<<<<<<< HEAD
-=======
     # Not making it CompositeImplicitAutograd because lift
     # should be a primitive w.r.t. functorch
->>>>>>> c35bd8d4
     CompositeExplicitAutograd: lift
 
 - func: is_set_to(Tensor self, Tensor tensor) -> bool
