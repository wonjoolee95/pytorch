--- conflicted
+++ resolved
@@ -380,13 +380,9 @@
     }
   }
 
-<<<<<<< HEAD
   OptionalDeviceGuard device_guard(device_of(self));
 
-  if (accumulate && self.device().type() == kCUDA) {
-=======
   if (accumulate && self.device().type() == DeviceType::CUDA) {
->>>>>>> 933f11e0
       TORCH_CHECK(value.device() == self.device(), "expected device ", self.device(), " but got device ",
       value.device(), " for value tensor");
       index_put_accum_stub(self.device().type(), self, indices, value, unsafe);
