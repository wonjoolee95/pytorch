#include <ATen/ATen.h>
#include <ATen/NativeFunctions.h>
#include <ATen/Config.h>

#if !AT_MKLDNN_ENABLED()

namespace at { namespace native {

Tensor mkldnn_convolution(
    const Tensor& input, const Tensor& weight, const c10::optional<Tensor>& bias_opt,
    IntArrayRef padding, IntArrayRef stride, IntArrayRef dilation, int64_t groups) {
  TORCH_CHECK(false, "mkldnn_convolution_forward: ATen not compiled with MKLDNN support");
}

Tensor mkldnn_convolution_backward_input(
    IntArrayRef input_size, const Tensor& grad_output, const Tensor& weight,
    IntArrayRef padding, IntArrayRef stride, IntArrayRef dilation, int64_t groups, bool bias_defined) {
  TORCH_CHECK(false, "mkldnn_convolution_backward_input: ATen not compiled with MKLDNN support");
}

std::tuple<Tensor, Tensor> mkldnn_convolution_backward_weights(
    IntArrayRef weight_size, const Tensor& grad_output, const Tensor& input,
    IntArrayRef padding, IntArrayRef stride, IntArrayRef dilation, int64_t groups, bool bias_defined) {
  TORCH_CHECK(false, "mkldnn_convolution_backward_weights: ATen not compiled with MKLDNN support");
}

std::tuple<Tensor, Tensor, Tensor> mkldnn_convolution_backward(
    const Tensor& input, const Tensor& grad_output_t, const Tensor& weight,
    IntArrayRef padding, IntArrayRef stride, IntArrayRef dilation, int64_t groups, std::array<bool,3> output_mask) {
  TORCH_CHECK(false, "mkldnn_convolution_backward: ATen not compiled with MKLDNN support");
}

}}

#else // AT_MKLDNN_EBABLED

#include <ATen/native/mkldnn/MKLDNNCommon.h>
#include <ATen/native/mkldnn/Utils.h>
#include <ATen/native/ConvUtils.h>

namespace at { namespace native {

ideep::tensor _mkldnn_convolution(
    const ideep::tensor& x,
    const ideep::tensor& w,
    const c10::optional<ideep::tensor>& b,
    IntArrayRef padding,
    IntArrayRef stride,
    IntArrayRef dilation,
    int64_t groups) {

  auto kernel_size = w.get_dims();

  std::vector<int64_t> input_size = x.get_dims();
  std::vector<int64_t> output_sizes =
      conv_output_size(input_size, kernel_size, padding, stride, dilation);

  ideep::tensor y;
  if (b.has_value()) {
    ideep::convolution_forward::compute(
        x,
        w,
        b.value(),
        {output_sizes.cbegin(), output_sizes.cend()},
        y,
        {stride.begin(), stride.end()},
        {dilation.begin(), dilation.end()},
        {padding.begin(), padding.end()},
        {padding.begin(), padding.end()},
        groups);
  } else {
    ideep::convolution_forward::compute(
        x,
        w,
        {output_sizes.cbegin(), output_sizes.cend()},
        y,
        {stride.begin(), stride.end()},
        {dilation.begin(), dilation.end()},
        {padding.begin(), padding.end()},
        {padding.begin(), padding.end()},
        groups);
  }
  return y;
}

Tensor mkldnn_convolution(
    const Tensor& input,
    const Tensor& weight, const c10::optional<Tensor>& bias_opt,
    IntArrayRef padding,
    IntArrayRef stride,
    IntArrayRef dilation,
    int64_t groups) {
  // See [Note: hacky wrapper removal for optional tensor]
<<<<<<< HEAD
  const Tensor& bias = c10::value_or_else(bias_opt, [] {return Tensor();});
=======
  c10::MaybeOwned<Tensor> bias_maybe_owned = at::borrow_from_optional_tensor(bias_opt);
  const Tensor& bias = *bias_maybe_owned;
>>>>>>> 98fcdb80

  if (input.scalar_type() == ScalarType::BFloat16) {
    TORCH_CHECK(mkldnn_bf16_device_check(),
        "mkldnn_convolution: bf16 path needs the cpu support avx512bw, avx512vl and avx512dq");
  }
  const ideep::tensor mkldnn_input = itensor_from_tensor(input);
  const ideep::tensor mkldnn_weight = itensor_from_tensor(weight);
  c10::optional<ideep::tensor> mkldnn_bias{c10::nullopt};
  if (bias.defined()) {
    mkldnn_bias = itensor_from_tensor(bias);
  }

  ideep::tensor mkldnn_output = _mkldnn_convolution(
      mkldnn_input,
      mkldnn_weight,
      mkldnn_bias,
      padding,
      stride,
      dilation,
      groups);

  if (input.is_mkldnn()) {
    return new_with_itensor_mkldnn(std::move(mkldnn_output), optTypeMetaToScalarType(input.options().dtype_opt()),
                                   input.options().device_opt());
  } else {
    return mkldnn_to_dense(
        new_with_itensor_mkldnn(std::move(mkldnn_output), optTypeMetaToScalarType(input.options().dtype_opt()),
                                input.options().device_opt()));
  }
}

Tensor mkldnn_convolution_backward_input(
    IntArrayRef input_size, const Tensor& grad_output, const Tensor& weight,
    IntArrayRef padding, IntArrayRef stride, IntArrayRef dilation, int64_t groups, bool bias_defined)
{
  // for training case, grad_output can be cpu tensor or MKLDNN tensor,
  // but weight and bias always cpu tensor.
  auto mkldnn_grad_output = itensor_from_tensor(grad_output);
  auto mkldnn_weight = itensor_view_from_dense(weight);

  ideep::tensor mkldnn_grad_input;
  ideep::convolution_backward_data::compute(
      mkldnn_grad_output,
      mkldnn_weight,
      input_size.vec(),
      mkldnn_grad_input,
      stride.vec(),
      dilation.vec(),
      padding.vec(),
      padding.vec(),
      groups);

  if (grad_output.is_mkldnn()) {
    return new_with_itensor_mkldnn(std::move(mkldnn_grad_input),
                                   optTypeMetaToScalarType(grad_output.options().dtype_opt()),
                                   grad_output.options().device_opt());

  } else {
    return mkldnn_to_dense(new_with_itensor_mkldnn(std::move(mkldnn_grad_input),
                                                   optTypeMetaToScalarType(grad_output.options().dtype_opt()),
                                                   grad_output.options().device_opt()));
  }
}

std::tuple<Tensor, Tensor> mkldnn_convolution_backward_weights(
    IntArrayRef weight_size, const Tensor& grad_output, const Tensor& input,
    IntArrayRef padding, IntArrayRef stride, IntArrayRef dilation, int64_t groups, bool bias_defined)
{
  // for training case, grad_output and input can be cpu tensor or MKLDNN tensor,
  // but weight and bias are always cpu tensor.
  const ideep::tensor mkldnn_grad_output = itensor_from_tensor(grad_output);
  const ideep::tensor mkldnn_input = itensor_from_tensor(input);

  ideep::tensor mkldnn_grad_weight, mkldnn_grad_bias;
  if (bias_defined) {
    ideep::convolution_backward_weights::compute(
        mkldnn_input,
        mkldnn_grad_output,
        weight_size.vec(),
        mkldnn_grad_weight,
        mkldnn_grad_bias,
        stride.vec(),
        dilation.vec(),
        padding.vec(),
        padding.vec(),
        groups);
  } else {
    ideep::convolution_backward_weights::compute(
        mkldnn_input,
        mkldnn_grad_output,
        weight_size.vec(),
        mkldnn_grad_weight,
        stride.vec(),
        dilation.vec(),
        padding.vec(),
        padding.vec(),
        groups);
  }

  return std::make_tuple(
      mkldnn_to_dense(new_with_itensor_mkldnn(std::move(mkldnn_grad_weight),
                                              optTypeMetaToScalarType(grad_output.options().dtype_opt()),
                                              grad_output.options().device_opt())),
      mkldnn_to_dense(new_with_itensor_mkldnn(std::move(mkldnn_grad_bias),
                                              optTypeMetaToScalarType(grad_output.options().dtype_opt()),
                                              grad_output.options().device_opt())));
}

std::tuple<Tensor, Tensor, Tensor> mkldnn_convolution_backward(
    const Tensor& input, const Tensor& grad_output_t, const Tensor& weight,
    IntArrayRef padding, IntArrayRef stride, IntArrayRef dilation, int64_t groups, std::array<bool,3> output_mask)
{
  Tensor grad_output = grad_output_t.is_mkldnn() ? grad_output_t : grad_output_t.contiguous();

  Tensor grad_input, grad_weight, grad_bias;
  if (output_mask[0]) {
    grad_input = at::mkldnn_convolution_backward_input(
      input.sizes(), grad_output, weight, padding, stride, dilation, groups, output_mask[2]);
  }
  if (output_mask[1] || output_mask[2]) {
    std::tie(grad_weight, grad_bias) = at::mkldnn_convolution_backward_weights(
      weight.sizes(), grad_output, input, padding, stride, dilation, groups, output_mask[2]);
  }

  return std::make_tuple(grad_input, grad_weight, grad_bias);
}

}}  // namespace at::native

#endif<|MERGE_RESOLUTION|>--- conflicted
+++ resolved
@@ -91,12 +91,8 @@
     IntArrayRef dilation,
     int64_t groups) {
   // See [Note: hacky wrapper removal for optional tensor]
-<<<<<<< HEAD
-  const Tensor& bias = c10::value_or_else(bias_opt, [] {return Tensor();});
-=======
   c10::MaybeOwned<Tensor> bias_maybe_owned = at::borrow_from_optional_tensor(bias_opt);
   const Tensor& bias = *bias_maybe_owned;
->>>>>>> 98fcdb80
 
   if (input.scalar_type() == ScalarType::BFloat16) {
     TORCH_CHECK(mkldnn_bf16_device_check(),
