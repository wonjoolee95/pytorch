--- conflicted
+++ resolved
@@ -1,4 +1,3 @@
-# -*- coding: utf-8 -*-
 r"""Functional interface"""
 from typing import Callable, List, Optional, Tuple
 import math
@@ -2075,11 +2074,7 @@
 
         padding_idx (int, optional): If specified, the entries at :attr:`padding_idx` do not contribute to the
                                      gradient; therefore, the embedding vector at :attr:`padding_idx` is not updated
-<<<<<<< HEAD
-                                     during training, i.e. it remains as a fixed “pad”. Note that the embedding
-=======
                                      during training, i.e. it remains as a fixed "pad". Note that the embedding
->>>>>>> 078fadaa
                                      vector at :attr:`padding_idx` is excluded from the reduction.
 
     Shape:
@@ -2088,7 +2083,6 @@
           - If :attr:`input` is 2D of shape `(B, N)`, it will be treated as ``B`` bags (sequences)
             each of fixed length ``N``, and this will return ``B`` values aggregated in a way
             depending on the :attr:`mode`. :attr:`offsets` is ignored and required to be ``None`` in this case.
-<<<<<<< HEAD
 
           - If :attr:`input` is 1D of shape `(N)`, it will be treated as a concatenation of
             multiple bags (sequences). :attr:`offsets` is required to be a 1D tensor containing
@@ -2098,17 +2092,6 @@
 
         - :attr:`weight` (Tensor): the learnable weights of the module of shape `(num_embeddings, embedding_dim)`
 
-=======
-
-          - If :attr:`input` is 1D of shape `(N)`, it will be treated as a concatenation of
-            multiple bags (sequences). :attr:`offsets` is required to be a 1D tensor containing
-            the starting index positions of each bag in :attr:`input`. Therefore, for :attr:`offsets`
-            of shape `(B)`, :attr:`input` will be viewed as having ``B`` bags.
-            Empty bags (i.e., having 0-length) will have returned vectors filled by zeros.
-
-        - :attr:`weight` (Tensor): the learnable weights of the module of shape `(num_embeddings, embedding_dim)`
-
->>>>>>> 078fadaa
         - :attr:`per_sample_weights` (Tensor, optional). Has the same shape as :attr:`input`.
 
         - :attr:`output`: aggregated embedding values of shape `(B, embedding_dim)`
@@ -2590,9 +2573,6 @@
     return ret
 
 
-<<<<<<< HEAD
-def gaussian_nll_loss(input, target, var, *, full=False, eps=1e-6, reduction='mean'):
-=======
 def gaussian_nll_loss(
     input: Tensor,
     target: Tensor,
@@ -2601,7 +2581,6 @@
     eps: float = 1e-6,
     reduction: str = "mean",
 ) -> Tensor:
->>>>>>> 078fadaa
     r"""Gaussian negative log likelihood loss.
 
     See :class:`~torch.nn.GaussianNLLLoss` for details.
@@ -2611,40 +2590,14 @@
         target: sample from the Gaussian distribution.
         var: tensor of positive variance(s), one for each of the expectations
             in the input (heteroscedastic), or a single one (homoscedastic).
-<<<<<<< HEAD
-        full: ``True``/``False`` (bool), include the constant term in the loss
-            calculation. Default: ``False``.
-        eps: value added to var, for stability. Default: 1e-6.
-        reduction: specifies the reduction to apply to the output:
-            `'none'`` | ``'mean'`` | ``'sum'``. ``'none'``: no reduction will be applied,
-=======
         full (bool, optional): include the constant term in the loss calculation. Default: ``False``.
         eps (float, optional): value added to var, for stability. Default: 1e-6.
         reduction (string, optional): specifies the reduction to apply to the output:
             ``'none'`` | ``'mean'`` | ``'sum'``. ``'none'``: no reduction will be applied,
->>>>>>> 078fadaa
             ``'mean'``: the output is the average of all batch member losses,
             ``'sum'``: the output is the sum of all batch member losses.
             Default: ``'mean'``.
     """
-<<<<<<< HEAD
-    if not torch.jit.is_scripting():
-        tens_ops = (input, target, var)
-        if any([type(t) is not Tensor for t in tens_ops]) and has_torch_function(tens_ops):
-            return handle_torch_function(
-                gaussian_nll_loss, tens_ops, input, target, var, full=full, eps=eps, reduction=reduction)
-
-    # Inputs and targets much have same shape
-    input = input.view(input.size(0), -1)
-    target = target.view(target.size(0), -1)
-    if input.size() != target.size():
-        raise ValueError("input and target must have same size")
-
-    # Second dim of var must match that of input or be equal to 1
-    var = var.view(input.size(0), -1)
-    if var.size(1) != input.size(1) and var.size(1) != 1:
-        raise ValueError("var is of incorrect size")
-=======
     if has_torch_function_variadic(input, target, var):
         return handle_torch_function(
             gaussian_nll_loss,
@@ -2678,7 +2631,6 @@
         # If none of the above pass, then the size of var is incorrect.
         else:
             raise ValueError("var is of incorrect size")
->>>>>>> 078fadaa
 
     # Check validity of reduction mode
     if reduction != 'none' and reduction != 'mean' and reduction != 'sum':
@@ -2693,23 +2645,11 @@
     with torch.no_grad():
         var.clamp_(min=eps)
 
-<<<<<<< HEAD
-    # Calculate loss (without constant)
-    loss = 0.5 * (torch.log(var) + (input - target)**2 / var).view(input.size(0), -1).sum(dim=1)
-
-    # Add constant to loss term if required
-    if full:
-        D = input.size(1)
-        loss = loss + 0.5 * D * math.log(2 * math.pi)
-
-    # Apply reduction
-=======
     # Calculate the loss
     loss = 0.5 * (torch.log(var) + (input - target)**2 / var)
     if full:
         loss += 0.5 * math.log(2 * math.pi)
 
->>>>>>> 078fadaa
     if reduction == 'mean':
         return loss.mean()
     elif reduction == 'sum':
