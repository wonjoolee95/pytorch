--- conflicted
+++ resolved
@@ -5,10 +5,7 @@
 #include <torch/csrc/jit/codegen/cuda/ir_all_nodes.h>
 #include <torch/csrc/jit/codegen/cuda/ir_iostream.h>
 #include <torch/csrc/jit/codegen/cuda/ops/all_ops.h>
-<<<<<<< HEAD
 #include <torch/csrc/jit/codegen/cuda/utils.h>
-=======
->>>>>>> aa80f05d
 
 #include <torch/csrc/jit/frontend/function_schema_parser.h>
 #include <torch/csrc/jit/ir/constants.h>
@@ -25,11 +22,7 @@
 namespace fuser {
 namespace cuda {
 
-<<<<<<< HEAD
 constexpr auto kNumUnaryOps = 34;
-=======
-constexpr auto kNumUnaryOps = 32;
->>>>>>> aa80f05d
 constexpr auto kNumBinaryOps = 29;
 constexpr auto kNumBinaryOpsWithAlpha = 4;
 constexpr auto kNumLerpOps = 2;
@@ -37,7 +30,6 @@
 constexpr auto kNumBatchnormFwd = 3;
 constexpr auto kNumInstancenormFwd = 1;
 constexpr auto kNumSumToSize = 2;
-<<<<<<< HEAD
 constexpr auto kNumAutocastOps = 3;
 
 namespace {
@@ -47,17 +39,6 @@
       op,                                                                      \
       [](const Node* node, std::unordered_map<size_t, ValueHolder>& value_map) \
           -> void func_body,                                                   \
-=======
-// constexpr auto kNumAutocastOps = 2;
-
-namespace {
-
-#define REGISTER_PARSE_RULE(op, func_body, ...)                             \
-  registerParseRule(                                                        \
-      op,                                                                   \
-      [](const Node* node,                                                  \
-         std::unordered_map<size_t, CgValue>& value_map) -> void func_body, \
->>>>>>> aa80f05d
       __VA_ARGS__)
 
 const auto& sizeAttr = Symbol::attr("profiled_size");
@@ -330,14 +311,9 @@
         OperatorTypeFuncPtr type_f = nullptr)
         : parse_f_(parse_f), merge_f_(merge_f), type_f_(type_f) {}
 
-<<<<<<< HEAD
     void parse(
         const Node* node,
         std::unordered_map<size_t, ValueHolder>& values) const {
-=======
-    void parse(const Node* node, std::unordered_map<size_t, CgValue>& values)
-        const {
->>>>>>> aa80f05d
       parse_f_(node, values);
     }
 
@@ -381,7 +357,6 @@
           *(val->node()),
           " with type: ",
           val->type());
-<<<<<<< HEAD
       MemoryFormat format = MemoryFormat::Contiguous;
       Val* operand = nullptr;
       std::tie(format, operand) = value_map_[val->unique()].getEntry();
@@ -401,16 +376,6 @@
         Val* promoted_val = castOp(DataType::Float, operand);
         // value_map_.emplace(val->unique(), ValueHolder(promoted_val, format));
         value_map_[val->unique()] = ValueHolder(promoted_val, format);
-=======
-      fusion->addInput(value_map_[val->unique()]);
-
-      auto opt_dtype = value_map_[val->unique()]->getDataType();
-      // computation promotion, we cast fp16 inputs to fp32 and use promoted
-      // type in the computation.
-      if (opt_dtype.has_value() && opt_dtype.value() == DataType::Half) {
-        Val* promoted_val = castOp(DataType::Float, value_map_[val->unique()]);
-        value_map_[val->unique()] = promoted_val;
->>>>>>> aa80f05d
       }
     }
 
@@ -418,7 +383,6 @@
     for (const JitOp* node : block->nodes()) {
       processJitNode(node);
     }
-    auto alias_indices = fusion->getInputAliasIndices();
 
     // mark output;
     for (auto jit_output : block->outputs()) {
@@ -454,7 +418,6 @@
         fusion->setChannelsLastOutputIndices(i);
       }
     }
-
     return fusion;
   }
 
@@ -522,21 +485,12 @@
 
   static bool isNormalizationNode(const Node* node) {
     initRegistry();
-<<<<<<< HEAD
 
     auto reg_entry = lookupInRegistry(node);
     return reg_entry != nullptr &&
         reg_entry->isType(node, OperatorType::Normalization);
   }
 
-=======
-
-    auto reg_entry = lookupInRegistry(node);
-    return reg_entry != nullptr &&
-        reg_entry->isType(node, OperatorType::Normalization);
-  }
-
->>>>>>> aa80f05d
   static bool isElementWiseNode(const Node* node) {
     initRegistry();
 
@@ -601,21 +555,11 @@
             list_val.pop_front();
             Val* alpha = value_map[node->inputs()[2]->unique()];
 
-<<<<<<< HEAD
             auto out = alpha->isOneInt()
                 ? binaryOp(op_mapping[node->kind()].first, lhs, rhs)
                 : op_mapping[node->kind()].second(lhs, rhs, alpha);
             value_map.emplace(
                 node->output()->unique(), ValueHolder(out, format));
-=======
-            if (alpha->isOneInt()) {
-              auto out = binaryOp(op_mapping[node->kind()].first, lhs, rhs);
-              value_map.emplace(node->output()->unique(), out);
-            } else {
-              auto out = op_mapping[node->kind()].second(lhs, rhs, alpha);
-              value_map.emplace(node->output()->unique(), out);
-            }
->>>>>>> aa80f05d
           },
           nullptr,
           nullptr);
@@ -678,7 +622,6 @@
                  {aten::__xor__, BinaryOpType::Xor},
                  {aten::__lshift__, BinaryOpType::Lshift},
                  {aten::__rshift__, BinaryOpType::Rshift}});
-<<<<<<< HEAD
 
             MemoryFormat format;
             std::list<Val*> list_val;
@@ -694,13 +637,6 @@
             auto out = binaryOp(op_mapping[node->kind()], lhs, rhs);
             value_map.emplace(
                 node->output()->unique(), ValueHolder(out, format));
-=======
-            auto lhs = value_map[node->inputs()[0]->unique()];
-            auto rhs = value_map[node->inputs()[1]->unique()];
-
-            auto out = binaryOp(op_mapping[node->kind()], lhs, rhs);
-            value_map.emplace(node->output()->unique(), out);
->>>>>>> aa80f05d
           },
           nullptr,
           nullptr);
@@ -740,11 +676,8 @@
         "aten::relu(Tensor self) -> Tensor",
         "aten::sigmoid(Tensor self) -> Tensor",
         "aten::silu(Tensor self) -> Tensor",
-<<<<<<< HEAD
         "aten::autocast_to_fp32(Tensor(a) self) -> Tensor(a)",
         "aten::autocast_to_fp16(Tensor(a) self) -> Tensor(a)",
-=======
->>>>>>> aa80f05d
     };
     for (auto signature : UnaryOp) {
       auto ptr_op = getOperatorForLiteral(signature);
@@ -784,11 +717,8 @@
                 {aten::relu, UnaryOpType::Relu},
                 {aten::sigmoid, UnaryOpType::Sigmoid},
                 {aten::silu, UnaryOpType::Silu},
-<<<<<<< HEAD
                 {aten::autocast_to_fp32, UnaryOpType::Set},
                 {aten::autocast_to_fp16, UnaryOpType::Set},
-=======
->>>>>>> aa80f05d
             });
             MemoryFormat format;
             std::list<Val*> list_val;
@@ -797,12 +727,8 @@
             auto operand = list_val.front();
             list_val.pop_front();
             auto out = unaryOp(op_mapping[node->kind()], operand);
-<<<<<<< HEAD
             value_map.emplace(
                 node->output()->unique(), ValueHolder(out, format));
-=======
-            value_map.emplace(node->output()->unique(), out);
->>>>>>> aa80f05d
           },
           nullptr,
           nullptr);
@@ -814,7 +740,6 @@
       REGISTER_PARSE_RULE(
           ptr_op,
           {
-<<<<<<< HEAD
             MemoryFormat format;
             std::list<Val*> list_val;
             std::tie(format, list_val) = getConsistentValues(
@@ -822,9 +747,6 @@
                 value_map[node->inputs()[0]->unique()]);
             auto operand = list_val.front();
             list_val.pop_front();
-=======
-            auto operand = value_map[node->inputs()[0]->unique()];
->>>>>>> aa80f05d
 
             auto out = unaryOp(UnaryOpType::RandLike, operand);
             value_map.emplace(node->output()->unique(), out);
@@ -839,7 +761,6 @@
       REGISTER_PARSE_RULE(
           ptr_op,
           {
-<<<<<<< HEAD
             MemoryFormat format;
             std::list<Val*> list_val;
             std::tie(format, list_val) = getConsistentValues(
@@ -849,11 +770,6 @@
             list_val.pop_front();
             auto& beta = value_map[node->inputs()[1]->unique()];
             auto& threshold = value_map[node->inputs()[2]->unique()];
-=======
-            auto operand = value_map[node->inputs()[0]->unique()];
-            auto beta = value_map[node->inputs()[1]->unique()];
-            auto threshold = value_map[node->inputs()[2]->unique()];
->>>>>>> aa80f05d
             auto out = softplus(operand, beta, threshold);
             value_map.emplace(node->output()->unique(), out);
           },
@@ -867,7 +783,6 @@
       REGISTER_PARSE_RULE(
           ptr_op,
           {
-<<<<<<< HEAD
             MemoryFormat format;
             std::list<Val*> list_val;
             std::tie(format, list_val) = getConsistentValues(
@@ -877,11 +792,6 @@
             list_val.pop_front();
             auto& th = value_map[node->inputs()[1]->unique()];
             auto& value = value_map[node->inputs()[2]->unique()];
-=======
-            auto operand = value_map[node->inputs()[0]->unique()];
-            auto th = value_map[node->inputs()[1]->unique()];
-            auto value = value_map[node->inputs()[2]->unique()];
->>>>>>> aa80f05d
 
             auto out = threshold(operand, th, value);
             value_map.emplace(node->output()->unique(), out);
@@ -896,7 +806,6 @@
       REGISTER_PARSE_RULE(
           ptr_op,
           {
-<<<<<<< HEAD
             MemoryFormat format;
             std::list<Val*> list_val;
             std::tie(format, list_val) = getConsistentValues(
@@ -908,15 +817,6 @@
                 : new Double(std::numeric_limits<float>::min());
             Val* high = value_map.count(node->inputs()[2]->unique()) != 0
                 ? *value_map[node->inputs()[2]->unique()]
-=======
-            auto operand = value_map[node->inputs()[0]->unique()];
-            // TODO: we need to get a proper lower bound per dtype in operand.
-            auto low = value_map.count(node->inputs()[1]->unique()) != 0
-                ? value_map[node->inputs()[1]->unique()]
-                : new Double(std::numeric_limits<float>::min());
-            auto high = value_map.count(node->inputs()[2]->unique()) != 0
-                ? value_map[node->inputs()[2]->unique()]
->>>>>>> aa80f05d
                 : new Double(std::numeric_limits<float>::max());
 
             auto out = clamp(operand, low, high);
@@ -932,7 +832,6 @@
       REGISTER_PARSE_RULE(
           ptr_op,
           {
-<<<<<<< HEAD
             MemoryFormat format;
             std::list<Val*> list_val;
             std::tie(format, list_val) = getConsistentValues(
@@ -950,14 +849,6 @@
             auto out = where(condition, x, y);
             value_map.emplace(
                 node->output()->unique(), ValueHolder(out, format));
-=======
-            auto condition = value_map[node->inputs()[0]->unique()];
-            auto x = value_map[node->inputs()[1]->unique()];
-            auto y = value_map[node->inputs()[2]->unique()];
-
-            auto out = where(condition, x, y);
-            value_map.emplace(node->output()->unique(), out);
->>>>>>> aa80f05d
           },
           nullptr,
           nullptr);
@@ -972,7 +863,6 @@
         REGISTER_PARSE_RULE(
             ptr_op,
             {
-<<<<<<< HEAD
               MemoryFormat format;
               std::list<Val*> list_val;
               std::tie(format, list_val) = getConsistentValues(
@@ -990,14 +880,6 @@
               auto out = lerp(self, end, weight);
               value_map.emplace(
                   node->output()->unique(), ValueHolder(out, format));
-=======
-              auto self = value_map[node->inputs()[0]->unique()];
-              auto end = value_map[node->inputs()[1]->unique()];
-              auto weight = value_map[node->inputs()[2]->unique()];
-
-              auto out = lerp(self, end, weight);
-              value_map.emplace(node->output()->unique(), out);
->>>>>>> aa80f05d
             },
             nullptr,
             nullptr);
@@ -1010,7 +892,6 @@
       REGISTER_PARSE_RULE(
           ptr_op,
           {
-<<<<<<< HEAD
             MemoryFormat format;
             std::list<Val*> list_val;
             std::tie(format, list_val) = getConsistentValues(
@@ -1034,593 +915,10 @@
           },
           nullptr,
           nullptr);
-=======
-            auto self = value_map[node->inputs()[0]->unique()];
-            auto tensor1 = value_map[node->inputs()[1]->unique()];
-            auto tensor2 = value_map[node->inputs()[2]->unique()];
-            auto value = value_map[node->inputs()[3]->unique()];
-
-            auto out = addcmul(self, tensor1, tensor2, value);
-            value_map.emplace(node->output()->unique(), out);
-          },
-          nullptr,
-          nullptr);
     }
 
     {
       auto ptr_op = getOperatorForLiteral(
-          "aten::dropout(Tensor input, float p, bool train) -> Tensor");
-      REGISTER_PARSE_RULE(
-          ptr_op,
-          {
-            auto input = value_map[node->input(0)->unique()]->as<TensorView>();
-            auto train = constant_as<bool>(node->input(2));
-            TORCH_INTERNAL_ASSERT(
-                train.has_value(), "dropout needs constant `train` flag");
-
-            if (train.value()) {
-              auto prob = value_map[node->input(1)->unique()];
-              auto result = dropout(input, prob);
-
-              value_map.emplace(node->output()->unique(), result.output);
-            } else {
-              value_map.emplace(node->output()->unique(), input);
-            }
-          },
-          nullptr,
-          nullptr);
-    }
-
-    {
-      std::array<const char*, kNumInstancenormFwd> InstanceNormFwd = {
-          "aten::instance_norm(Tensor input, Tensor? weight, Tensor? bias, Tensor? running_mean, Tensor? running_var, bool use_input_stats, float momentum, float eps, bool cudnn_enabled) -> Tensor"};
-      for (auto signature : InstanceNormFwd) {
-        auto ptr_op = getOperatorForLiteral(signature);
-        REGISTER_PARSE_RULE(
-            ptr_op,
-            {
-              auto fusion = FusionGuard::getCurFusion();
-
-              auto input =
-                  value_map[node->input(0)->unique()]->as<TensorView>();
-
-              TensorView* weight = nullptr;
-              if (!node->input(1)->type()->isSubtypeOf(
-                      static_cast<c10::TypePtr>(NoneType::get()))) {
-                weight = value_map[node->input(1)->unique()]->as<TensorView>();
-              }
-
-              TensorView* bias = nullptr;
-              if (!node->input(2)->type()->isSubtypeOf(
-                      static_cast<c10::TypePtr>(NoneType::get()))) {
-                bias = value_map[node->input(2)->unique()]->as<TensorView>();
-              }
-
-              TensorView* running_mean = nullptr;
-              if (!node->input(3)->type()->isSubtypeOf(
-                      static_cast<c10::TypePtr>(NoneType::get()))) {
-                running_mean =
-                    value_map[node->input(3)->unique()]->as<TensorView>();
-                TORCH_INTERNAL_ASSERT(
-                    fusion->hasInput(running_mean),
-                    "IO_tensor `batch_norm::running_mean` can only be input tensor to fusion");
-              }
-
-              TensorView* running_var = nullptr;
-              if (!node->input(4)->type()->isSubtypeOf(
-                      static_cast<c10::TypePtr>(NoneType::get()))) {
-                running_var =
-                    value_map[node->input(4)->unique()]->as<TensorView>();
-                TORCH_INTERNAL_ASSERT(
-                    fusion->hasInput(running_var),
-                    "IO_tensor `batch_norm::running_var` can only be input tensor to fusion");
-              }
-
-              // NOLINTNEXTLINE(cppcoreguidelines-avoid-magic-numbers)
-              auto use_input_stats = constant_as<bool>(node->input(5));
-              TORCH_INTERNAL_ASSERT(
-                  use_input_stats.has_value(),
-                  "The use_input_stats (bool) parameter is required.");
-              const bool kUseInputStats = use_input_stats.value();
-
-              Val* momentum_ptr = nullptr;
-              // NOLINTNEXTLINE(cppcoreguidelines-avoid-magic-numbers)
-              if (auto momentum = constant_as<float>(node->input(6))) {
-                momentum_ptr = new Double(momentum.value());
-              } else {
-                // NOLINTNEXTLINE(cppcoreguidelines-avoid-magic-numbers)
-                momentum_ptr = value_map[node->input(6)->unique()];
-              }
-
-              Val* eps_ptr = nullptr;
-              // NOLINTNEXTLINE(cppcoreguidelines-avoid-magic-numbers)
-              if (auto eps = constant_as<float>(node->input(7))) {
-                eps_ptr = new Double(eps.value());
-              } else {
-                // NOLINTNEXTLINE(cppcoreguidelines-avoid-magic-numbers)
-                eps_ptr = value_map[node->input(7)->unique()];
-              }
-
-              auto result = instance_norm(
-                  input,
-                  weight,
-                  bias,
-                  running_mean,
-                  running_var,
-                  kUseInputStats,
-                  momentum_ptr,
-                  eps_ptr);
-
-              if (node->kind() ==
-                  c10::Symbol::fromQualString("aten::instance_norm")) {
-                value_map.emplace(node->output()->unique(), result.output);
-              }
-            },
-            [](const Node* node) -> bool { return true; },
-            [](const Node* node) -> OperatorType {
-              return OperatorType::Normalization;
-            });
-      }
-    }
-
-    {
-      std::array<const char*, kNumBatchnormFwd> BatchNormFwd = {
-          "aten::_batch_norm_impl_index(Tensor input, Tensor? weight, Tensor? bias, Tensor? running_mean, Tensor? running_var, bool training, float momentum, float eps, bool cudnn_enabled) -> (Tensor, Tensor, Tensor, Tensor, int)",
-          "aten::native_batch_norm(Tensor input, Tensor? weight, Tensor? bias, Tensor? running_mean, Tensor? running_var, bool training, float momentum, float eps) -> (Tensor, Tensor, Tensor)",
-          "aten::batch_norm(Tensor input, Tensor? weight, Tensor? bias, Tensor? running_mean, Tensor? running_var, bool training, float momentum, float eps, bool cudnn_enabled) -> Tensor"};
-      for (auto signature : BatchNormFwd) {
-        auto ptr_op = getOperatorForLiteral(signature);
-        REGISTER_PARSE_RULE(
-            ptr_op,
-            {
-              auto fusion = FusionGuard::getCurFusion();
-
-              auto input =
-                  value_map[node->input(0)->unique()]->as<TensorView>();
-
-              TensorView* weight = nullptr;
-              if (!node->input(1)->type()->isSubtypeOf(
-                      static_cast<c10::TypePtr>(NoneType::get()))) {
-                weight = value_map[node->input(1)->unique()]->as<TensorView>();
-              }
-
-              TensorView* bias = nullptr;
-              if (!node->input(2)->type()->isSubtypeOf(
-                      static_cast<c10::TypePtr>(NoneType::get()))) {
-                bias = value_map[node->input(2)->unique()]->as<TensorView>();
-              }
-
-              TensorView* running_mean = nullptr;
-              if (!node->input(3)->type()->isSubtypeOf(
-                      static_cast<c10::TypePtr>(NoneType::get()))) {
-                running_mean =
-                    value_map[node->input(3)->unique()]->as<TensorView>();
-                TORCH_INTERNAL_ASSERT(
-                    fusion->hasInput(running_mean),
-                    "IO_tensor `batch_norm::running_mean` can only be input tensor to fusion");
-              }
-
-              TensorView* running_var = nullptr;
-              if (!node->input(4)->type()->isSubtypeOf(
-                      static_cast<c10::TypePtr>(NoneType::get()))) {
-                running_var =
-                    value_map[node->input(4)->unique()]->as<TensorView>();
-                TORCH_INTERNAL_ASSERT(
-                    fusion->hasInput(running_var),
-                    "IO_tensor `batch_norm::running_var` can only be input tensor to fusion");
-              }
-
-              // NOLINTNEXTLINE(cppcoreguidelines-avoid-magic-numbers)
-              auto training = constant_as<bool>(node->input(5));
-              TORCH_INTERNAL_ASSERT(
-                  training.has_value(),
-                  "The training (bool) parameter is required.");
-              const bool kTraining = training.value();
-
-              Val* momentum_ptr = nullptr;
-              // NOLINTNEXTLINE(cppcoreguidelines-avoid-magic-numbers)
-              if (auto momentum = constant_as<float>(node->input(6))) {
-                momentum_ptr = new Double(momentum.value());
-              } else {
-                // NOLINTNEXTLINE(cppcoreguidelines-avoid-magic-numbers)
-                momentum_ptr = value_map[node->input(6)->unique()];
-              }
-
-              Val* eps_ptr = nullptr;
-              // NOLINTNEXTLINE(cppcoreguidelines-avoid-magic-numbers)
-              if (auto eps = constant_as<float>(node->input(7))) {
-                eps_ptr = new Double(eps.value());
-              } else {
-                // NOLINTNEXTLINE(cppcoreguidelines-avoid-magic-numbers)
-                eps_ptr = value_map[node->input(7)->unique()];
-              }
-
-              auto result = batch_norm(
-                  input,
-                  weight,
-                  bias,
-                  running_mean,
-                  running_var,
-                  kTraining,
-                  momentum_ptr,
-                  eps_ptr);
-
-              if (node->kind() ==
-                      c10::Symbol::fromQualString("aten::native_batch_norm") ||
-
-                  node->kind() ==
-                      c10::Symbol::fromQualString(
-                          "aten::_batch_norm_impl_index")) {
-                // TODO: output 3 & 4 are not created for _batch_norm_impl_index
-                //       we are not creating these outputs because codegen
-                //       currently lacks the support.
-                value_map.emplace(node->output(0)->unique(), result.output);
-                value_map.emplace(node->output(1)->unique(), result.mean);
-                value_map.emplace(node->output(2)->unique(), result.invstd);
-              } else if (
-                  node->kind() ==
-                  c10::Symbol::fromQualString("aten::batch_norm")) {
-                value_map.emplace(node->output()->unique(), result.output);
-              }
-            },
-            [](const Node* node) -> bool { return true; },
-            [](const Node* node) -> OperatorType {
-              return OperatorType::Normalization;
-            });
-      }
-    }
-
-    {
-      auto ptr_op = getOperatorForLiteral(
-          "aten::_batch_norm_impl_index_backward(int impl_index, Tensor input, Tensor grad_output, Tensor? weight, Tensor? running_mean, Tensor? running_var, Tensor? save_mean, Tensor? save_var_transform, bool train, float eps, bool[3] output_mask, Tensor reservedSpace) -> (Tensor, Tensor, Tensor)");
-      REGISTER_PARSE_RULE(
-          ptr_op,
-          {
-            // discard impl_index and reservedSpace since we don't use them
-
-            auto input = value_map[node->input(1)->unique()]->as<TensorView>();
-
-            auto grad_out =
-                value_map[node->input(2)->unique()]->as<TensorView>();
-
-            TensorView* weight = nullptr;
-            if (!node->input(3)->type()->isSubtypeOf(
-                    static_cast<c10::TypePtr>(NoneType::get()))) {
-              weight = value_map[node->input(3)->unique()]->as<TensorView>();
-            }
-
-            TensorView* running_mean = nullptr;
-            if (!node->input(4)->type()->isSubtypeOf(
-                    static_cast<c10::TypePtr>(NoneType::get()))) {
-              running_mean =
-                  value_map[node->input(4)->unique()]->as<TensorView>();
-            }
-
-            TensorView* running_var = nullptr;
-            if (!node->input(5)->type()->isSubtypeOf(
-                    static_cast<c10::TypePtr>(NoneType::get()))) {
-              running_var =
-                  value_map[node->input(5)->unique()]->as<TensorView>();
-            }
-
-            TensorView* save_mean = nullptr;
-            // NOLINTNEXTLINE(cppcoreguidelines-avoid-magic-numbers)
-            if (!node->input(6)->type()->isSubtypeOf(
-                    static_cast<c10::TypePtr>(NoneType::get()))) {
-              // NOLINTNEXTLINE(cppcoreguidelines-avoid-magic-numbers)
-              save_mean = value_map[node->input(6)->unique()]->as<TensorView>();
-            }
-
-            TensorView* save_invstd = nullptr;
-            // NOLINTNEXTLINE(cppcoreguidelines-avoid-magic-numbers)
-            if (!node->input(7)->type()->isSubtypeOf(
-                    static_cast<c10::TypePtr>(NoneType::get()))) {
-              save_invstd =
-                  // NOLINTNEXTLINE(cppcoreguidelines-avoid-magic-numbers)
-                  value_map[node->input(7)->unique()]->as<TensorView>();
-            }
-
-            // NOLINTNEXTLINE(cppcoreguidelines-avoid-magic-numbers)
-            auto training = constant_as<bool>(node->input(8));
-            TORCH_INTERNAL_ASSERT(
-                training.has_value(),
-                "The training (bool) parameter is required.");
-            const bool kTraining = training.value();
-
-            // NOLINTNEXTLINE(cppcoreguidelines-avoid-magic-numbers)
-            Val* eps_ptr = nullptr;
-            // NOLINTNEXTLINE(cppcoreguidelines-avoid-magic-numbers)
-            if (auto eps = constant_as<float>(node->input(9))) {
-              eps_ptr = new Double(eps.value());
-            } else {
-              // NOLINTNEXTLINE(cppcoreguidelines-avoid-magic-numbers)
-              eps_ptr = value_map[node->input(7)->unique()];
-            }
-
-            // NOLINTNEXTLINE(cppcoreguidelines-avoid-magic-numbers)
-            auto out_mask_list = constant_as<c10::List<bool>>(node->input(10));
-            TORCH_INTERNAL_ASSERT(
-                out_mask_list.has_value(),
-                "output mask for batch_norm_backward");
-            std::vector<bool> output_mask;
-            for (const auto value : out_mask_list->vec()) {
-              output_mask.emplace_back(static_cast<bool>(value));
-            }
-
-            // TODO: merge this loop below.
-            if (kTraining) {
-              TORCH_INTERNAL_ASSERT(
-                  save_mean != nullptr && save_invstd != nullptr,
-                  "When training=True, save_mean and save_invstd are required.");
-            } else {
-              // TODO: this is not a legit assumption? Can't we run with
-              // track_running_stats == false && training == false
-              // which should just run through the case above.
-              TORCH_INTERNAL_ASSERT(
-                  running_mean != nullptr && running_var != nullptr,
-                  "When training=False, running_mean and running_invstd are required.");
-            }
-
-            auto grads = batch_norm_backward(
-                input,
-                grad_out,
-                weight,
-                running_mean,
-                running_var,
-                save_mean,
-                save_invstd,
-                kTraining,
-                eps_ptr,
-                output_mask);
-
-            if (output_mask[0]) {
-              TORCH_INTERNAL_ASSERT(grads.grad_input != nullptr);
-              value_map.emplace(node->output(0)->unique(), grads.grad_input);
-            } else {
-              TORCH_INTERNAL_ASSERT(grads.grad_input == nullptr);
-              value_map.emplace(
-                  node->output(1)->unique(), TensorViewBuilder().build());
-            }
-
-            if (output_mask[1]) {
-              TORCH_INTERNAL_ASSERT(grads.grad_weight != nullptr);
-              value_map.emplace(node->output(1)->unique(), grads.grad_weight);
-            } else {
-              TORCH_INTERNAL_ASSERT(grads.grad_weight == nullptr);
-              value_map.emplace(
-                  node->output(1)->unique(), TensorViewBuilder().build());
-            }
-
-            if (output_mask[2]) {
-              TORCH_INTERNAL_ASSERT(grads.grad_bias != nullptr);
-              value_map.emplace(node->output(2)->unique(), grads.grad_bias);
-            } else {
-              TORCH_INTERNAL_ASSERT(grads.grad_bias == nullptr);
-              value_map.emplace(
-                  node->output(2)->unique(), TensorViewBuilder().build());
-            }
-          },
-          [](const Node* node) -> bool { return true; },
-          [](const Node* node) -> OperatorType {
-            return OperatorType::Normalization;
-          });
-    }
-
-    {
-      std::array<const char*, kNumLayernormFwd> LayerNormFwd = {
-          "aten::native_layer_norm(Tensor input, int[] normalized_shape, Tensor? weight, Tensor? bias, float eps) -> (Tensor, Tensor, Tensor)",
-          "aten::layer_norm(Tensor input, int[] normalized_shape, Tensor? weight=None, Tensor? bias=None, float eps=1e-05, bool cudnn_enable=True) -> Tensor"};
-      for (auto signature : LayerNormFwd) {
-        auto ptr_op = getOperatorForLiteral(signature);
-        REGISTER_PARSE_RULE(
-            ptr_op,
-            {
-              auto input =
-                  value_map[node->input(0)->unique()]->as<TensorView>();
-
-              auto norm_shape_optional =
-                  constant_as<c10::List<int64_t>>(node->input(1));
-              TORCH_INTERNAL_ASSERT(
-                  norm_shape_optional.has_value(),
-                  "The Normalized_Shape list is required.");
-              auto norm_shape = norm_shape_optional->vec();
-
-              TensorView* weight = nullptr;
-              if (!node->input(2)->type()->isSubtypeOf(
-                      static_cast<c10::TypePtr>(NoneType::get()))) {
-                weight = value_map[node->input(2)->unique()]->as<TensorView>();
-              }
-
-              TensorView* bias = nullptr;
-              if (!node->input(3)->type()->isSubtypeOf(
-                      static_cast<c10::TypePtr>(NoneType::get()))) {
-                bias = value_map[node->input(3)->unique()]->as<TensorView>();
-              }
-
-              Val* eps_ptr = nullptr;
-              if (auto eps = constant_as<float>(node->input(4))) {
-                eps_ptr = new Double(eps.value());
-              } else {
-                eps_ptr = value_map[node->input(4)->unique()];
-              }
-
-              auto result =
-                  layer_norm(input, norm_shape, weight, bias, eps_ptr);
-
-              if (node->kind() ==
-                  c10::Symbol::fromQualString("aten::native_layer_norm")) {
-                value_map.emplace(node->output(0)->unique(), result.output);
-                value_map.emplace(node->output(1)->unique(), result.mean);
-                value_map.emplace(node->output(2)->unique(), result.invstd);
-              } else if (
-                  node->kind() ==
-                  c10::Symbol::fromQualString("aten::layer_norm")) {
-                value_map.emplace(node->output()->unique(), result.output);
-              }
-            },
-            // TODO: #ProfileIValue List should update this
-            [](const Node* node) -> bool { return true; },
-            [](const Node* node) -> OperatorType {
-              return OperatorType::Normalization;
-            });
-      }
-    }
-
-    {
-      auto ptr_op = getOperatorForLiteral(
-          "aten::native_layer_norm_backward(Tensor grad_out, Tensor input, int[] normalized_shape, Tensor mean, Tensor rstd, Tensor? weight, Tensor? bias, bool[3] output_mask) -> (Tensor, Tensor, Tensor)");
-      REGISTER_PARSE_RULE(
-          ptr_op,
-          {
-            auto grad_out =
-                value_map[node->input(0)->unique()]->as<TensorView>();
-
-            auto input = value_map[node->input(1)->unique()]->as<TensorView>();
-
-            auto norm_shape_optional =
-                constant_as<c10::List<int64_t>>(node->input(2));
-            TORCH_INTERNAL_ASSERT(
-                norm_shape_optional.has_value(),
-                "The Normalized_Shape list is required.");
-            auto norm_shape = norm_shape_optional->vec();
-
-            auto mean = value_map[node->input(3)->unique()]->as<TensorView>();
-            auto rstd = value_map[node->input(4)->unique()]->as<TensorView>();
-
-            TensorView* weight = nullptr;
-            // NOLINTNEXTLINE(cppcoreguidelines-avoid-magic-numbers)
-            if (!node->input(5)->type()->isSubtypeOf(
-                    static_cast<c10::TypePtr>(NoneType::get()))) {
-              // NOLINTNEXTLINE(cppcoreguidelines-avoid-magic-numbers)
-              weight = value_map[node->input(5)->unique()]->as<TensorView>();
-            }
-
-            TensorView* bias = nullptr;
-            // NOLINTNEXTLINE(cppcoreguidelines-avoid-magic-numbers)
-            if (!node->input(6)->type()->isSubtypeOf(
-                    static_cast<c10::TypePtr>(NoneType::get()))) {
-              // NOLINTNEXTLINE(cppcoreguidelines-avoid-magic-numbers)
-              bias = value_map[node->input(6)->unique()]->as<TensorView>();
-            }
-
-            // NOLINTNEXTLINE(cppcoreguidelines-avoid-magic-numbers)
-            auto output_mask_optional =
-                constant_as<c10::List<bool>>(node->input(7));
-            TORCH_INTERNAL_ASSERT(
-                output_mask_optional.has_value(),
-                "output mask for layer_norm_backward");
-            std::vector<bool> output_mask = output_mask_optional->vec();
-
-            auto grad = layer_norm_backward(
-                grad_out,
-                input,
-                norm_shape,
-                mean,
-                rstd,
-                weight,
-                bias,
-                output_mask);
-
-            if (output_mask[0]) {
-              TORCH_INTERNAL_ASSERT(grad.grad_input != nullptr);
-              value_map.emplace(node->output(0)->unique(), grad.grad_input);
-            } else {
-              TORCH_INTERNAL_ASSERT(grad.grad_input == nullptr);
-              value_map.emplace(
-                  node->output(0)->unique(), TensorViewBuilder().build());
-            }
-
-            if (output_mask[1] && weight != nullptr) {
-              TORCH_INTERNAL_ASSERT(grad.grad_weight != nullptr);
-              value_map.emplace(node->output(1)->unique(), grad.grad_weight);
-            } else {
-              TORCH_INTERNAL_ASSERT(grad.grad_weight == nullptr);
-              value_map.emplace(
-                  node->output(1)->unique(), TensorViewBuilder().build());
-            }
-
-            if (output_mask[2] && bias != nullptr) {
-              TORCH_INTERNAL_ASSERT(grad.grad_bias != nullptr);
-              value_map.emplace(node->output(2)->unique(), grad.grad_bias);
-            } else {
-              TORCH_INTERNAL_ASSERT(grad.grad_bias == nullptr);
-              value_map.emplace(
-                  node->output(2)->unique(), TensorViewBuilder().build());
-            }
-          },
-          // TODO: #ProfileIValue List should update this
-          [](const Node* node) -> bool { return true; },
-          [](const Node* node) -> OperatorType {
-            return OperatorType::Normalization;
-          });
-    }
-
-    {
-      auto ptr_op = getOperatorForLiteral(
-          "aten::softmax.int(Tensor self, int dim, int? dtype) -> Tensor");
-      REGISTER_PARSE_RULE(
-          ptr_op,
-          {
-            auto input = value_map[node->input(0)->unique()]->as<TensorView>();
-
-            auto dim_value = constant_as<int>(node->input(1));
-            TORCH_INTERNAL_ASSERT(
-                dim_value.has_value(), "dim in softmax is not valid");
-
-            auto output = softmax(input, dim_value.value());
-            value_map.emplace(node->output()->unique(), output);
-          },
-          [](const Node* node) -> bool {
-            if (node->inputs()[1]->node()->kind() != prim::Constant) {
-              return false;
-            }
-            if (!node->inputs()[2]->type()->isSubtypeOf(
-                    static_cast<c10::TypePtr>(NoneType::get()))) {
-              return false;
-            }
-            return true;
-          },
-          [](const Node* node) -> OperatorType {
-            return OperatorType::Normalization;
-          });
-    }
-
-    {
-      auto ptr_op = getOperatorForLiteral(
-          "aten::_softmax_backward_data(Tensor grad_output, Tensor output, int dim, ScalarType input_dtype) -> Tensor");
-      REGISTER_PARSE_RULE(
-          ptr_op,
-          {
-            auto grad_output =
-                value_map[node->input(0)->unique()]->as<TensorView>();
-
-            auto output = value_map[node->input(1)->unique()]->as<TensorView>();
-
-            auto dim_value = constant_as<int>(node->input(2));
-            TORCH_INTERNAL_ASSERT(
-                dim_value.has_value(), "dim in softmax is not valid");
-
-            auto input = value_map[node->input(3)->unique()]->as<TensorView>();
-
-            auto grad_input =
-                softmax_backward(grad_output, output, dim_value.value(), input);
-            value_map.emplace(node->output()->unique(), grad_input);
-          },
-          [](const Node* node) -> bool {
-            if (node->inputs()[2]->node()->kind() != prim::Constant) {
-              return false;
-            }
-            return true;
-          },
-          [](const Node* node) -> OperatorType {
-            return OperatorType::Normalization;
-          });
->>>>>>> aa80f05d
-    }
-
-    {
-      auto ptr_op = getOperatorForLiteral(
-<<<<<<< HEAD
           "aten::native_dropout(Tensor input, float p, float scale, bool train) -> (Tensor, Tensor)");
       REGISTER_PARSE_RULE(
           ptr_op,
@@ -1649,190 +947,12 @@
             value_map.emplace(node->output(0)->unique(), result.output);
             value_map.emplace(node->output(1)->unique(), result.mask);
           },
-=======
-          "aten::sum.dim_IntList(Tensor self, int[1] dim, bool keepdim=False, *, int? dtype=None) -> (Tensor)");
-      REGISTER_PARSE_RULE(
-          ptr_op,
-          {
-            auto self = value_map[node->input(0)->unique()];
-            auto dims_list = constant_as<c10::List<int64_t>>(node->input(1));
-            TORCH_INTERNAL_ASSERT(
-                dims_list.has_value(),
-                "aten::sum cannot be fused with dynamic axes");
-            std::vector<int> dims;
-            for (const auto dim : dims_list->vec()) {
-              dims.emplace_back(static_cast<int>(dim));
-            }
-            auto keepdim = constant_as<bool>(node->input(2));
-            TORCH_INTERNAL_ASSERT(
-                keepdim.has_value(),
-                "aten::sum cannot be fused with dynamic keepdim");
-            auto out = sum(self->as<TensorView>(), dims, keepdim.value());
-            value_map.emplace(node->output()->unique(), out);
-          },
-          [](const Node* node) -> bool {
-            // TODO: support cast of output types
-            if (!node->inputs()[3]->type()->isSubtypeOf(
-                    static_cast<c10::TypePtr>(NoneType::get()))) {
-              // We can only handle output as half, float, and double;
-              if (const auto opt_ivalue = toIValue(node->input(3))) {
-                const auto scalar_type = opt_ivalue->toScalarType();
-                if (scalar_type == at::ScalarType::Double ||
-                    scalar_type == at::ScalarType::Float ||
-                    scalar_type == at::ScalarType::Half) {
-                  return true;
-                }
-              }
-              return false;
-            }
-            // we don't support dynamic reduction axes;
-            if (node->inputs()[1]->node()->kind() != prim::Constant) {
-              return false;
-            }
-            // we don't support dynamic keepdim yet;
-            if (node->inputs()[2]->node()->kind() != prim::Constant) {
-              return false;
-            }
-            return true;
-          },
-          [](const Node* node) -> OperatorType {
-            return OperatorType::Reduction;
-          });
+          nullptr,
+          nullptr);
     }
 
     {
       auto ptr_op = getOperatorForLiteral(
-          "aten::mean.dim(Tensor self, int[1] dim, bool keepdim=False, *, ScalarType? dtype=None) -> Tensor");
-      REGISTER_PARSE_RULE(
-          ptr_op,
-          {
-            auto self = value_map[node->input(0)->unique()]->as<TensorView>();
-            auto dims_list = constant_as<c10::List<int64_t>>(node->input(1));
-            TORCH_INTERNAL_ASSERT(
-                dims_list.has_value(),
-                "aten::mean cannot be fused with dynamic axes");
-            std::vector<int> dims;
-            for (const auto dim : dims_list->vec()) {
-              dims.emplace_back(static_cast<int>(dim));
-            }
-            auto keepdim = constant_as<bool>(node->input(2));
-            TORCH_INTERNAL_ASSERT(
-                keepdim.has_value(),
-                "aten::mean cannot be fused with dynamic keepdim");
-            auto o_sum = sum(self, dims, keepdim.value());
-            Val* num_features = new Double(1);
-            for (const auto axis : dims) {
-              num_features =
-                  mul(num_features, self->domain()->domain()[axis]->extent());
-            }
-            auto out = div(o_sum, num_features);
-            value_map.emplace(node->output()->unique(), out);
-          },
-          [](const Node* node) -> bool {
-            // TODO: support cast of output types
-            if (!node->inputs()[3]->type()->isSubtypeOf(
-                    static_cast<c10::TypePtr>(NoneType::get()))) {
-              // We can only handle output as half, float, and double;
-              if (const auto opt_ivalue = toIValue(node->input(3))) {
-                const auto scalar_type = opt_ivalue->toScalarType();
-                if (scalar_type == at::ScalarType::Double ||
-                    scalar_type == at::ScalarType::Float ||
-                    scalar_type == at::ScalarType::Half) {
-                  return true;
-                }
-              }
-              return false;
-            }
-            // we don't support dynamic reduction axes;
-            if (node->inputs()[1]->node()->kind() != prim::Constant) {
-              return false;
-            }
-            // we don't support dynamic keepdim yet;
-            if (node->inputs()[2]->node()->kind() != prim::Constant) {
-              return false;
-            }
-            return true;
-          },
-          [](const Node* node) -> OperatorType {
-            return OperatorType::Reduction;
-          });
-    }
-    {
-      std::array<const char*, kNumSumToSize> SumToSize = {
-          "aten::_grad_sum_to_size(Tensor(a) self, int[]? size) -> Tensor(a)",
-          "aten::sum_to_size(Tensor self, int[] size) -> Tensor"};
-      for (auto signature : SumToSize) {
-        auto ptr_op = getOperatorForLiteral(signature);
-        REGISTER_PARSE_RULE(
-            ptr_op,
-            {
-              auto self = value_map[node->input(0)->unique()];
-              auto size_to = constant_as<c10::List<int64_t>>(node->input(1));
-              TORCH_INTERNAL_ASSERT(
-                  size_to.has_value(),
-                  "aten::sum cannot be fused with dynamic axes");
-              if (!size_to->empty()) {
-                auto out = sum_to(self->as<TensorView>(), size_to->vec());
-                value_map.emplace(node->output()->unique(), out);
-              } else {
-                // We are introducing alias here!
-                value_map.emplace(node->output()->unique(), self);
-              }
-            },
-            [](const Node* node) -> bool {
-              // we don't support dynamic reduction axes;
-              if (node->inputs()[1]->node()->kind() != prim::Constant) {
-                return false;
-              }
-              return true;
-              // auto size_to = constant_as<c10::List<int64_t>>(node->input(1));
-              // return size_to.has_value() && !size_to->empty();
-            },
-            [](const Node* node) -> OperatorType {
-              auto size_to = constant_as<c10::List<int64_t>>(node->input(1));
-              // technically size_to->empty() should never occur, as specialized
-              // _grad_sum_to_size should have been removed by optimization pass
-              if (size_to->empty()) {
-                return OperatorType::ElementWise;
-              } else {
-                return OperatorType::ReductionToSize;
-              }
-            });
-      }
-    }
-
-    // Limiting aten::to implementation to only change the dtype of a tensor
-    {
-      auto ptr_op = getOperatorForLiteral(
-          "aten::to.dtype(Tensor self, ScalarType dtype, bool non_blocking=False, bool copy=False, MemoryFormat? memory_format=None) -> Tensor");
-      REGISTER_PARSE_RULE(
-          ptr_op,
-          {
-            const auto self = value_map[node->input(0)->unique()];
-
-            // we need static type for cast
-            TORCH_INTERNAL_ASSERT(
-                node->input(1)->node()->kind() == prim::Constant);
-            auto dtype = toIValue(node->input(1))->toScalarType();
-
-            // We want to keep our internal fusion math in FP32
-            // Shape Inference will continue to propagate the right
-            // type to outputs unchanged.
-            if (dtype == at::ScalarType::Half) {
-              dtype = at::ScalarType::Float;
-            }
-
-            auto out = castOp(aten_to_data_type(dtype), self);
-            value_map.emplace(node->output()->unique(), out);
-          },
->>>>>>> aa80f05d
-          nullptr,
-          nullptr);
-    }
-
-    {
-      auto ptr_op = getOperatorForLiteral(
-<<<<<<< HEAD
           "aten::dropout(Tensor input, float p, bool train) -> Tensor");
       REGISTER_PARSE_RULE(
           ptr_op,
@@ -1862,106 +982,8 @@
           },
           nullptr,
           nullptr);
-=======
-          "aten::type_as(Tensor self, Tensor other) -> Tensor");
-      REGISTER_PARSE_RULE(
-          ptr_op,
-          {
-            auto self = value_map[node->inputs()[0]->unique()];
-
-            // TODO: switch to PyTorch dtype as it's closer to truth.
-            // For now, reality is that PyTorch IR profiling information could
-            // be missing even with profiling executor, due to upstream
-            // transformations between profiling runs to fusion pass.
-            auto opt_dtype =
-                value_map[node->inputs()[1]->unique()]->getDataType();
-            TORCH_INTERNAL_ASSERT(opt_dtype.has_value());
-
-            auto out = castOp(opt_dtype.value(), self);
-            value_map.emplace(node->output()->unique(), out);
-          },
-          nullptr,
-          nullptr);
-    }
-
-    {
-      // We are not fusing `linear` yet, because we can't codegen efficient gemm
-      // However, we still need this here, so PE would insert profile node for
-      // this node.
-      // During fusion pass, We decompose linear into gemm + elementwise.
-      auto ptr_op = getOperatorForLiteral(
-          "aten::linear(Tensor input, Tensor weight, Tensor? bias=None) -> Tensor");
-      REGISTER_PARSE_RULE(
-          ptr_op,
-          {
-            // this entry is created so we do profile input tensors;
-            TORCH_INTERNAL_ASSERT(false, "not implemented yet");
-          },
-          [](const Node* node) -> bool {
-            // We only profile `linear` layer with bias.
-            if (node->input(2)->type()->isSubtypeOf(
-                    static_cast<c10::TypePtr>(NoneType::get()))) {
-              return false;
-            }
-            return true;
-          });
-    }
-
-    {
-      auto ptr_op = getOperatorForLiteral(
-          "prim::add_optional(Tensor(a) input, Tensor? bias) -> Tensor(a)");
-      REGISTER_PARSE_RULE(
-          ptr_op,
-          {
-            // this entry is created so we do profile input tensors;
-            if (node->input(1)->type()->isSubtypeOf(
-                    static_cast<c10::TypePtr>(NoneType::get()))) {
-              // forwarding the value;
-              value_map.emplace(
-                  node->output()->unique(),
-                  value_map[node->inputs()[0]->unique()]);
-            } else {
-              auto lhs = value_map[node->inputs()[0]->unique()];
-              auto rhs = value_map[node->inputs()[1]->unique()];
-
-              auto out = binaryOp(BinaryOpType::Add, lhs, rhs);
-              value_map.emplace(node->output()->unique(), out);
-            }
-          },
-          nullptr,
-          nullptr);
-    }
-
-    {
-      auto ptr_op = getOperatorForLiteral("aten::gelu(Tensor self) -> Tensor");
-      REGISTER_PARSE_RULE(
-          ptr_op,
-          {
-            auto self = value_map[node->inputs()[0]->unique()];
-            auto output = unaryOp(UnaryOpType::Gelu, self);
-            value_map.emplace(node->output()->unique(), output);
-          },
-          nullptr,
-          nullptr);
-    }
-
-    {
-      auto ptr_op = getOperatorForLiteral(
-          "aten::gelu_backward(Tensor grad, Tensor self) -> Tensor");
-      REGISTER_PARSE_RULE(
-          ptr_op,
-          {
-            auto grad = value_map[node->inputs()[0]->unique()];
-            auto self = value_map[node->inputs()[1]->unique()];
-            auto grad_in = gelu_backward(grad, self);
-            value_map.emplace(node->output()->unique(), grad_in);
-          },
-          nullptr,
-          nullptr);
->>>>>>> aa80f05d
-    }
-
-<<<<<<< HEAD
+    }
+
     {
       auto ptr_op = getOperatorForLiteral(
           "aten::native_dropout_backward(Tensor grad, Tensor mask, float scale) -> Tensor");
@@ -2087,27 +1109,6 @@
               return OperatorType::Normalization;
             });
       }
-=======
-  void processJitNode(const JitOp* node) {
-    if (node->kind() == prim::Constant) {
-      // partition doesn't take constant node explicitly, but it does and copy
-      // constant into subgraph. So we need to register constants in codegen IR;
-      for (auto output : node->outputs()) {
-        TORCH_INTERNAL_ASSERT(
-            registerScalar(output),
-            "registration of output failed at index ",
-            output->offset(),
-            " for node ",
-            *node);
-      }
-    } else {
-      auto reg_entry = lookupInRegistry(node);
-      TORCH_INTERNAL_ASSERT(
-          reg_entry != nullptr,
-          "CudaFusionGroup Parser doesn't handle node: ",
-          canonicalSchemaString(node->schema()));
-      reg_entry->parse(node, value_map_);
->>>>>>> aa80f05d
     }
 
     {
@@ -2122,7 +1123,6 @@
             {
               auto fusion = FusionGuard::getCurFusion();
 
-<<<<<<< HEAD
               MemoryFormat format = MemoryFormat::Contiguous;
               Val* operand = nullptr;
               std::tie(format, operand) =
@@ -2222,16 +1222,6 @@
             [](const Node* node) -> OperatorType {
               return OperatorType::Normalization;
             });
-=======
-  bool registerScalar(const JitValue* val) {
-    if (val->type()->isSubtypeOf(static_cast<c10::TypePtr>(FloatType::get()))) {
-      // NOLINTNEXTLINE(cppcoreguidelines-init-variables)
-      CgValue cg_val;
-      if (auto ival = constant_as<double>(val)) {
-        cg_val = new Double(ival.value());
-      } else {
-        cg_val = new Double();
->>>>>>> aa80f05d
       }
     }
 
@@ -2584,31 +1574,23 @@
 
     {
       auto ptr_op = getOperatorForLiteral(
-          "aten::_softmax_backward_data(Tensor grad_output, Tensor output, int dim, Tensor self) -> Tensor");
+          "aten::_softmax_backward_data(Tensor grad_output, Tensor output, int dim, ScalarType input_dtype) -> Tensor");
       REGISTER_PARSE_RULE(
           ptr_op,
           {
-            MemoryFormat format;
-            std::list<Val*> list_val;
-            std::tie(format, list_val) = getConsistentValues(
-                MemoryFormat::Contiguous,
-                value_map[node->inputs()[0]->unique()],
-                value_map[node->inputs()[1]->unique()]);
-            auto grad_output_t = list_val.front();
-            list_val.pop_front();
-            auto output_t = list_val.front();
-            list_val.pop_front();
-            auto grad_output = grad_output_t->as<TensorView>();
-            auto output = output_t->as<TensorView>();
+            auto grad_output =
+                value_map[node->input(0)->unique()]->as<TensorView>();
+
+            auto output = value_map[node->input(1)->unique()]->as<TensorView>();
 
             auto dim_value = constant_as<int>(node->input(2));
             TORCH_INTERNAL_ASSERT(
                 dim_value.has_value(), "dim in softmax is not valid");
 
-            auto input = value_map[node->input(3)->unique()]->as<TensorView>();
-
+            // input_dtype here is ignored! type_inference handles it
             auto grad_input =
-                softmax_backward(grad_output, output, dim_value.value(), input);
+                softmax_backward(grad_output, output, dim_value.value());
+
             value_map.emplace(node->output()->unique(), grad_input);
           },
           [](const Node* node) -> bool {
@@ -3140,7 +2122,6 @@
         return false;
       }
 
-<<<<<<< HEAD
       // check for NHWC contiguous tensor
       TORCH_CHECK(tensor_type->dim().has_value(), "rank missing");
       const auto n_dim = tensor_type->dim().value();
@@ -3200,10 +2181,6 @@
         }
       }
 
-=======
-      // TODO: make this a static function in Tensor class;
-      // create tensor;
->>>>>>> aa80f05d
       cg_val = new TensorView(tensor_type);
       value_map_.emplace(
           val->unique(),
@@ -3482,7 +2459,6 @@
     return true;
   }
 
-<<<<<<< HEAD
   static auto native_dropout_schema =
       getOperatorForLiteral(
           "aten::native_dropout(Tensor input, float p, float scale, bool train) -> (Tensor, Tensor)")
@@ -3519,8 +2495,6 @@
     return true;
   }
 
-=======
->>>>>>> aa80f05d
   static auto reduction_operator_schema =
       getOperatorForLiteral(
           "aten::sum.dim_IntList(Tensor self, int[1] dim, bool keepdim=False, *, int? dtype=None) -> (Tensor)")
@@ -3593,7 +2567,6 @@
     return true;
   }
 
-<<<<<<< HEAD
   static auto gelu_schema =
       getOperatorForLiteral(
           "aten::gelu(Tensor self, bool approximate) -> Tensor")
@@ -3603,7 +2576,29 @@
       // argument 1: approximate;
       case 1:
         profileBool(pr, node, offset);
-=======
+        break;
+      default:
+        return false;
+    }
+    return true;
+  }
+
+  static auto gelu_backward_schema =
+      getOperatorForLiteral(
+          "aten::gelu_backward(Tensor grad_output, Tensor self, bool approximate) -> Tensor")
+          ->schema();
+  if (node->matches(gelu_backward_schema)) {
+    switch (offset) {
+      // argument 2: approximate;
+      case 2:
+        profileBool(pr, node, offset);
+        break;
+      default:
+        return false;
+    }
+    return true;
+  }
+
   static auto native_layer_norm_schema =
       getOperatorForLiteral(
           "aten::native_layer_norm(Tensor input, int[] normalized_shape, Tensor? weight, Tensor? bias, float eps) -> (Tensor, Tensor, Tensor)")
@@ -3617,59 +2612,6 @@
     switch (offset) {
       case 1:
         profileIntList(pr, node, offset);
->>>>>>> aa80f05d
-        break;
-      default:
-        return false;
-    }
-    return true;
-  }
-
-<<<<<<< HEAD
-  static auto gelu_backward_schema =
-      getOperatorForLiteral(
-          "aten::gelu_backward(Tensor grad_output, Tensor self, bool approximate) -> Tensor")
-          ->schema();
-  if (node->matches(gelu_backward_schema)) {
-    switch (offset) {
-      // argument 2: approximate;
-      case 2:
-        profileBool(pr, node, offset);
-        break;
-      default:
-        return false;
-    }
-    return true;
-  }
-
-  static auto native_layer_norm_schema =
-      getOperatorForLiteral(
-          "aten::native_layer_norm(Tensor input, int[] normalized_shape, Tensor? weight, Tensor? bias, float eps) -> (Tensor, Tensor, Tensor)")
-          ->schema();
-  static auto layer_norm_schema =
-      getOperatorForLiteral(
-          "aten::layer_norm(Tensor input, int[] normalized_shape, Tensor? weight=None, Tensor? bias=None, float eps=1e-05, bool cudnn_enable=True) -> Tensor")
-          ->schema();
-  if (node->matches(native_layer_norm_schema) ||
-      node->matches(layer_norm_schema)) {
-    switch (offset) {
-      case 1:
-        profileIntList(pr, node, offset);
-=======
-  static auto native_batch_norm_backward_schema =
-      getOperatorForLiteral(
-          "aten::native_batch_norm_backward(Tensor grad_out, Tensor input, Tensor? weight, Tensor? running_mean, Tensor? running_var, Tensor? save_mean, Tensor? save_invstd, bool train, float eps, bool[3] output_mask) -> (Tensor, Tensor, Tensor)")
-          ->schema();
-  if (node->matches(native_batch_norm_backward_schema)) {
-    switch (offset) {
-      // argument 7: training;
-      case 7:
-        profileBool(pr, node, offset);
-        break;
-      // NOLINTNEXTLINE(cppcoreguidelines-avoid-magic-numbers)
-      case 9:
-        profileBoolList(pr, node, offset);
->>>>>>> aa80f05d
         break;
       default:
         return false;
