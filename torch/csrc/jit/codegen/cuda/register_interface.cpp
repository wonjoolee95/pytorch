--- conflicted
+++ resolved
@@ -1,11 +1,8 @@
-#include <aten/src/ATen/cuda/detail/CUDAHooks.h>
-
 #include <torch/csrc/jit/codegen/cuda/interface.h>
 #include <torch/csrc/jit/codegen/cuda/manager.h>
 #include <torch/csrc/jit/codegen/cuda/parser.h>
 #include <torch/csrc/jit/codegen/cuda/partition.h>
 
-#include <torch/csrc/jit/passes/cuda_graph_fuser.h>
 #include <torch/csrc/jit/runtime/profiling_record.h>
 
 /*
@@ -34,21 +31,6 @@
 
 static RegisterInterface register_interface_;
 
-<<<<<<< HEAD
-#ifndef USE_ROCM
-class RegisterPass {
- public:
-  RegisterPass() {
-    at::cuda::detail::callCUDAHooksRegistration();
-    if (RegisterCudaFuseGraph::canRegisterPass()) {
-      RegisterCudaFuseGraph::registerPass(true);
-    }
-  }
-};
-
-static RegisterPass register_pass_;
-#endif
-=======
 class RegisterNVFuserPass {
  public:
   RegisterNVFuserPass() {
@@ -57,7 +39,6 @@
 };
 
 static RegisterNVFuserPass register_nvfuser_pass_;
->>>>>>> f2e2b4bc
 
 } // namespace
 
