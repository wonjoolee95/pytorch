#include <torch/csrc/utils/pybind.h>
#include <torch/csrc/utils/python_arg_parser.h>

#include <torch/csrc/jit/api/module.h>
#include <torch/csrc/jit/backends/backend_init.h>
#include <torch/csrc/jit/codegen/cuda/interface.h>
#include <torch/csrc/jit/codegen/fuser/interface.h>
#include <torch/csrc/jit/codegen/fuser/kernel_cache.h>
#include <torch/csrc/jit/frontend/ir_emitter.h>
#include <torch/csrc/jit/frontend/tracer.h>
#include <torch/csrc/jit/ir/irparser.h>
#include <torch/csrc/jit/jit_log.h>
#include <torch/csrc/jit/passes/autocast.h>
#include <torch/csrc/jit/passes/batch_mm.h>
#include <torch/csrc/jit/passes/canonicalize.h>
#include <torch/csrc/jit/passes/canonicalize_graph_fuser_ops.h>
#include <torch/csrc/jit/passes/common_subexpression_elimination.h>
#include <torch/csrc/jit/passes/constant_pooling.h>
#include <torch/csrc/jit/passes/constant_propagation.h>
#include <torch/csrc/jit/passes/create_autodiff_subgraphs.h>
#include <torch/csrc/jit/passes/create_functional_graphs.h>
#include <torch/csrc/jit/passes/cuda_graph_fuser.h>
#include <torch/csrc/jit/passes/dead_code_elimination.h>
#include <torch/csrc/jit/passes/decompose_ops.h>
#include <torch/csrc/jit/passes/erase_number_types.h>
#include <torch/csrc/jit/passes/fold_conv_bn.h>
#include <torch/csrc/jit/passes/freeze_module.h>
#include <torch/csrc/jit/passes/frozen_concat_linear.h>
#include <torch/csrc/jit/passes/frozen_conv_add_relu_fusion.h>
#include <torch/csrc/jit/passes/frozen_conv_folding.h>
#include <torch/csrc/jit/passes/frozen_graph_optimizations.h>
#include <torch/csrc/jit/passes/frozen_linear_transpose.h>
#include <torch/csrc/jit/passes/frozen_ops_to_mkldnn.h>
#include <torch/csrc/jit/passes/fuse_linear.h>
#include <torch/csrc/jit/passes/fuse_relu.h>
#include <torch/csrc/jit/passes/graph_fuser.h>
#include <torch/csrc/jit/passes/inline_fork_wait.h>
#include <torch/csrc/jit/passes/inliner.h>
#include <torch/csrc/jit/passes/integer_value_refinement.h>
#include <torch/csrc/jit/passes/loop_unrolling.h>
#include <torch/csrc/jit/passes/lower_graph.h>
#include <torch/csrc/jit/passes/lower_tuples.h>
#include <torch/csrc/jit/passes/metal_rewrite.h>
#include <torch/csrc/jit/passes/normalize_ops.h>
#include <torch/csrc/jit/passes/onnx.h>
#include <torch/csrc/jit/passes/onnx/cast_all_constant_to_floating.h>
#include <torch/csrc/jit/passes/onnx/constant_fold.h>
#include <torch/csrc/jit/passes/onnx/eliminate_unused_items.h>
#include <torch/csrc/jit/passes/onnx/eval_peephole.h>
#include <torch/csrc/jit/passes/onnx/fixup_onnx_controlflow.h>
#include <torch/csrc/jit/passes/onnx/function_extraction.h>
#include <torch/csrc/jit/passes/onnx/function_substitution.h>
#include <torch/csrc/jit/passes/onnx/list_model_parameters.h>
#include <torch/csrc/jit/passes/onnx/pattern_conversion/pattern_conversion.h>
#include <torch/csrc/jit/passes/onnx/pattern_conversion/pattern_encapsulation.h>
#include <torch/csrc/jit/passes/onnx/peephole.h>
#include <torch/csrc/jit/passes/onnx/prepare_division_for_onnx.h>
#include <torch/csrc/jit/passes/onnx/preprocess_for_onnx.h>
#include <torch/csrc/jit/passes/onnx/remove_inplace_ops_for_onnx.h>
#include <torch/csrc/jit/passes/onnx/scalar_type_analysis.h>
#include <torch/csrc/jit/passes/onnx/shape_type_inference.h>
#include <torch/csrc/jit/passes/onnx/unpack_quantized_weights.h>
#include <torch/csrc/jit/passes/peephole.h>
#include <torch/csrc/jit/passes/peephole_list_idioms.h>
#include <torch/csrc/jit/passes/quantization/dedup_module_uses.h>
#include <torch/csrc/jit/passes/quantization/finalize.h>
#include <torch/csrc/jit/passes/quantization/fusion_passes.h>
#include <torch/csrc/jit/passes/quantization/insert_observers.h>
#include <torch/csrc/jit/passes/quantization/insert_quant_dequant.h>
#include <torch/csrc/jit/passes/quantization/quantization_type.h>
#include <torch/csrc/jit/passes/remove_dropout.h>
#include <torch/csrc/jit/passes/remove_expands.h>
#include <torch/csrc/jit/passes/remove_inplace_ops.h>
#include <torch/csrc/jit/passes/remove_mutation.h>
#include <torch/csrc/jit/passes/restore_mutation.h>
#include <torch/csrc/jit/passes/shape_analysis.h>
#include <torch/csrc/jit/passes/specialize_autogradzero.h>
#include <torch/csrc/jit/passes/subgraph_rewrite.h>
#include <torch/csrc/jit/passes/symbolic_shape_analysis.h>
#include <torch/csrc/jit/passes/tensorexpr_fuser.h>
#include <torch/csrc/jit/passes/utils/check_alias_annotation.h>
#include <torch/csrc/jit/passes/vulkan_rewrite.h>
#include <torch/csrc/jit/passes/xnnpack_rewrite.h>
#include <torch/csrc/jit/python/pybind_utils.h>
#include <torch/csrc/jit/python/python_arg_flatten.h>
#include <torch/csrc/jit/python/python_custom_class.h>
#include <torch/csrc/jit/python/python_ir.h>
#include <torch/csrc/jit/python/python_tracer.h>
#include <torch/csrc/jit/python/python_tree_views.h>
#include <torch/csrc/jit/python/script_init.h>
#include <torch/csrc/jit/runtime/argument_spec.h>
#include <torch/csrc/jit/runtime/autodiff.h>
#include <torch/csrc/jit/runtime/graph_executor.h>
#include <torch/csrc/jit/runtime/jit_exception.h>
#include <torch/csrc/jit/runtime/jit_trace.h>
#include <torch/csrc/jit/runtime/operator.h>
#include <torch/csrc/jit/runtime/print_handler.h>
#include <torch/csrc/jit/runtime/static/init.h>
#include <torch/csrc/jit/runtime/symbolic_shape_registry.h>
#include <torch/csrc/jit/serialization/export.h>
#include <torch/csrc/jit/serialization/import.h>
#include <torch/csrc/jit/tensorexpr/kernel.h>
#include <torch/csrc/jit/tensorexpr/tensorexpr_init.h>

#include <c10/macros/Export.h>
#include <c10/util/irange.h>
#include <c10/util/signal_handler.h>
#include <caffe2/serialize/inline_container.h>

#include <ATen/core/function_schema.h>

#include <pybind11/functional.h>
#include <pybind11/iostream.h>
#include <pybind11/operators.h>

#include <memory>
#include <sstream>
#include <stdexcept>
#include <string>
#include <tuple>
#include <utility>

namespace torch {
namespace jit {

using ::c10::Argument;
using ::c10::FunctionSchema;
using caffe2::serialize::PyTorchStreamReader;
using caffe2::serialize::PyTorchStreamWriter;

namespace {

using autograd::variable_list;

bool loadPythonClasses() {
  // Leaving this code here, because it will likely be useful at some point
  // PyObject *jit_module = PyImport_ImportModule("torch.jit");
  // THPUtils_assert(jit_module, "class loader couldn't access "
  //"torch.jit module");
  // PyObject *jit_dict = PyModule_GetDict(jit_module);

  return true;
}
} // anonymous namespace

#if !defined(USE_ROCM)
TORCH_API void runJITCPPTests();
#endif

void initJITBindings(PyObject* module) {
  auto m = py::handle(module).cast<py::module>();
  auto jit = m.def_submodule("_jit");

  py::register_exception<JITException>(m, "JITException");

  py::class_<python::IODescriptor> iodescriptor(
      m, "IODescriptor"); // NOLINT(bugprone-unused-raii)

  m.def("_jit_init", loadPythonClasses)
      .def(
          "_jit_debug_fuser_num_cached_kernel_specs",
          torch::jit::fuser::debugNumCachedKernelSpecs)
      .def("_jit_pass_onnx_remove_print", RemovePrintOps)
      .def("_jit_pass_onnx_preprocess_caffe2", PreprocessCaffe2Ops)
      .def("_jit_pass_onnx", ToONNX)
      .def(
          "_jit_pass_onnx_assign_output_shape",
          [](std::shared_ptr<Graph>& graph,
             const std::vector<at::Tensor>& tensors,
             const python::IODescriptor& desc,
             bool onnx_shape_inference = false) {
            ONNXAssignOutputShape(graph, tensors, desc, onnx_shape_inference);
          })
      .def("_jit_pass_lower_all_tuples", LowerAllTuples)
      .def(
          "_new_symbolic_shape_symbol",
          []() { return c10::ShapeSymbol::newSymbol().value(); })
      .def(
          "_jit_shape_compute_graph_for_node",
          [](Node* n) -> c10::optional<std::shared_ptr<Graph>> {
            if (!n->maybeSchema()) {
              return c10::nullopt;
            }
            return shapeComputeGraphForSchema(n->schema());
          })
      .def("_jit_pass_propagate_shapes_on_graph", PropagateShapesOnGraph)
      .def(
          "_jit_pass_propagate_shapes_on_graph_and_build_compute",
          [](std::shared_ptr<Graph>& graph) {
            return PropagateShapesAndBuildLargeShapeComputeGraph(
                graph, *graph->nodes().begin(), *graph->nodes().end());
          })
      .def(
          "_jit_pass_propagate_shapes_on_graph_and_build_compute",
          [](std::shared_ptr<Graph>& graph, Node* beg) {
            return PropagateShapesAndBuildLargeShapeComputeGraph(
                graph, beg, *graph->nodes().end());
          })
      .def(
          "_jit_pass_propagate_shapes_on_graph_and_build_compute",
          PropagateShapesAndBuildLargeShapeComputeGraph)
      .def("_jit_pass_onnx_function_substitution", ONNXFunctionCallSubstitution)
      .def("_jit_pass_integer_value_refinement", RefineIntegerValues)
      .def(
          "_jit_set_symbolic_shapes_test_mode",
          &setSymbolicShapeAnalysisTestMode)
      .def(
          "_jit_symbolic_shapes_test_mode_enabled",
          &symbolicShapeAnalysisTestModeEnabled)
      .def(
          "_jit_pass_onnx_peephole",
          [](std::shared_ptr<Graph>& graph,
             int opset_version,
             bool fixed_batch_size) {
            return PeepholeOptimizeONNX(graph, opset_version, fixed_batch_size);
          })
      .def("_jit_pass_onnx_preprocess", PreprocessForONNX)
      .def(
          "_jit_pass_onnx_eval_peephole",
          [](std::shared_ptr<Graph>& graph,
             std::map<std::string, IValue>& paramsDict) {
            EvalPeepholeONNX(graph, paramsDict);
            return paramsDict;
          },
          pybind11::return_value_policy::move)
      .def(
          "_jit_pass_onnx_cast_all_constant_to_floating",
          CastAllConstantToFloating)
      .def(
          "_jit_pass_onnx_constant_fold",
          [](std::shared_ptr<Graph>& graph,
             std::map<std::string, IValue>& paramsDict,
             int opset_version) {
            ConstantFoldONNX(
                graph,
                paramsDict,
                opset_version); // overload resolution
            return paramsDict;
          },
          pybind11::return_value_policy::move)
      .def(
          "_jit_pass_onnx_eliminate_unused_items",
          [](std::shared_ptr<Graph>& graph,
             std::map<std::string, IValue>& paramsDict) {
            EliminateUnusedItemsONNX(
                graph->block(),
                paramsDict); // overload resolution
            return paramsDict;
          },
          pybind11::return_value_policy::move)
      .def(
          "_jit_pass_onnx_scalar_type_analysis",
          [](std::shared_ptr<Graph>& graph,
             bool lowprecision_cast,
             int opset_version) {
            return ScalarTypeAnalysisForONNX(
                graph, lowprecision_cast, opset_version);
          },
          py::arg("graph"),
          py::arg("lowprecision_cast") = true,
          py::arg("opset_version"))
      .def(
          "_jit_pass_onnx_remove_inplace_ops_for_onnx", RemoveInplaceOpsForONNX)
      .def(
          "_jit_pass_onnx_node_shape_type_inference",
          [](Node* n,
             std::map<std::string, IValue>& params_dict,
             int opset_version) {
            ONNXShapeTypeInference(n, params_dict, opset_version);
          })
      .def(
          "_jit_pass_onnx_graph_shape_type_inference",
          [](std::shared_ptr<Graph>& graph,
             std::map<std::string, IValue>& params_dict,
             int opset_version) {
            ONNXShapeTypeInference(graph, params_dict, opset_version);
          })
      .def("_jit_pass_onnx_set_dynamic_input_shape", ONNXSetDynamicInputShape)
      .def("_jit_pass_autocast", Autocast)
      .def("_jit_set_autocast_mode", &setAutocastMode)
<<<<<<< HEAD
=======
      .def("_jit_pass_onnx_lint", ONNXLintGraph)
      .def("_jit_pass_onnx_function_extraction", onnx::ONNXFunctionExtraction)
>>>>>>> cd51d2a3
      .def("_jit_pass_fuse", FuseGraph)
      .def(
          "_jit_pass_dce",
          [](std::shared_ptr<Graph>& g) {
            return EliminateDeadCode(g->block()); // overload resolution
          })
      .def(
          "_jit_pass_dce_allow_deleting_nodes_with_side_effects",
          [](std::shared_ptr<Graph>& g) {
            return EliminateDeadCode(
                g->block(),
                true,
                DCESideEffectPolicy::
                    ALLOW_DELETING_NODES_WITH_SIDE_EFFECTS); // overload
                                                             // resolution
          })
      .def(
          "_jit_pass_cse",
          [](std::shared_ptr<Graph>& g) {
            return EliminateCommonSubexpression(g); // overload resolution
          })
      .def(
          "_jit_pass_fuse_quantized_add_relu",
          [](std::shared_ptr<Graph>& g) {
            return FuseQuantizedAddRelu(g); // overload resolution
          })
      .def(
          "_jit_pass_insert_observers",
          [](Module& module,
             const std::string& method_name,
             const py::dict& qconfig_dict,
             bool inplace,
             int quant_type_int) {
            auto dict = py::cast<std::unordered_map<
                std::string,
                c10::optional<std::tuple<Module, Module>>>>(qconfig_dict);
            auto quant_type = static_cast<QuantType>(quant_type_int);
            return InsertObservers(
                module, method_name, dict, inplace, quant_type);
          },
          py::arg("module"),
          py::arg("method_name"),
          py::arg("qconfig_dict"),
          py::arg("inplace"),
          py::arg("quant_type_int") = 1)
      .def(
          "_jit_pass_insert_quant_dequant",
          [](Module& module,
             const std::string& method_name,
             bool inplace,
             bool debug,
             int quant_type_int) {
            auto quant_type = static_cast<QuantType>(quant_type_int);
            return InsertQuantDeQuant(
                module, method_name, inplace, debug, quant_type);
          },
          py::arg("module"),
          py::arg("method_name"),
          py::arg("inplace"),
          py::arg("debug"),
          py::arg("quant_type_int") = 1)
      .def(
          "_jit_pass_insert_prepack_unpack",
          [](std::shared_ptr<Graph>& g) { return InsertPrepackUnpack(g); })
      .def(
          "_jit_pass_insert_prepack_unpack",
          [](Module& module) { return InsertPrepackUnpack(module); })
      .def(
          "_jit_pass_quant_fusion",
          [](std::shared_ptr<Graph>& g) { return QuantFusion(g); })
      .def(
          "_jit_pass_fold_convbn",
          [](Module& module) { return FoldConvBatchNorm(module); })
      .def(
          "_jit_onnx_list_model_parameters",
          [](Module& module) { return list_module_parameters(module); })
      .def(
          "_freeze_module",
          [](Module& module,
             std::vector<std::string>& preservedAttrs,
             bool freezeInterfaces,
             bool preserveParameters) {
            return freeze_module(
                module, preservedAttrs, freezeInterfaces, preserveParameters);
          },
          py::arg("module"),
          py::arg("preservedAttrs") = std::vector<std::string>(),
          py::arg("freezeInterfaces") = true,
          py::arg("preserveParameters") = false)
      .def("_jit_pass_concat_frozen_linear", &FrozenConcatLinear)
      .def("_jit_pass_fold_frozen_conv_bn", &FoldFrozenConvBatchnorm)
      .def("_jit_pass_fold_frozen_conv_add_or_sub", &FoldFrozenConvAddOrSub)
      .def("_jit_pass_fold_frozen_conv_mul_or_div", &FoldFrozenConvMulOrDiv)
      .def("_jit_pass_convert_frozen_ops_to_mkldnn", &ConvertFrozenOpsToMKLDNN)
      .def("_jit_pass_fuse_frozen_conv_add_relu", &FuseFrozenConvAddRelu)
      .def("_jit_pass_transpose_frozen_linear", &FrozenLinearTranspose)
      .def("_jit_pass_optimize_frozen_graph", &OptimizeFrozenGraph)
      .def("_jit_pass_fuse_linear", &FuseLinear)
      .def(
          "_jit_pass_fuse_add_relu",
          [](std::shared_ptr<Graph>& graph) { FuseAddRelu(graph); })
      .def("_jit_pass_dedup_module_uses", &DedupModuleUses)
      .def("_jit_pass_replicate_dequantize", &ReplicateDeQuant)
      .def(
          "_jit_pass_swap_functional_linear",
          [](std::shared_ptr<Graph>& graph) { SwapFunctionalLinear(graph); })
      .def(
          "_jit_pass_swap_functional_linear",
          [](Module& module) { SwapFunctionalLinear(module); })
      .def(
          "_jit_pass_quant_finalize",
          [](Module& module,
             int quant_type_int,
             const std::vector<std::string>& preserved_attrs) {
            auto quant_type = static_cast<QuantType>(quant_type_int);
            return Finalize(module, quant_type, preserved_attrs);
          },
          py::arg("module"),
          py::arg("quant_type_int") = 1,
          py::arg("preserved_attrs") = std::vector<std::string>())
      .def(
          "_jit_pass_pattern_based_rewrite",
          [](const Module& m) { return PatternBasedRewrite(m); })
      .def(
          "_jit_pass_custom_pattern_based_rewrite",
          [](const std::string& pattern,
             const std::string& fused_node_name,
             const Module& m) {
            SubgraphRewriter subgraph_rewriter;
            subgraph_rewriter.RegisterRewritePattern(pattern, fused_node_name);
            subgraph_rewriter.runOnModule(m);
          })
      .def(
          "_jit_pass_custom_pattern_based_rewrite_graph",
          [](const std::string& pattern,
             const std::string& fused_node_name,
             std::shared_ptr<Graph> g,
             const std::vector<std::pair<std::string, std::string>>&
                 value_name_pairs) {
            SubgraphRewriter subgraph_rewriter;
            subgraph_rewriter.RegisterRewritePattern(
                pattern, fused_node_name, value_name_pairs);
            subgraph_rewriter.runOnGraph(g);
          },
          py::arg("pattern"),
          py::arg("fused_node_name"),
          py::arg("g"),
          py::arg("value_name_pairs") =
              std::vector<std::pair<std::string, std::string>>())
      .def("_jit_pass_constant_pooling", ConstantPooling)
      // RemoveInplaceOps is used by CoreML so it must be removed with care.
      .def(
          "_jit_pass_remove_inplace_ops",
          [](const std::shared_ptr<Graph>& g) { return RemoveInplaceOps(g); })
      .def(
          "_jit_pass_create_functional_graphs",
          [](std::shared_ptr<Graph>& g) { return CreateFunctionalGraphs(g); })
      .def(
          "_jit_pass_remove_mutation",
          [](std::shared_ptr<Graph>& g) {
            RemoveListMutation(g);
            return RemoveTensorMutation(g);
          })
      .def(
          "_jit_pass_functional_to_inplace_activation",
          [](std::shared_ptr<Graph>& g) {
            return FunctionalToInplaceActivation(g);
          })
      .def(
          "_jit_pass_inplace_to_functional_activation",
          [](std::shared_ptr<Graph>& g) {
            return InplaceToFunctionalActivation(g);
          })
      .def(
          "_jit_pass_inline_functional_graphs",
          [](std::shared_ptr<Graph>& g) { return InlineFunctionalGraphs(g); })
      .def(
          "_jit_pass_peephole",
          [](const std::shared_ptr<Graph>& g, bool addmm_fusion_enabled) {
            return PeepholeOptimize(g, addmm_fusion_enabled);
          },
          py::arg("graph"),
          py::arg("addmm_fusion_enabled") = false)
      .def(
          "_jit_pass_peephole_list_idioms",
          [](const std::shared_ptr<Graph>& g, bool refine_list_len) {
            return PeepholeOptimizeListIdioms(g, refine_list_len);
          },
          py::arg("graph"),
          py::arg("refine_list_len") = false)
      .def(
          "_jit_pass_refine_integer_values",
          [](std::shared_ptr<Graph>& g) { return RefineIntegerValues(g); })
      .def(
          "_jit_pass_fuse_addmm",
          [](std::shared_ptr<Graph>& g) { return FuseAddMM(g); })
      .def(
          "_jit_pass_canonicalize",
          [](const std::shared_ptr<Graph>& g) { return Canonicalize(g); })
      .def("_jit_pass_lint", LintGraph)
      .def(
          "_jit_pass_complete_shape_analysis",
          [](const std::shared_ptr<Graph>& graph,
             const py::tuple& inputs,
             bool with_grad) {
            ArgumentSpecCreator arg_spec_creator(*graph);
            Stack stack;
            stack.reserve(inputs.size()); // captures?
            for (auto& obj : inputs) {
              stack.push_back(toTypeInferredIValue(obj));
            }
            ArgumentSpec spec = arg_spec_creator.create(with_grad, stack);
            arg_spec_creator.specializeTypes(*graph, spec);
            // We only get partial specialization from the arg_spec_creator, but
            // we want full shape specialization. The alternative would be to
            // have a "complete type inference" function in ArguemntSpecCreator.
            auto g_inputs = graph->inputs();
            for (const auto i : c10::irange(inputs.size())) {
              if (stack[i].isTensor()) {
                g_inputs[i]->setType(stack[i].type());
              }
            }
            PropagateInputShapes(graph);
          })
      .def(
          "_jit_interpret_graph",
          [](std::shared_ptr<Graph>& graph, const py::tuple& inputs) {
            Stack stack;
            stack.reserve(inputs.size()); // captures?
            for (auto& obj : inputs) {
              stack.push_back(toTypeInferredIValue(obj));
            }
            auto g_inputs = graph->inputs();
            for (const auto i : c10::irange(inputs.size())) {
              if (stack[i].isTensor()) {
                g_inputs[i]->setType(stack[i].type());
              }
            }
            Code code(graph, "<on-demand-func>");
            InterpreterState(code).run(stack);
            return createPyObjectForStack(std::move(stack));
          },
          py::doc(
              "Interpret a JIT graph with given inputs without running any optimization passes on it"))
      .def(
          "_jit_trace_graph",
          [](std::shared_ptr<Graph>& graph, const py::tuple& inputs) {
            Stack stack;
            stack.reserve(inputs.size()); // captures?
            for (auto& obj : inputs) {
              stack.push_back(toTypeInferredIValue(obj));
            }
            auto g_inputs = graph->inputs();
            for (const auto i : c10::irange(inputs.size())) {
              if (stack[i].isTensor()) {
                g_inputs[i]->setType(stack[i].type());
              }
            }
            return TraceGraph(graph, stack);
          })
      .def("_jit_pass_remove_expands", RemoveExpands)
      .def("_jit_pass_erase_number_types", EraseNumberTypes)
      .def("_jit_pass_inline_fork_wait", InlineForkWait)
      .def("_jit_pass_inline", Inline)
      .def("_jit_pass_prepare_division_for_onnx", PrepareDivisionForONNX)
      .def(
          "_jit_pass_lower_graph",
          [](std::shared_ptr<Graph>& graph, const Module& self) {
            return LowerGraph(*graph, self._ivalue());
          })
      .def("_jit_pass_loop_unrolling", UnrollLoops)
      .def("_jit_pass_constant_loop_unrolling", UnrollConstantLoops)
      .def(
          "_jit_pass_constant_propagation_immutable_types",
          [](std::shared_ptr<Graph>& g) {
            return ConstantPropagationImmutableTypes(g);
          })
      .def(
          "_jit_pass_constant_propagation",
          [](std::shared_ptr<Graph>& g) { return ConstantPropagation(g); },
          py::arg("graph"))
      .def("_jit_pass_erase_shape_information", EraseShapeInformation)
      .def(
          "_jit_object_is_non_holding",
          [](Node& n) {
            return toIValue(n.output())->toObject()->is_weak_compilation_ref();
          })
      .def(
          "_jit_erase_non_input_shape_information",
          [](std::shared_ptr<Graph>& g) {
            std::vector<TypePtr> input_types;
            for (Value* v : g->inputs()) {
              if (auto tt = v->type()->cast<TensorType>()) {
                input_types.push_back(tt);
              } else {
                input_types.push_back(nullptr);
              }
            }
            EraseShapeInformation(g);
            for (size_t i = 0; i < input_types.size(); ++i) {
              if (input_types[i]) {
                g->inputs().at(i)->setType(input_types[i]);
              }
            }
          })
      .def(
          "_jit_pass_create_autodiff_subgraphs",
          [](const std::shared_ptr<Graph>& graph) {
            CreateAutodiffSubgraphs(graph);
          })
#if defined(BUILDING_TESTS) && !defined(USE_ROCM)
      .def(
          "_jit_run_cpp_tests",
          []() {
            // We have to release the GIL inside this method, because if we
            // happen to initialize the autograd engine in these tests, the
            // newly spawned worker threads will try to initialize their
            // PyThreadState*, and they need the GIL for this.
            pybind11::gil_scoped_release _no_gil;
            return runJITCPPTests();
          })
      .def("_jit_has_cpp_tests", []() { return true; })
      .def("_has_tensorexpr_cpp_tests", []() { return true; })
#else
      .def("_jit_run_cpp_tests", []() { throw std::exception(); })
      .def("_jit_has_cpp_tests", []() { return false; })
      .def("_run_tensorexpr_cpp_tests", []() { throw std::exception(); })
      .def("_has_tensorexpr_cpp_tests", []() { return false; })
#endif
      .def(
          "_jit_flatten",
          [](py::handle& obj) {
            auto res = python::flatten(obj);
            return std::make_pair(res.vars, res.desc);
          })
      .def(
          "_jit_unflatten",
          [](const autograd::variable_list& vars, python::IODescriptor& desc) {
            return py::reinterpret_steal<py::object>(
                python::unflatten(vars, desc));
          })
      .def("_jit_pass_onnx_block", BlockToONNX)
      .def(
          "_jit_onnx_convert_pattern_from_subblock", ConvertPatternFromSubblock)
      .def("_jit_pass_fixup_onnx_controlflow_node", FixupONNXControlflowNode)
      .def("_jit_pass_canonicalize_graph_fuser_ops", CanonicalizeOps)
      .def("_jit_pass_decompose_ops", DecomposeOps)
      .def("_jit_pass_specialize_autogradzero", specializeAutogradZero)
      .def("_jit_override_can_fuse_on_cpu", &overrideCanFuseOnCPU)
      .def("_jit_override_can_fuse_on_gpu", &overrideCanFuseOnGPU)
      .def("_jit_can_fuse_on_cpu", &canFuseOnCPU)
      .def("_jit_can_fuse_on_gpu", &canFuseOnGPU)
      .def("_jit_can_fuse_on_cpu_legacy", &canFuseOnCPULegacy)
      .def("_jit_override_can_fuse_on_cpu_legacy", &overrideCanFuseOnCPULegacy)
      .def(
          "_jit_differentiate",
          [](Graph& g) {
            // the python binding slightly differs in semantics
            // it makes a copy of the input Graph, and works on that
            // jit::differentiate mutates the input Graph
            auto g_clone = g.copy();
            return differentiate(g_clone);
          })
      .def(
          "_jit_check_alias_annotation",
          [](const std::shared_ptr<Graph>& g,
             const py::tuple& args,
             const std::string& unqualified_op_name) {
            auto stack = toTraceableStack(args);
            checkAliasAnnotation(g, std::move(stack), unqualified_op_name);
          })
      .def("_jit_set_nvfuser_enabled", &RegisterCudaFuseGraph::registerPass)
      .def(
          "_jit_set_nvfuser_guard_mode",
          [](bool profiling_flag) {
            bool oldState = fuser::cuda::getCudaFusionGuardMode();
            fuser::cuda::getCudaFusionGuardMode() = profiling_flag;
            return oldState;
          })
      .def("_jit_nvfuser_enabled", &RegisterCudaFuseGraph::isRegistered)
      .def(
          "_jit_set_profiling_mode",
          [](bool profiling_flag) {
            bool oldState = getProfilingMode();
            getProfilingMode() = profiling_flag;
            return oldState;
          })
      .def(
          "_jit_set_profiling_executor",
          [](bool profiling_flag) {
            bool oldState = getExecutorMode();
            getExecutorMode() = profiling_flag;
            return oldState;
          })
      .def(
          "_jit_set_num_profiled_runs",
          [](size_t num) {
            size_t old_num = getNumProfiledRuns();
            getNumProfiledRuns() = num;
            return old_num;
          })
      .def(
          "_jit_get_num_profiled_runs",
          [] {
            // pybind can't automatically bind to atomic size_t
            size_t num_runs = getNumProfiledRuns();
            return num_runs;
          })
      .def(
          "_jit_set_bailout_depth",
          [](size_t depth) {
            size_t old_depth = getBailoutDepth();
            getBailoutDepth() = depth;
            return old_depth;
          })
      .def(
          "_jit_set_inline_everything_mode",
          [](bool enabled) { getInlineEverythingMode() = enabled; })
      .def(
          "_jit_get_inline_everything_mode",
          []() { return getInlineEverythingMode(); })
      .def(
          "_jit_get_logging_option",
          []() { return ::torch::jit::get_jit_logging_levels(); })
      .def(
          "_jit_set_logging_option",
          [](std::string loggingOption) -> void {
            ::torch::jit::set_jit_logging_levels(loggingOption);
          })
      .def(
          "_jit_set_logging_stream",
          [](std::string stream_name) -> void {
            if (stream_name == "stdout") {
              ::torch::jit::set_jit_logging_output_stream(std::cout);
            } else if (stream_name == "stderr") {
              ::torch::jit::set_jit_logging_output_stream(std::cerr);
            } else {
              std::cerr << "ERROR: only `stdout` and `stderr`"
                        << "are supported as output options" << std::endl;
            }
          })
      .def(
          "_jit_try_infer_type",
          [](py::object obj) -> InferredType {
            return tryToInferType(std::move(obj));
          })
      .def(
          "_jit_get_te_cuda_pointwise_loop_levels",
          []() -> int {
            using namespace torch::jit::tensorexpr;
            return getTECudaPointwiseLoopLevels();
          })
      .def(
          "_jit_set_te_cuda_pointwise_loop_levels",
          [](int level) {
            using namespace torch::jit::tensorexpr;
            return getTECudaPointwiseLoopLevels() = level;
          })
      .def(
          "_jit_get_te_cuda_pointwise_block_count",
          []() -> int {
            using namespace torch::jit::tensorexpr;
            return getTECudaPointwiseBlockCount();
          })
      .def(
          "_jit_set_te_cuda_pointwise_block_count",
          [](int block_count) {
            using namespace torch::jit::tensorexpr;
            return getTECudaPointwiseBlockCount() = block_count;
          })
      .def(
          "_jit_get_te_cuda_pointwise_block_size",
          []() -> int {
            using namespace torch::jit::tensorexpr;
            return getTECudaPointwiseBlockSize();
          })
      .def(
          "_jit_set_te_cuda_pointwise_block_size",
          [](int block_size) {
            using namespace torch::jit::tensorexpr;
            return getTECudaPointwiseBlockSize() = block_size;
          })
      .def("_jit_set_texpr_fuser_enabled", &setTensorExprFuserEnabled)
      .def("_jit_texpr_fuser_enabled", &tensorExprFuserEnabled)
      .def("_jit_texpr_fallback_allowed", &tensorexpr::fallbackAllowed)
      .def("_jit_texpr_set_fallback_allowed", &tensorexpr::setFallbackAllowed)
      .def("_jit_set_texpr_reductions_enabled", &setTexprReductionsEnabled)
      .def("_jit_texpr_reductions_enabled", &texprReductionsEnabled)
      .def(
          "_jit_set_te_generate_block_code",
          [](bool gen_block_code) {
            using namespace torch::jit::tensorexpr;
            return getTEGenerateBlockCode() = gen_block_code;
          })
      .def(
          "_jit_get_te_generate_block_code",
          []() -> bool {
            using namespace torch::jit::tensorexpr;
            return getTEGenerateBlockCode();
          })
      .def(
          "_jit_get_te_must_use_llvm_cpu",
          []() -> bool {
            using namespace torch::jit::tensorexpr;
            return getTEMustUseLLVMOnCPU();
          })
      .def(
          "_jit_set_te_must_use_llvm_cpu",
          [](bool use_llvm) {
            using namespace torch::jit::tensorexpr;
            getTEMustUseLLVMOnCPU() = use_llvm;
          })
      .def(
          "_jit_cat_wo_conditionals",
          [](bool optimize_cat) {
            using namespace torch::jit::tensorexpr;
            getCatWoConditionals() = optimize_cat;
          })
      .def(
          "_jit_opt_conditionals",
          [](bool opt_conds) {
            using namespace torch::jit::tensorexpr;
            getOptConditionals() = opt_conds;
          })
      .def(
          "_llvm_enabled",
          []() {
#ifdef TORCH_ENABLE_LLVM
            return true;
#else
        return false;
#endif
          })
      .def(
          "_jit_pass_fuse_tensorexprs",
          [](std::shared_ptr<Graph>& g) { return FuseTensorExprs(g); })
      .def(
          "_jit_fuser_get_fused_kernel_code",
          [](Graph& g, const std::vector<at::Tensor>& inps) {
            return debugGetFusedKernelCode(g, inps);
          })
      .def(
          "_jit_pass_remove_dropout",
          [](script::Module& module) { return removeDropout(module); })
      .def(
          "_jit_pass_transform_conv1d_to_conv2d",
          [](std::shared_ptr<Graph>& graph) {
            return transformConv1dToConv2d(graph);
          })
      .def(
          "_jit_pass_transform_conv1d_to_conv2d",
          [](script::Module& module) {
            return transformConv1dToConv2d(module);
          })
      .def(
          "_jit_pass_insert_prepacked_ops",
          [](std::shared_ptr<Graph>& graph) {
            return insertPrePackedOps(graph);
          })
      .def(
          "_jit_pass_insert_prepacked_ops",
          [](script::Module& module) { return insertPrePackedOps(module); })
      .def(
          "_jit_pass_fuse_clamp_w_prepacked_linear_conv",
          [](script::Module& module) {
            return fusePrePackedLinearConvWithClamp(module);
          })
      .def(
          "_jit_pass_fold_prepacking_ops",
          [](script::Module& module) { return FoldPrePackingOps(module); })
      .def(
          "_jit_pass_optimize_for_mobile",
          [](script::Module& module,
             std::set<MobileOptimizerType>& optimization_blocklist,
             std::vector<std::string>& preserved_methods) {
            return optimizeForMobile(
                module, optimization_blocklist, preserved_methods);
          })
      .def(
          "_hack_do_not_use_clone_module_with_class",
          [](script::Module& module,
             std::vector<std::string>& ignored_methods,
             std::vector<std::string>& ignored_attributes) {
            const bool inplace = false;
            const std::unordered_set<std::string> ignored_methods_set(
                ignored_methods.begin(), ignored_methods.end());
            const std::unordered_set<std::string> ignored_attributes_set(
                ignored_attributes.begin(), ignored_attributes.end());
            return module.clone(
                inplace, ignored_methods_set, ignored_attributes_set);
          })
      .def(
          "_jit_pass_vulkan_insert_prepacked_ops",
          [](std::shared_ptr<Graph>& graph) {
            return vulkanInsertPrePackedOps(graph);
          })
      .def(
          "_jit_pass_vulkan_insert_prepacked_ops",
          [](script::Module& module) {
            return vulkanInsertPrePackedOps(module);
          })
      .def(
          "_jit_pass_vulkan_fuse_clamp_w_prepacked_conv",
          [](script::Module& module) {
            return vulkanFusePrePackedConvWithClamp(module);
          })
      .def(
          "_jit_pass_vulkan_fold_prepacking_ops",
          [](script::Module& module) {
            return vulkanFoldPrePackingOps(module);
          })
      .def(
          "_jit_pass_vulkan_optimize_for_mobile",
          [](script::Module& module,
             std::vector<std::string>& preserved_methods) {
            return vulkanOptimizeForMobile(module, preserved_methods);
          })
      .def(
          "_jit_pass_metal_insert_prepacked_ops",
          [](std::shared_ptr<Graph>& graph) {
            return metalInsertPrePackedOps(graph);
          })
      .def(
          "_jit_pass_metal_insert_prepacked_ops",
          [](script::Module& module) {
            return metalInsertPrePackedOps(module);
          })
      .def(
          "_jit_pass_metal_fuse_clamp_w_prepacked_conv",
          [](script::Module& module) {
            return metalFusePrePackedConvWithClamp(module);
          })
      .def(
          "_jit_pass_metal_fold_prepacking_ops",
          [](script::Module& module) { return metalFoldPrePackingOps(module); })
      .def(
          "_jit_pass_metal_optimize_for_mobile",
          [](script::Module& module,
             std::vector<std::string>& preserved_methods) {
            return metalOptimizeForMobile(module, preserved_methods);
          })
      .def(
          "_jit_pass_onnx_unpack_quantized_weights",
          [](std::shared_ptr<Graph>& graph,
             std::map<std::string, IValue>& paramsDict) {
            UnpackQuantizedWeights(graph, paramsDict);
            return paramsDict;
          },
          pybind11::return_value_policy::move)
      .def(
          "_jit_pass_onnx_quantization_insert_permutes",
          [](std::shared_ptr<Graph>& graph,
             std::map<std::string, IValue>& paramsDict) {
            insertPermutes(graph, paramsDict);
            return paramsDict;
          },
          pybind11::return_value_policy::move)
      .def(
          "_jit_pass_filter_non_tensor_arguments",
          [](std::map<std::string, IValue> params) {
            std::map<std::string, at::Tensor> retval;
            for (auto& kv : params) {
              if (kv.second.isTensor()) {
                retval[kv.first] = std::move(kv.second).toTensor();
              }
            }
            return retval;
          })
      .def("_jit_pass_batch_mm", BatchMM)
      .def("_jit_decay_packed_param_input_types", [](Graph& g) {
        for (Value* i : g.inputs()) {
          if (i->type() ==
                  getCustomClass(
                      "__torch__.torch.classes.quantized.Conv2dPackedParamsBase") ||
              i->type() ==
                  getCustomClass(
                      "__torch__.torch.classes.quantized.Conv3dPackedParamsBase") ||
              i->type() ==
                  getCustomClass(
                      "__torch__.torch.classes.quantized.LinearPackedParamsBase")) {
            // Dummy CompleteTensorType to appease ONNX validator.
            i->setType(TensorType::create(
                at::kQInt8,
                c10::kCPU,
                std::vector<int64_t>{1},
                std::vector<int64_t>{1},
                c10::nullopt));
          }
        }
      });

  // NOLINTNEXTLINE(bugprone-unused-raii)
  py::class_<CompleteArgumentSpec>(m, "CompleteArgumentSpec")
      .def("__repr__", [](CompleteArgumentSpec& self) {
        std::ostringstream s;
        s << self;
        return s.str();
      });
  // NOLINTNEXTLINE(bugprone-unused-raii)
  py::class_<ArgumentSpec>(m, "ArgumentSpec");
  py::class_<Code>(m, "Code")
      .def(
          "grad_executor_states",
          [](Code& c) {
            std::vector<GraphExecutorState> states;
            for (auto& e : c.grad_executors()) {
              states.emplace_back(e->getDebugState());
            }
            return states;
          })
      .def(
          "differentiable_op_executor_states",
          [](Code& c) {
            std::vector<GraphExecutorState> states;
            for (auto& e : c.diff_graph_op_executors()) {
              if (e->isOptimized()) {
                states.emplace_back(e->getDebugState());
              } else {
                // we leave an empty entry for node that doesn't have an
                // optimized plan
                states.emplace_back();
              }
            }
            return states;
          })
      .def("num_bailouts", [](Code& c) { return c.num_bailouts(); })
      .def("request_bailout", [](Code& c, size_t index) {
        c.request_bailout(index);
      });

  py::class_<ExecutionPlan>(m, "ExecutionPlan")
      .def_property_readonly("graph", [](ExecutionPlan& s) { return s.graph; })
      .def_property_readonly("code", [](ExecutionPlan& s) { return s.code; });

  py::class_<Gradient>(m, "Gradient")
      .def_property_readonly("f", [](Gradient& m) { return m.f; })
      .def_property_readonly("df", [](Gradient& m) { return m.df; })
      .def_property_readonly(
          "f_real_outputs", [](Gradient& m) { return m.f_real_outputs; })
      .def_property_readonly(
          "df_input_vjps", [](Gradient& m) { return m.df_input_vjps; })
      .def_property_readonly(
          "df_input_captured_inputs",
          [](Gradient& m) { return m.df_input_captured_inputs; })
      .def_property_readonly(
          "df_input_captured_outputs",
          [](Gradient& m) { return m.df_input_captured_outputs; })
      .def_property_readonly(
          "df_output_vjps", [](Gradient& m) { return m.df_output_vjps; });

  py::class_<GraphExecutorState>(m, "GraphExecutorState")
      .def_property_readonly(
          "graph", [](GraphExecutorState& s) { return s.graph; })
      .def_property_readonly(
          "execution_plans",
          [](GraphExecutorState& s) { return s.execution_plans; })
      .def_property_readonly(
          "fallback", [](GraphExecutorState& s) { return s.fallback; });

  py::class_<PyTorchStreamWriter>(m, "PyTorchFileWriter")
      .def(py::init<std::string>())
      .def(py::init([](const py::object& buffer) {
        auto writer_func = [=](const void* data, size_t size) {
          auto bytes = py::bytes(reinterpret_cast<const char*>(data), size);
          buffer.attr("write")(std::move(bytes));
          return size;
        };
        return std::make_unique<PyTorchStreamWriter>(std::move(writer_func));
      }))
      .def(py::init<const std::function<size_t(const void*, size_t)>&>())
      .def(
          "write_record",
          [](PyTorchStreamWriter& self,
             const std::string& name,
             const char* data,
             size_t size) { return self.writeRecord(name, data, size); })
      .def("write_end_of_file", &PyTorchStreamWriter::writeEndOfFile)
      .def("set_min_version", &PyTorchStreamWriter::setMinVersion)
      .def(
          "write_record",
          [](PyTorchStreamWriter& self,
             const std::string& name,
             uintptr_t data,
             size_t size) {
            return self.writeRecord(
                name, reinterpret_cast<const char*>(data), size);
          })
      .def("archive_name", &PyTorchStreamWriter::archiveName)
      .def(
          "get_all_written_records",
          &PyTorchStreamWriter::getAllWrittenRecords);

  py::enum_<MobileOptimizerType>(m, "MobileOptimizerType")
      .value("CONV_BN_FUSION", MobileOptimizerType::CONV_BN_FUSION)
      .value(
          "INSERT_FOLD_PREPACK_OPS",
          MobileOptimizerType::INSERT_FOLD_PREPACK_OPS)
      .value("REMOVE_DROPOUT", MobileOptimizerType::REMOVE_DROPOUT)
      .value("FUSE_ADD_RELU", MobileOptimizerType::FUSE_ADD_RELU)
      .value(
          "HOIST_CONV_PACKED_PARAMS",
          MobileOptimizerType::HOIST_CONV_PACKED_PARAMS)
      .export_values();

  // This allows PyTorchStreamReader to read from a Python buffer. It requires
  // that the buffer implement `seek()`, `tell()`, and `read()`.
  class BufferAdapter : public caffe2::serialize::ReadAdapterInterface {
   public:
    BufferAdapter(const py::object& buffer) : buffer_(buffer) {
      // Jump to the end of the buffer to get its size
      auto current = buffer.attr("tell")();
      start_offset_ = py::cast<size_t>(current);
      buffer.attr("seek")(current, py::module::import("os").attr("SEEK_END"));
      size_ = py::cast<size_t>(buffer.attr("tell")()) - start_offset_;
      buffer.attr("seek")(current);

      // If we can read directly into a buffer, do that instead of an extra copy
      use_readinto_ = py::hasattr(buffer, "readinto");
    }

    size_t size() const override {
      return size_;
    }

    THPObjectPtr getMemview(void* buf, size_t n) const {
      THPObjectPtr memview(PyMemoryView_FromMemory(
          reinterpret_cast<char*>(buf), n, PyBUF_WRITE));
      if (!memview) {
        throw python_error();
      }
      return memview;
    }

    size_t read(uint64_t pos, void* buf, size_t n, const char* what)
        const override {
      // Seek to desired position (NB: this has to be a Py_ssize_t or Python
      // throws a weird error)
      Py_ssize_t absolute_pos = start_offset_ + pos;
      buffer_.attr("seek")(absolute_pos);

      if (use_readinto_) {
        auto memview = getMemview(buf, n);
        auto res =
            PyObject_CallMethod(buffer_.ptr(), "readinto", "O", memview.get());
        if (res) {
          int64_t i = static_cast<int64_t>(PyLong_AsLongLong(res));
          if (i > 0) {
            return i;
          }
        }
      }

      // Read bytes into `buf` from the buffer
      std::string bytes = py::cast<std::string>(buffer_.attr("read")(n));
      std::copy(
          bytes.data(),
          bytes.data() + bytes.size(),
          reinterpret_cast<char*>(buf));
      return bytes.size();
    }

    py::object buffer_;
    size_t size_;
    size_t start_offset_;
    bool use_readinto_;
  };

  py::class_<PyTorchStreamReader, std::shared_ptr<PyTorchStreamReader>>(
      m, "PyTorchFileReader")
      .def(py::init<std::string>())
      .def(py::init([](const py::object& buffer) {
        auto adapter = std::make_unique<BufferAdapter>(buffer);
        return std::make_shared<PyTorchStreamReader>(std::move(adapter));
      }))
      .def(
          "get_record",
          [](PyTorchStreamReader& self, const std::string& key) {
            at::DataPtr data;
            size_t size = 0;
            std::tie(data, size) = self.getRecord(key);
            return py::bytes(reinterpret_cast<const char*>(data.get()), size);
          })
      .def(
          "has_record",
          [](PyTorchStreamReader& self, const std::string& key) {
            return self.hasRecord(key);
          })
      .def(
          "get_storage_from_record",
          [](PyTorchStreamReader& self,
             const std::string& key,
             size_t numel,
             py::object data_type_obj) {
            at::DataPtr data(std::get<0>(self.getRecord(key)));
            auto scalar_type =
                reinterpret_cast<THPDtype*>(data_type_obj.ptr())->scalar_type;

            c10::Storage storage(
                c10::Storage::use_byte_size_t(),
                numel * elementSize(scalar_type),
                std::move(data),
                /*allocator=*/nullptr,
                /*resizable=*/false);
            auto ptr =
                c10::make_intrusive<at::TensorImpl, at::UndefinedTensorImpl>(
                    std::move(storage),
                    at::DispatchKeySet(),
                    at::CPU(scalar_type).typeMeta());
            return at::Tensor(std::move(ptr));
          })
      .def("get_all_records", [](PyTorchStreamReader& self) {
        return self.getAllRecords();
      });

  // Used by torch.Package to coordinate deserialization of storages across
  // ScriptModules and eager modules
  py::class_<
      DeserializationStorageContext,
      std::shared_ptr<DeserializationStorageContext>>(
      m, "DeserializationStorageContext")
      .def(py::init<>())
      .def(
          "get_storage",
          [](DeserializationStorageContext& self,
             const std::string& name,
             py::object data_type_obj) {
            c10::Storage storage = self.getStorage(name);
            auto scalar_type =
                reinterpret_cast<THPDtype*>(data_type_obj.ptr())->scalar_type;
            auto ptr =
                c10::make_intrusive<at::TensorImpl, at::UndefinedTensorImpl>(
                    std::move(storage),
                    at::DispatchKeySet(),
                    at::CPU(scalar_type).typeMeta());

            return at::Tensor(std::move(ptr));
          })
      .def(
          "add_storage",
          [](DeserializationStorageContext& self,
             const std::string& name,
             const at::Tensor& tensor) {
            return self.addStorage(name, tensor.storage());
          })
      .def("has_storage", &DeserializationStorageContext::hasStorage);

  m.def(
      "_jit_get_operation",
      [](const std::string& op_name) {
        try {
          auto symbol = Symbol::fromQualString(op_name);
          auto operations = getAllOperatorsFor(symbol);
          TORCH_CHECK(!operations.empty(), "No such operator ", op_name);
          std::ostringstream docstring;
          docstring << "Automatically bound operator '" << op_name
                    << "' with schema(s):\n";

          for (const auto& op : operations) {
            docstring << "  " << op->schema() << "\n";
          }

          auto func = py::cpp_function(
              [operations, symbol](py::args args, py::kwargs kwargs) {
                std::vector<py::handle> overloaded_args;
                size_t total_arg_num = args.size() + kwargs.size();
                for (const auto i : c10::irange(args.size())) {
                  is_tensor_and_append_overloaded(
                      args[i].ptr(), &overloaded_args);
                  is_tensor_list_and_append_overloaded(
                      args[i].ptr(),
                      &overloaded_args,
                      static_cast<int>(total_arg_num),
                      false /* throw_error */);
                }
                // NB: for kwargs, we cannot guarantee the order of appending
                // is the same as the argument order in operator's schema.
                // This is suboptimal, but should be fine. Later when we have
                // better schema matching and argument parsing, we could
                // match the operator in `operations` first, then the order will
                // be guaranteed.
                for (auto item : kwargs) {
                  is_tensor_and_append_overloaded(
                      item.second.ptr(), &overloaded_args);
                  is_tensor_list_and_append_overloaded(
                      item.second.ptr(),
                      &overloaded_args,
                      total_arg_num,
                      false /* throw_error */);
                }
                if (overloaded_args.size() > 0) {
                  std::vector<py::object> overloaded_types;
                  overloaded_types.reserve(overloaded_args.size());
                  for (auto& oarg : overloaded_args) {
                    overloaded_types.push_back(
                        py::reinterpret_borrow<py::object>(
                            (PyObject*)Py_TYPE(oarg.ptr())));
                  }
                  py::tuple py_types = py::cast(overloaded_types);
                  py::object ret;
                  std::string ns = symbol.ns().toUnqualString();
                  std::string method_name = symbol.toUnqualString();
                  auto self_func = py::module::import("torch")
                                       .attr("ops")
                                       .attr(ns.c_str())
                                       .attr(method_name.c_str());
                  std::string module_name("torch.ops");
                  module_name.append(ns);
                  return pybind11::reinterpret_steal<py::object>(
                      handle_torch_function_no_python_arg_parser(
                          overloaded_args,
                          args.ptr(),
                          kwargs.ptr(),
                          method_name.c_str(),
                          self_func.ptr(),
                          module_name.c_str()));
                }
                return invokeOperatorFromPython(operations, args, kwargs);
              },
              py::name(symbol.toUnqualString()),
              py::doc(docstring.str().c_str()));
          return func;
        } catch (const c10::Error& error) {
          throw std::runtime_error(error.what_without_backtrace());
        }
      },
      py::arg("qualified_name"));

  m.def("parse_ir", [](const std::string& input) {
    auto graph = std::make_shared<Graph>();
    parseIR(input, &*graph);
    return graph;
  });
  m.def("parse_schema", parseSchema);
  m.def("unify_type_list", [](const std::vector<TypePtr>& types) {
    std::ostringstream s;
    auto type = unifyTypeList(types, s);
    if (!type) {
      throw std::runtime_error(s.str());
    }
    return type.value();
  });

  py::class_<FunctionSchema>(m, "FunctionSchema")
      .def_property_readonly(
          "name", [](FunctionSchema& self) { return self.name(); })
      .def_property_readonly(
          "overload_name",
          [](FunctionSchema& self) { return self.overload_name(); })
      .def_property_readonly(
          "arguments", [](FunctionSchema& self) { return self.arguments(); })
      .def_property_readonly(
          "returns", [](FunctionSchema& self) { return self.returns(); })
      .def(
          "is_backward_compatible_with",
          [](const FunctionSchema& self, const FunctionSchema& old_schema) {
            return self.isBackwardCompatibleWith(old_schema);
          })
      .def(
          "__eq__",
          [](const FunctionSchema& self, const FunctionSchema& other) {
            return self == other;
          })
      .def(
          "__str__",
          [](FunctionSchema& self) {
            std::stringstream ss;
            ss << self;
            return ss.str();
          })
      .def_property_readonly(
          "is_mutable", [](FunctionSchema& self) { return self.is_mutable(); });
  py::class_<Argument>(m, "Argument")
      .def_property_readonly("name", [](Argument& self) { return self.name(); })
      .def_property_readonly("type", [](Argument& self) { return self.type(); })
      .def_property_readonly(
          "N",
          [](Argument& self) -> py::object {
            return (self.N()) ? py::cast(*self.N()) : py::none();
          })
      .def_property_readonly(
          "default_value",
          [](Argument& self) -> py::object {
            if (!self.default_value()) {
              return py::none();
            }
            IValue v = *self.default_value();
            return toPyObject(std::move(v));
          })
      .def(
          "has_default_value",
          [](Argument& self) -> py::bool_ {
            return self.default_value().has_value();
          })
      .def_property_readonly("kwarg_only", [](Argument& self) -> bool {
        return self.kwarg_only();
      });
  m.def("_jit_get_all_schemas", []() {
    const std::vector<std::shared_ptr<Operator>>& operations =
        getAllOperators();
    return fmap(operations, [](const std::shared_ptr<Operator>& op) {
      return op->schema();
    });
  });
  m.def("_jit_get_custom_class_schemas", customClassSchemasForBCCheck);
  m.def("_jit_get_schemas_for_operator", [](const std::string& qualified_name) {
    auto symbol = Symbol::fromQualString(qualified_name);
    const auto& operations = getAllOperatorsFor(symbol);
    return fmap(operations, [](const std::shared_ptr<Operator>& op) {
      return op->schema();
    });
  });
  m.def("_is_tracing", []() { return jit::tracer::isTracing(); });

  py::class_<PythonFutureWrapper, std::shared_ptr<PythonFutureWrapper>>(
      m, "Future")
      .def(py::init([](std::vector<c10::Device> devices = {}) {
        return std::make_shared<PythonFutureWrapper>(
            c10::make_intrusive<c10::ivalue::Future>(
                PyObjectType::get(), std::move(devices)));
      }))
      .def(
          "done",
          // Intentionally not releasing GIL
          &PythonFutureWrapper::done)
      .def(
          "value",
          &PythonFutureWrapper::value,
          py::call_guard<py::gil_scoped_release>())
      .def(
          "wait",
          &PythonFutureWrapper::wait,
          py::call_guard<py::gil_scoped_release>())
      .def(
          "then",
          &PythonFutureWrapper::then,
          py::call_guard<py::gil_scoped_release>())
      .def(
          "add_done_callback",
          &PythonFutureWrapper::add_done_callback,
          py::call_guard<py::gil_scoped_release>())
      .def(
          "set_result",
          // Intentionally not releasing GIL
          &PythonFutureWrapper::markCompleted)
      .def(
          "_set_unwrap_func",
          // Intentionally not releasing GIL as this just does an assign
          [](PythonFutureWrapper& self, py::function unwrapFunc) {
            auto functionGuard =
                std::make_shared<torch::jit::PythonFunctionGuard>(
                    std::move(unwrapFunc));

            std::function<void(py::object)> pf =
                [functionGuard(std::move(functionGuard))](
                    const py::object& inp) {
                  return functionGuard->func_(inp);
                };
            self.unwrap_func = std::move(pf);
          })
      .def(
          py::pickle(
              /* __getstate__ */
              [](const PythonFutureWrapper& /* unused */) {
                TORCH_CHECK(false, "Can not pickle torch.futures.Future");
                // Note that this return has no meaning since we always
                // throw, it's only here to satisfy Pybind API's
                // requirement.
                return py::make_tuple();
              },
              /* __setstate__ */
              [](const py::tuple& /* unused */) { // NOLINT
                TORCH_CHECK(false, "Can not unpickle torch.futures.Future");
                // Note that this return has no meaning since we always
                // throw, it's only here to satisfy PyBind's API
                // requirement.
                return nullptr;
              }),
          py::call_guard<py::gil_scoped_release>());

  m.def("fork", [](const py::args& args, const py::kwargs& kwargs) {
    AT_ASSERT(args.size() >= 1);

    py::function f = py::cast<py::function>(args[0]);
    py::tuple args_tup(args.size() - 1);

    for (const auto i : c10::irange(1, args.size())) {
      args_tup[i - 1] = args[i];
    }

    if (jit::tracer::isTracing()) {
      auto graph = jit::tracer::getTracingState()->graph;
      auto fork_node = graph->insertNode(graph->create(prim::TracedFork, 1));
      auto body_block = fork_node->addBlock();

      Value* node_output = nullptr;
      py::object py_func_output;
      // Insert new trace ops into the fork op's sub-block
      WithInsertPoint guard(body_block);
      IValue output_ivalue;
      {
        tracer::WithNestedTracingFrame env_guard;

        // Run the user-supplied function
        py_func_output = f(*args_tup, **kwargs);

        // Convert the output of the user-supplied function to IValue. The type
        // information of this IValue is used both to record the correct type in
        // the trace.
        output_ivalue = toTypeInferredIValue(py_func_output);
        Value* out_val = jit::tracer::getValueTrace(output_ivalue);
        body_block->registerOutput(out_val);
        node_output =
            fork_node->output()->setType(FutureType::create(out_val->type()));
      }

      auto retval =
          c10::make_intrusive<c10::ivalue::Future>(output_ivalue.type());

      // Record the ivalue in the tracer
      jit::tracer::setValueTrace(retval, node_output);

      // stuff the ivalue output in the Future
      retval->markCompleted(output_ivalue);

      return std::make_shared<PythonFutureWrapper>(retval);
    } else {
      auto result = toTypeInferredIValue(f(*args_tup, **kwargs));
      auto retval = c10::make_intrusive<c10::ivalue::Future>(result.type());
      retval->markCompleted(std::move(result));
      return std::make_shared<PythonFutureWrapper>(retval);
    }
  });

  m.def("wait", [](const std::shared_ptr<PythonFutureWrapper>& fut) {
    return fut->wait();
  });

  m.def(
      "_collect_all",
      [](const std::vector<std::shared_ptr<jit::PythonFutureWrapper>>& futures)
          -> std::shared_ptr<jit::PythonFutureWrapper> {
        auto typePtr =
            futures.empty() ? AnyType::get() : futures[0]->fut->elementType();
        c10::List<c10::intrusive_ptr<c10::ivalue::Future>> asList(
            c10::FutureType::create(typePtr));
        asList.reserve(futures.size());
        for (const auto& f : futures) {
          asList.push_back(f->fut);
        }
        return std::make_shared<jit::PythonFutureWrapper>(
            c10::collectAll(asList),
            /* unwrap_func */ [futures](const py::object& /*unused*/) {
              // Throw errors when calling wait() on the returned Future if
              // any of the original futures would throw.
              // NB: PythonFutureWrapper takes an unwrap_func which serves as a
              // callback to evalute the value in the Future. RPC uses this
              // unwrap_func to check whether the returned py::object is a
              // RemoteException object, and re-throw the exception if it is.
              // By extracting the c10::ivalue::Future from PythonFutureWrapper
              // the unwrap_func on the original PythonFutureWrapper objects are
              // discarded, and hence it will return the RemoteException as an
              // object instead of re-throwing it.
              for (auto& fut : futures) {
                fut->wait();
              }
            });
      },
      py::call_guard<py::gil_scoped_release>());

  m.def("_jit_assert_is_instance", [](py::object obj, const TypePtr& type) {
    toIValue(std::move(obj), type);
  });

#if defined(C10_SUPPORTS_FATAL_SIGNAL_HANDLERS)
  m.def("_set_print_stack_traces_on_fatal_signal", [](bool print) {
    c10::FatalSignalHandler::getInstance().setPrintStackTracesOnFatalSignal(
        print);
  });
#endif // defined(C10_SUPPORTS_SIGNAL_HANDLER)

  initPythonCustomClassBindings(module);
  initPythonIRBindings(module);
  tracer::initPythonTracerBindings(module);
  initTreeViewBindings(module);
  initJitScriptBindings(module);
  initJitBackendBindings(module);
  initStaticModuleBindings(module);
  initTensorExprBindings(module);

  setPrintHandler([](const std::string& str) {
    py::gil_scoped_acquire acquire;
    try {
      auto _stdout = py::module::import("sys").attr("stdout");
      _stdout.attr("write")(str);
    } catch (py::error_already_set& e) {
      throw std::runtime_error(e.what());
    }
  });
}
} // namespace jit
} // namespace torch<|MERGE_RESOLUTION|>--- conflicted
+++ resolved
@@ -278,11 +278,8 @@
       .def("_jit_pass_onnx_set_dynamic_input_shape", ONNXSetDynamicInputShape)
       .def("_jit_pass_autocast", Autocast)
       .def("_jit_set_autocast_mode", &setAutocastMode)
-<<<<<<< HEAD
-=======
       .def("_jit_pass_onnx_lint", ONNXLintGraph)
       .def("_jit_pass_onnx_function_extraction", onnx::ONNXFunctionExtraction)
->>>>>>> cd51d2a3
       .def("_jit_pass_fuse", FuseGraph)
       .def(
           "_jit_pass_dce",
