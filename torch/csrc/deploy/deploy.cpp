#include <c10/util/Exception.h>
#include <torch/csrc/deploy/deploy.h>
#include <torch/cuda.h>

#include <dlfcn.h>
#include <libgen.h>
#include <unistd.h>

struct InterpreterSymbol {
  const char* startSym;
  const char* endSym;
  bool customLoader;
};

// these symbols are generated by cmake, using ld -r -b binary
// libtorch_deployinterpreter.so which takes the contents of the so and embeds
// it into a symbol that is then linked into libtorch_deploy.so. This enables us
// to simply copy the contents of this symbol to disk and dlopen it to create an
// instance of python.

namespace torch {
namespace deploy {

const std::initializer_list<InterpreterSymbol> kInterpreterSearchPath = {
    {"_binary_libtorch_deployinterpreter_all_so_start",
     "_binary_libtorch_deployinterpreter_all_so_end",
     true},
    {"_binary_libtorch_deployinterpreter_cuda_so_start",
     "_binary_libtorch_deployinterpreter_cuda_so_end",
     false},
    {"_binary_libtorch_deployinterpreter_cpu_so_start",
     "_binary_libtorch_deployinterpreter_cpu_so_end",
     false},
};

static bool writeDeployInterpreter(FILE* dst) {
  TORCH_INTERNAL_ASSERT(dst);
  const char* libStart = nullptr;
  const char* libEnd = nullptr;
  bool customLoader = false;
  for (const auto& s : kInterpreterSearchPath) {
    libStart = (const char*)dlsym(nullptr, s.startSym);
    if (libStart) {
      libEnd = (const char*)dlsym(nullptr, s.endSym);
      customLoader = s.customLoader;
      break;
    }
  }
  TORCH_CHECK(
      libStart != nullptr && libEnd != nullptr,
      "torch::deploy requires a build-time dependency on embedded_interpreter or embedded_interpreter_cuda, neither of which were found.  torch::cuda::is_available()=",
      torch::cuda::is_available());

  size_t size = libEnd - libStart;
  size_t written = fwrite(libStart, 1, size, dst);
  TORCH_INTERNAL_ASSERT(size == written, "expected written == size");
  return customLoader;
}

InterpreterManager::InterpreterManager(
    size_t nInterp,
<<<<<<< HEAD
    const c10::optional<std::string>& pythonPath)
=======
    std::shared_ptr<Environment> env)
>>>>>>> 0b2f68ea
    : resources_(nInterp) {
  TORCH_DEPLOY_TRY
  for (const auto i : c10::irange(nInterp)) {
    instances_.emplace_back(this, env);
    auto I = instances_.back().acquireSession();
    // make torch.version.interp be the interpreter id
    // can be used for balancing work across GPUs
    I.global("torch", "version").attr("__setattr__")({"interp", int(i)});
    // std::cerr << "Interpreter " << i << " initialized\n";
    instances_.back().pImpl_->setFindModule(
        [this](const std::string& name) -> at::optional<std::string> {
          auto it = registeredModuleSource_.find(name);
          if (it != registeredModuleSource_.end()) {
            return it->second;
          } else {
            return at::nullopt;
          }
        });

    if (pythonPath) {
      I.global("sys", "path").attr("append")({pythonPath.value()});
    }
  }

  // Pre-registered modules.
  // Since torch::deploy::Obj.toIValue cannot infer empty list, we hack it to
  // return None for empty list.
  // TODO(jwtan): Make the discovery of these modules easier.
  registerModuleSource(
      "GetArgumentNamesModule",
      "from inspect import signature\n"
      "from typing import Callable, Optional\n"
      "def getArgumentNames(function: Callable) -> Optional[list]:\n"
      "    names = list(signature(function).parameters.keys())\n"
      "    if len(names) == 0:\n"
      "        return None\n"
      "    return names\n");
  TORCH_DEPLOY_SAFE_CATCH_RETHROW
}

Package InterpreterManager::loadPackage(const std::string& uri) {
  TORCH_DEPLOY_TRY
  return Package(uri, this);
  TORCH_DEPLOY_SAFE_CATCH_RETHROW
}

Package InterpreterManager::loadPackage(
    std::shared_ptr<caffe2::serialize::ReadAdapterInterface> reader) {
  TORCH_DEPLOY_TRY
  return Package(reader, this);
  TORCH_DEPLOY_SAFE_CATCH_RETHROW
}

Obj InterpreterSession::fromMovable(const ReplicatedObj& obj) {
  TORCH_DEPLOY_TRY
  return impl_->unpickleOrGet(obj.pImpl_->objectId_, obj.pImpl_->data_);
  TORCH_DEPLOY_SAFE_CATCH_RETHROW
}

InterpreterSession ReplicatedObj::acquireSession(
    const Interpreter* onThisInterpreter) const {
  TORCH_DEPLOY_TRY
  InterpreterSession I = onThisInterpreter ? onThisInterpreter->acquireSession()
                                           : pImpl_->manager_->acquireOne();
  I.self = I.fromMovable(*this);
  return I;
  TORCH_DEPLOY_SAFE_CATCH_RETHROW
}

// NOLINTNEXTLINE(bugprone-exception-escape)
InterpreterSession::~InterpreterSession() {
  if (manager_ && notifyIdx_ >= 0) {
    manager_->resources_.free(notifyIdx_);
  }
}

void ReplicatedObjImpl::unload(const Interpreter* onThisInterpreter) {
  TORCH_DEPLOY_TRY
  if (!onThisInterpreter) {
    // NOLINTNEXTLINE(clang-analyzer-core.NullDereference)
    for (auto& interp : manager_->allInstances()) {
      unload(&interp);
    }
    return;
  }

  InterpreterSession I = onThisInterpreter->acquireSession();
  I.impl_->unload(objectId_);
  TORCH_DEPLOY_SAFE_CATCH_RETHROW
}

// NOLINTNEXTLINE(bugprone-exception-escape)
ReplicatedObjImpl::~ReplicatedObjImpl() {
  unload(nullptr);
}

void ReplicatedObj::unload(const Interpreter* onThisInterpreter) {
  TORCH_DEPLOY_TRY
  pImpl_->unload(onThisInterpreter);
  TORCH_DEPLOY_SAFE_CATCH_RETHROW
}

ReplicatedObj InterpreterSession::createMovable(Obj obj) {
  TORCH_DEPLOY_TRY
  TORCH_CHECK(
      manager_,
      "Can only create a movable object when the session was created from an interpreter that is part of a InterpreterManager");

  TORCH_CHECK(
      impl_->isOwner(obj),
      "Cannot create movable from an object that lives in different session");

  auto pickled = impl_->pickle(self, obj);
  return ReplicatedObj(std::make_shared<ReplicatedObjImpl>(
      manager_->nextObjectId_++, std::move(pickled), manager_));
  TORCH_DEPLOY_SAFE_CATCH_RETHROW
}

using dlopen_t = void* (*)(const char*, int);

// ASAN overrides dlopen and errors when it sees the RTLD_DEEPBIND flags because
// it thinks that the library being loaded will not link against its overrides
// for things like malloc/free. However, our specially crafted library doesn't
// have any DT_NEEDED entries -- all undefined symbols will be resolved from the
// process's link map. So it is actually safe to use RTLD_DEEPBIND with ASAN. We
// have to get around its check though, so we do it by finding the real dlopen
// function.
static dlopen_t find_real_dlopen() {
  void* libc = dlopen("libdl.so.2", RTLD_NOLOAD | RTLD_LAZY | RTLD_LOCAL);
  TORCH_INTERNAL_ASSERT(libc);
  auto dlopen_ = (dlopen_t)dlsym(libc, "dlopen");
  TORCH_INTERNAL_ASSERT(dlopen_);
  return dlopen_;
}

Interpreter::Interpreter(
    InterpreterManager* manager,
    std::shared_ptr<Environment> env)
    : handle_(nullptr), manager_(manager), env_(env) {
  // NOLINTNEXTLINE(modernize-avoid-c-arrays,cppcoreguidelines-avoid-c-arrays)
  char libraryName[] = "/tmp/torch_deployXXXXXX";
  int fd = mkstemp(libraryName);
  TORCH_INTERNAL_ASSERT(fd != -1, "failed to create temporary file");
  libraryName_ = libraryName;
  FILE* dst = fdopen(fd, "wb");

  customLoader_ = writeDeployInterpreter(dst);
  fclose(dst);
  int flags = RTLD_LOCAL | RTLD_LAZY;
  if (customLoader_) {
    flags |= RTLD_DEEPBIND;
  }

#ifdef FBCODE_CAFFE2
  static dlopen_t dlopen_ = find_real_dlopen();
  handle_ = dlopen_(libraryName, flags);
#else
  handle_ = dlopen(libraryName, flags);
#endif

  if (!handle_) {
    throw std::runtime_error(dlerror());
  }

  // note: if you want better debugging symbols for things inside
  // new_intepreter_impl, comment out this line so that the so lasts long enough
  // for the debugger to see it.
  unlink(libraryName_.c_str());

  if (customLoader_) {
    // when using the custom loader we need to link python symbols against
    // the right version of the symbols for the interpreter which an be looked
    // up from the handle_ to this shared library. here we register the handle
    // with the code that does custom loading of python extensions.
    auto deploySetSelfPtr = (void (*)(void*))dlsym(handle_, "deploy_set_self");
    AT_ASSERT(deploySetSelfPtr);
    deploySetSelfPtr(handle_);
  }

  void* newInterpreterImpl = dlsym(handle_, "newInterpreterImpl");
  AT_ASSERT(newInterpreterImpl);
  pImpl_ = std::unique_ptr<InterpreterImpl>(
      ((InterpreterImpl * (*)()) newInterpreterImpl)());

  env->configureInterpreter(this);
}

Interpreter::~Interpreter() {
  if (handle_) {
    // ensure python uninitialization runs before we dlclose the library
    pImpl_.reset();
    if (customLoader_) {
      auto deploy_flush_python_libs =
          (void (*)())dlsym(handle_, "deploy_flush_python_libs");
      deploy_flush_python_libs();
    }
    dlclose(handle_);
  }
}

int LoadBalancer::acquire() {
  TORCH_DEPLOY_TRY
  thread_local int last = 0;
  size_t minusers = SIZE_MAX;
  int minIdx = 0;
  for (size_t i = 0; i < n_; ++i, ++last) {
    // NOLINTNEXTLINE(clang-diagnostic-sign-compare)
    if (last >= n_) {
      last = 0;
    }
    uint64_t prev = 0;
    bool acquired = __atomic_compare_exchange_n(
        &uses_[8 * last],
        &prev,
        1ULL,
        false,
        __ATOMIC_SEQ_CST,
        __ATOMIC_SEQ_CST);
    if (acquired) {
      // fast path, we found an interpreter with no users
      return last;
    }
    // slow path, we don't want to use this interpreter because it is being
    // used by someone else.

    if (prev < minusers) {
      minusers = prev;
      minIdx = last;
    }
  }
  // we failed to find a completely free interpreter. heuristically use the
  // one with the least number of user (note that this may have changed since
  // then, so this is only a heuristic).
  __atomic_fetch_add(&uses_[8 * minIdx], 1ULL, __ATOMIC_SEQ_CST);
  return minIdx;
  TORCH_DEPLOY_SAFE_CATCH_RETHROW
}

void LoadBalancer::free(int where) {
  TORCH_DEPLOY_TRY
  // NOLINTNEXTLINE(cppcoreguidelines-avoid-magic-numbers)
  __atomic_fetch_sub(&uses_[8 * where], 1ULL, __ATOMIC_SEQ_CST);
  TORCH_DEPLOY_SAFE_CATCH_RETHROW
}

void PythonMethodWrapper::setArgumentNames(
    std::vector<std::string>& argumentNamesOut) const {
  auto session = model_.acquireSession();
  auto method = session.self.attr(methodName_.c_str());
  auto iArgumentNames =
      session.global("GetArgumentNamesModule", "getArgumentNames")({method})
          .toIValue();
  if (iArgumentNames.isNone()) {
    return;
  }

  TORCH_INTERNAL_ASSERT(iArgumentNames.isList());
  auto argumentNames = iArgumentNames.toListRef();

  argumentNamesOut.reserve(argumentNames.size());
  for (auto& argumentName : argumentNames) {
    TORCH_INTERNAL_ASSERT(argumentName.isString());
    argumentNamesOut.push_back(argumentName.toStringRef());
  }
}

} // namespace deploy
} // namespace torch<|MERGE_RESOLUTION|>--- conflicted
+++ resolved
@@ -59,11 +59,7 @@
 
 InterpreterManager::InterpreterManager(
     size_t nInterp,
-<<<<<<< HEAD
-    const c10::optional<std::string>& pythonPath)
-=======
     std::shared_ptr<Environment> env)
->>>>>>> 0b2f68ea
     : resources_(nInterp) {
   TORCH_DEPLOY_TRY
   for (const auto i : c10::irange(nInterp)) {
@@ -82,10 +78,6 @@
             return at::nullopt;
           }
         });
-
-    if (pythonPath) {
-      I.global("sys", "path").attr("append")({pythonPath.value()});
-    }
   }
 
   // Pre-registered modules.
