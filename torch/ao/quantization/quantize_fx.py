import torch
from torch.fx import GraphModule
from torch.fx._symbolic_trace import Tracer
from torch.fx.node import Target, Node, Argument
from .fx import Fuser  # noqa: F401
from .fx import prepare, convert  # noqa: F401
from .fx import get_fbgemm_backend_config_dict  # noqa: F401
from .fx import get_tensorrt_backend_config_dict  # noqa: F401
from .fx.utils import graph_pretty_str  # noqa: F401
from .fx.utils import get_custom_module_class_keys  # noqa: F401
from .fx.graph_module import ObservedGraphModule, QuantizedGraphModule
from .fx.qconfig_utils import (
    check_is_valid_convert_custom_config_dict,
    check_is_valid_fuse_custom_config_dict,
    check_is_valid_prepare_custom_config_dict,
    check_is_valid_qconfig_dict)
from torch.nn.intrinsic import _FusedModule
from typing import Dict, Any, List, Callable, Tuple, Optional, Set

def _check_is_graph_module(model: torch.nn.Module) -> None:
    if not isinstance(model, GraphModule):
        raise ValueError(
            'input model must be a GraphModule, ' +
            'Got type:' + str(type(model)) + ' Please make ' +
            'sure to follow the tutorials.')

def _swap_ff_with_fxff(model: torch.nn.Module) -> None:
    r""" Swap FloatFunctional with FXFloatFunctional
    """
    modules_to_swap = []
    for name, module in model.named_children():
        if isinstance(module, torch.nn.quantized.FloatFunctional):
            modules_to_swap.append(name)
        else:
            _swap_ff_with_fxff(module)

    for name in modules_to_swap:
        del model._modules[name]
        model._modules[name] = torch.nn.quantized.FXFloatFunctional()

def _fuse_fx(
        graph_module: GraphModule,
        fuse_custom_config_dict: Dict[str, Any] = None) -> GraphModule:
    r""" Internal helper function to fuse modules in preparation for quantization

    Args:
        graph_module: GraphModule object from symbolic tracing (torch.fx.symbolic_trace)
    """
    _check_is_graph_module(graph_module)
    fuser = Fuser()
    return fuser.fuse(graph_module, fuse_custom_config_dict)

class Scope(object):
    """ Scope object that records the module path and the module type
    of a module. Scope is used to track the information of the module
    that contains a Node in a Graph of GraphModule. For example::

        class Sub(torch.nn.Module):
            def forward(self, x):
                # This will be a call_method Node in GraphModule,
                # scope for this would be (module_path="sub", module_type=Sub)
                return x.transpose(1, 2)

        class M(torch.nn.Module):
            def __init__(self):
                self.sub = Sub()

            def forward(self, x):
                # This will be a call_method Node as well,
                # scope for this would be (module_path="", None)
                x = x.transpose(1, 2)
                x = self.sub(x)
                return x

    """
    def __init__(self, module_path: str, module_type: Any):
        super().__init__()
        self.module_path = module_path
        self.module_type = module_type

class ScopeContextManager(object):
    """ A context manager to track the Scope of Node during symbolic tracing.
    When entering a forward function of a Module, we'll update the scope information of
    the current module, and when we exit, we'll restore the previous scope information.
    """
    def __init__(
            self,
            scope: Scope,
            current_module: torch.nn.Module,
            current_module_path: str):
        super().__init__()
        self.prev_module_type = scope.module_type
        self.prev_module_path = scope.module_path
        self.scope = scope
        self.scope.module_path = current_module_path
        self.scope.module_type = type(current_module)

    def __enter__(self):
        return

    def __exit__(self, *args):
        self.scope.module_path = self.prev_module_path
        self.scope.module_type = self.prev_module_type
        return


class QuantizationTracer(Tracer):
    def __init__(
            self,
            skipped_module_names: List[str],
            skipped_module_classes: List[Callable]):
        super().__init__()
        self.skipped_module_names = skipped_module_names
        self.skipped_module_classes = skipped_module_classes
        # NB: initialized the module_type of top level module to None
        # we are assuming people won't configure the model with the type of top level
        # module here, since people can use "" for global config
        # We can change this if there is a use case that configures
        # qconfig using top level module type
        self.scope = Scope("", None)
        self.node_name_to_scope : Dict[str, Tuple[str, type]] = {}

    def is_leaf_module(self, m: torch.nn.Module, module_qualified_name : str) -> bool:
        return (m.__module__.startswith("torch.nn") and
                not isinstance(m, torch.nn.Sequential)) or \
            module_qualified_name in self.skipped_module_names or \
            type(m) in self.skipped_module_classes or \
            isinstance(m, _FusedModule)

    def call_module(self, m: torch.nn.Module, forward: Callable[..., Any], args : Tuple[Any, ...], kwargs : Dict[str, Any]) -> Any:
        module_qualified_name = self.path_of_module(m)
        # Creating scope with information of current module
        # scope will be restored automatically upon exit
        with ScopeContextManager(self.scope, m, module_qualified_name):
            return super().call_module(m, forward, args, kwargs)

    def create_node(self, kind : str, target : Target,
                    args : Tuple[Argument, ...], kwargs : Dict[str, Argument], name : Optional[str] = None,
                    type_expr : Optional[Any] = None) -> Node:
        node = super().create_node(kind, target, args, kwargs, name, type_expr)
        self.node_name_to_scope[node.name] = (self.scope.module_path, self.scope.module_type)
        return node

def _prepare_fx(model: torch.nn.Module,
                qconfig_dict: Any,
                prepare_custom_config_dict: Optional[Dict[str, Any]] = None,
                equalization_qconfig_dict: Optional[Dict[str, Any]] = None,
                backend_config_dict: Optional[Dict[str, Any]] = None,
                is_standalone_module: bool = False) -> ObservedGraphModule:
    r""" Internal helper function for prepare_fx
    Args:
      `model`, `qconfig_dict`, `prepare_custom_config_dict`, `equalization_qonfig_dict`:
      see docs for :func:`~torch.ao.quantization.prepare_fx`
      `is_standalone_module`: a boolean flag indicates whether we are
      quantizing a standalone module or not, a standalone module
      is a submodule of the parent module that is not inlined in the
forward graph of the parent module,
      the way we quantize standalone module is described in:
      :func:`~torch.ao.quantization._prepare_standalone_module_fx`
    """
    if prepare_custom_config_dict is None:
        prepare_custom_config_dict = {}
    if equalization_qconfig_dict is None:
        equalization_qconfig_dict = {}

    check_is_valid_qconfig_dict(qconfig_dict)
    check_is_valid_prepare_custom_config_dict(prepare_custom_config_dict)
    check_is_valid_qconfig_dict(equalization_qconfig_dict)

    skipped_module_names = prepare_custom_config_dict.get("non_traceable_module_name", [])
    skipped_module_classes = prepare_custom_config_dict.get("non_traceable_module_class", [])

    # swap FloatFunctional with FXFloatFunctional
    _swap_ff_with_fxff(model)

    # symbolically trace the model
    if not is_standalone_module:
        # standalone module and custom module config are applied in top level module
        standalone_module_name_configs = prepare_custom_config_dict.get("standalone_module_name", [])
        skipped_module_names += [config[0] for config in standalone_module_name_configs]

        standalone_module_class_configs = prepare_custom_config_dict.get("standalone_module_class", [])
        skipped_module_classes += [config[0] for config in standalone_module_class_configs]
        float_custom_module_classes = get_custom_module_class_keys(
            prepare_custom_config_dict, "float_to_observed_custom_module_class")
        skipped_module_classes += float_custom_module_classes

    preserved_attributes = prepare_custom_config_dict.get("preserved_attributes", [])
    tracer = QuantizationTracer(
        skipped_module_names, skipped_module_classes)
    graph_module = GraphModule(model, tracer.trace(model))
    for attr_name in preserved_attributes:
        setattr(graph_module, attr_name, getattr(model, attr_name))
    graph_module = _fuse_fx(graph_module, prepare_custom_config_dict)
    prepared = prepare(
        graph_module,
        qconfig_dict,
        tracer.node_name_to_scope,
        prepare_custom_config_dict=prepare_custom_config_dict,
        equalization_qconfig_dict=equalization_qconfig_dict,
        backend_config_dict=backend_config_dict,
        is_standalone_module=is_standalone_module)

    for attr_name in preserved_attributes:
        setattr(prepared, attr_name, getattr(model, attr_name))
    return prepared

def _prepare_standalone_module_fx(
        model: torch.nn.Module,
        qconfig_dict: Any,
        prepare_custom_config_dict: Dict[str, Any] = None,
        backend_config_dict: Dict[str, Any] = None) -> GraphModule:
    r""" [Internal use only] Prepare a standalone module, so that it can be used when quantizing the
    parent module.
    standalone_module means it a submodule that is not inlined in parent module,
    and will be quantized separately as one unit.

    How the standalone module is observed is specified by `input_quantized_idxs` and
    `output_quantized_idxs` in the prepare_custom_config for the standalone module

    Returns:

        * model(GraphModule): prepared standalone module. It has these attributes:

            * `_standalone_module_input_quantized_idxs(List[Int])`: a list of
              indexes for the graph input that is expected to be quantized,
              same as input_quantized_idxs configuration provided
              for the standalone module
            * `_standalone_module_output_quantized_idxs(List[Int])`: a list of
              indexs for the graph output that is quantized
              same as input_quantized_idxs configuration provided
              for the standalone module

    """
    return _prepare_fx(model, qconfig_dict, prepare_custom_config_dict, backend_config_dict, is_standalone_module=True)

def fuse_fx(model: torch.nn.Module,
            fuse_custom_config_dict: Dict[str, Any] = None) -> GraphModule:
    r""" Fuse modules like conv+bn, conv+bn+relu etc, model must be in eval mode.
    Fusion rules are defined in torch.quantization.fx.fusion_pattern.py

    Args:

        * `model`: a torch.nn.Module model
        * `fuse_custom_config_dict`: Dictionary for custom configurations for fuse_fx, e.g.::

            fuse_custom_config_dict = {
              "additional_fuser_method_mapping": {
                (Module1, Module2): fuse_module1_module2
              }

              # Attributes that are not used in forward function will
              # be removed when constructing GraphModule, this is a list of attributes
              # to preserve as an attribute of the GraphModule even when they are
              # not used in the code, these attributes will also persist through deepcopy
              "preserved_attributes": ["preserved_attr"],
            }

    Example::

        from torch.ao.quantization import fuse_fx
        m = Model().eval()
        m = fuse_fx(m)

    """
    torch._C._log_api_usage_once("quantization_api.quantize_fx.fuse_fx")
    assert not model.training, 'fuse_fx only works on models in eval mode'
    check_is_valid_fuse_custom_config_dict(fuse_custom_config_dict)
    graph_module = torch.fx.symbolic_trace(model)
    preserved_attributes: Set[str] = set()
    if fuse_custom_config_dict:
        preserved_attributes = set(fuse_custom_config_dict.get("preserved_attributes", []))
    for attr_name in preserved_attributes:
        setattr(graph_module, attr_name, getattr(model, attr_name))
    return _fuse_fx(graph_module, fuse_custom_config_dict)

def prepare_fx(
        model: torch.nn.Module, qconfig_dict: Any,
        prepare_custom_config_dict: Optional[Dict[str, Any]] = None,
        equalization_qconfig_dict: Optional[Dict[str, Any]] = None,
        backend_config_dict: Optional[Dict[str, Any]] = None) -> ObservedGraphModule:
    r""" Prepare a model for post training static quantization

    Args:
      * `model`: torch.nn.Module model, must be in eval mode

      * `qconfig_dict`: qconfig_dict is a dictionary with the following configurations::

          qconfig_dict = {
            # optional, global config
            "": qconfig?,

            # optional, used for module and function types
            # could also be split into module_types and function_types if we prefer
            "object_type": [
              (torch.nn.Conv2d, qconfig?),
              (torch.nn.functional.add, qconfig?),
              ...,
             ],

            # optional, used for module names
            "module_name": [
              ("foo.bar", qconfig?)
              ...,
            ],

            # optional, matched in order, first match takes precedence
            "module_name_regex": [
              ("foo.*bar.*conv[0-9]+", qconfig?)
              ...,
            ],

            # optional, used for matching object type invocations in a submodule by
            # order
            # TODO(future PR): potentially support multiple indices ('0,1') and/or
            #   ranges ('0:3').
            "module_name_object_type_order": [
              # fully_qualified_name, object_type, index, qconfig
              ("foo.bar", torch.nn.functional.linear, 0, qconfig?),
            ],

            # priority (in increasing order):
            #   global, object_type, module_name_regex, module_name,
            #   module_name_object_type_order
            # qconfig == None means fusion and quantization should be skipped for anything
            # matching the rule
          }

      * `prepare_custom_config_dict`: customization configuration dictionary for quantization tool::

          prepare_custom_config_dict = {
            # optional: specify the path for standalone modules
            # These modules are symbolically traced and quantized as one unit
            "standalone_module_name": [
               # module_name, qconfig_dict, prepare_custom_config_dict
               ("submodule.standalone",
                None,  # qconfig_dict for the prepare function called in the submodule,
                       # None means use qconfig from parent qconfig_dict
                {"input_quantized_idxs": [], "output_quantized_idxs": []})  # prepare_custom_config_dict
            ],

            "standalone_module_class": [
                # module_class, qconfig_dict, prepare_custom_config_dict
                (StandaloneModule,
                 None,  # qconfig_dict for the prepare function called in the submodule,
                        # None means use qconfig from parent qconfig_dict
                {"input_quantized_idxs": [0], "output_quantized_idxs": [0]})  # prepare_custom_config_dict
            ],

            # user will manually define the corresponding observed
            # module class which has a from_float class method that converts
            # float custom module to observed custom module
            # (only needed for static quantization)
            "float_to_observed_custom_module_class": {
               "static": {
                   CustomModule: ObservedCustomModule
               }
            },

            # the qualified names for the submodule that are not symbolically traceable
            "non_traceable_module_name": [
               "non_traceable_module"
            ],

            # the module classes that are not symbolically traceable
            # we'll also put dynamic/weight_only custom module here
            "non_traceable_module_class": [
               NonTraceableModule
            ],

            # Additional fuser_method mapping
            "additional_fuser_method_mapping": {
               (torch.nn.Conv2d, torch.nn.BatchNorm2d): fuse_conv_bn
            },

            # Additioanl module mapping for qat
            "additional_qat_module_mapping": {
               torch.nn.intrinsic.ConvBn2d: torch.nn.qat.ConvBn2d
            },

            # Additional fusion patterns
            "additional_fusion_pattern": {
               (torch.nn.BatchNorm2d, torch.nn.Conv2d): ConvReluFusionhandler
            },

            # Additional quantization patterns
            "additional_quant_pattern": {
               torch.nn.Conv2d: ConvReluQuantizeHandler,
               (torch.nn.ReLU, torch.nn.Conv2d): ConvReluQuantizeHandler,
            }

            # By default, inputs and outputs of the graph are assumed to be in
            # fp32. Providing `input_quantized_idxs` will set the inputs with the
            # corresponding indices to be quantized. Providing
            # `output_quantized_idxs` will set the outputs with the corresponding
            # indices to be quantized.
            "input_quantized_idxs": [0],
            "output_quantized_idxs": [0],

            # Attributes that are not used in forward function will
            # be removed when constructing GraphModule, this is a list of attributes
            # to preserve as an attribute of the GraphModule even when they are
            # not used in the code, these attributes will also persist through deepcopy
            "preserved_attributes": ["preserved_attr"],
          }

      * `equalization_qconfig_dict`: equalization_qconfig_dict is a dictionary
        with a similar structure as qconfig_dict except it will contain
        configurations specific to equalization techniques such as input-weight
        equalization.

      * `backend_config_dict`: a dictionary that specifies how operators are quantized
         in a backend, this includes how the operaetors are observed,
         supported fusion patterns, how quantize/dequantize ops are
         inserted, supported dtypes etc. The structure of the dictionary is still WIP
         and will change in the future, please don't use right now.


    Return:
      A GraphModule with observer (configured by qconfig_dict), ready for calibration

    Example::

        import torch
        from torch.ao.quantization import get_default_qconfig
        from torch.ao.quantization import prepare_fx

        float_model.eval()
        qconfig = get_default_qconfig('fbgemm')
        def calibrate(model, data_loader):
            model.eval()
            with torch.no_grad():
                for image, target in data_loader:
                    model(image)

        qconfig_dict = {"": qconfig}
        prepared_model = prepare_fx(float_model, qconfig_dict)
        # Run calibration
        calibrate(prepared_model, sample_inference_data)

    """
    torch._C._log_api_usage_once("quantization_api.quantize_fx.prepare_fx")
    assert not model.training, 'prepare_fx only works for models in ' + \
        'eval mode'
    return _prepare_fx(
        model,
        qconfig_dict,
        prepare_custom_config_dict,
        equalization_qconfig_dict,
        backend_config_dict)

def prepare_qat_fx(
        model: torch.nn.Module, qconfig_dict: Any,
        prepare_custom_config_dict: Optional[Dict[str, Any]] = None,
        backend_config_dict: Optional[Dict[str, Any]] = None) -> ObservedGraphModule:
    r""" Prepare a model for quantization aware training

    Args:
      * `model`: torch.nn.Module model, must be in train mode
      * `qconfig_dict`: see :func:`~torch.ao.quantization.prepare_fx`
      * `prepare_custom_config_dict`: see :func:`~torch.ao.quantization.prepare_fx`
      * `backend_config_dict`: see :func:`~torch.ao.quantization.prepare_fx`

    Return:
      A GraphModule with fake quant modules (configured by qconfig_dict), ready for
      quantization aware training

    Example::

        import torch
        from torch.ao.quantization import get_default_qat_qconfig
        from torch.ao.quantization import prepare_fx

        qconfig = get_default_qat_qconfig('fbgemm')
        def train_loop(model, train_data):
            model.train()
            for image, target in data_loader:
                ...

        float_model.train()
        qconfig_dict = {"": qconfig}
        prepared_model = prepare_fx(float_model, qconfig_dict)
        # Run calibration
        train_loop(prepared_model, train_loop)

    """
    torch._C._log_api_usage_once("quantization_api.quantize_fx.prepare_qat_fx")
    assert model.training, 'prepare_qat_fx only works for models in  ' + \
        'train mode'
    return _prepare_fx(
        model,
        qconfig_dict,
        prepare_custom_config_dict,
        backend_config_dict=backend_config_dict)

def _convert_fx(
        graph_module: GraphModule, is_reference: bool,
        convert_custom_config_dict: Dict[str, Any] = None,
        is_standalone_module: bool = False,
        _remove_qconfig: bool = True) -> QuantizedGraphModule:
    """ `is_standalone_module`: see docs in :func:`~torch.ao.quantization.prepare_standalone_module_fx`
    """
    if convert_custom_config_dict is None:
        convert_custom_config_dict = {}

    _check_is_graph_module(graph_module)
    check_is_valid_convert_custom_config_dict(convert_custom_config_dict)

    quantized = convert(
        graph_module, is_reference, convert_custom_config_dict,
        is_standalone_module, _remove_qconfig_flag=_remove_qconfig)

    preserved_attributes = convert_custom_config_dict.get("preserved_attributes", [])
    for attr_name in preserved_attributes:
        setattr(quantized, attr_name, getattr(graph_module, attr_name))
    return quantized

def convert_fx(
        graph_module: GraphModule, is_reference: bool = False,
        convert_custom_config_dict: Dict[str, Any] = None,
        _remove_qconfig: bool = True) -> QuantizedGraphModule:
    r""" Convert a calibrated or trained model to a quantized model

    Args:
        * `graph_module`: A prepared and calibrated/trained model (GraphModule)
        * `is_reference`: flag for whether to produce a reference quantized model,
          which will be a common interface between pytorch quantization with
          other backends like accelerators
        * `convert_custom_config_dict`: dictionary for custom configurations for convert function::

            convert_custom_config_dict = {

              # additional object (module/operator) mappings that will overwrite the default
              # module mappinng
              "additional_object_mapping": {
                 "static": {
                    FloatModule: QuantizedModule,
                    float_op: quantized_op
                 },
                 "dynamic": {
                    FloatModule: DynamicallyQuantizedModule,
                    float_op: dynamically_quantized_op
                 },
              },

              # user will manually define the corresponding quantized
              # module class which has a from_observed class method that converts
              # observed custom module to quantized custom module
              "observed_to_quantized_custom_module_class": {
                 "static": {
                     ObservedCustomModule: QuantizedCustomModule
                 },
                 "dynamic": {
                     ObservedCustomModule: QuantizedCustomModule
                 },
                 "weight_only": {
                     ObservedCustomModule: QuantizedCustomModule
                 }
              },

              # Attributes that are not used in forward function will
              # be removed when constructing GraphModule, this is a list of attributes
              # to preserve as an attribute of the GraphModule even when they are
              # not used in the code
              "preserved_attributes": ["preserved_attr"],
            }

        * `_remove_qconfig`: Option to remove the qconfig attributes in the model after convert.

    Return:
        A quantized model (GraphModule)

    Example::

        # prepared_model: the model after prepare_fx/prepare_qat_fx and calibration/training
        quantized_model = convert_fx(prepared_model)

    """
    torch._C._log_api_usage_once("quantization_api.quantize_fx.convert_fx")
    return _convert_fx(graph_module, is_reference, convert_custom_config_dict, _remove_qconfig=_remove_qconfig)

def _convert_standalone_module_fx(
        graph_module: GraphModule, is_reference: bool = False,
        convert_custom_config_dict: Dict[str, Any] = None) -> QuantizedGraphModule:
    r""" [Internal use only] Convert a model produced by :func:`~torch.ao.quantization.prepare_standalone_module_fx`
    and convert it to a quantized model

    Returns a quantized standalone module, whether input/output is quantized is
    specified by prepare_custom_config_dict, with
    input_quantized_idxs, output_quantized_idxs, please
    see docs for prepare_fx for details
    """
<<<<<<< HEAD
    return _convert_fx(graph_module, is_reference, convert_custom_config_dict, is_standalone_module=True)
=======
    return _convert_fx(
        graph_module,
        is_reference,
        convert_custom_config_dict,
        is_standalone_module=True,
    )
>>>>>>> d1a5612a
<|MERGE_RESOLUTION|>--- conflicted
+++ resolved
@@ -1,28 +1,35 @@
+from typing import Dict, Any, List, Callable, Tuple, Optional, Set
+
 import torch
 from torch.fx import GraphModule
 from torch.fx._symbolic_trace import Tracer
 from torch.fx.node import Target, Node, Argument
+from torch.nn.intrinsic import _FusedModule
 from .fx import Fuser  # noqa: F401
 from .fx import prepare, convert  # noqa: F401
 from .fx import get_fbgemm_backend_config_dict  # noqa: F401
 from .fx import get_tensorrt_backend_config_dict  # noqa: F401
-from .fx.utils import graph_pretty_str  # noqa: F401
-from .fx.utils import get_custom_module_class_keys  # noqa: F401
 from .fx.graph_module import ObservedGraphModule, QuantizedGraphModule
 from .fx.qconfig_utils import (
     check_is_valid_convert_custom_config_dict,
     check_is_valid_fuse_custom_config_dict,
     check_is_valid_prepare_custom_config_dict,
-    check_is_valid_qconfig_dict)
-from torch.nn.intrinsic import _FusedModule
-from typing import Dict, Any, List, Callable, Tuple, Optional, Set
+    check_is_valid_qconfig_dict,
+)
+from .fx.utils import graph_pretty_str  # noqa: F401
+from .fx.utils import get_custom_module_class_keys  # noqa: F401
+
 
 def _check_is_graph_module(model: torch.nn.Module) -> None:
     if not isinstance(model, GraphModule):
         raise ValueError(
-            'input model must be a GraphModule, ' +
-            'Got type:' + str(type(model)) + ' Please make ' +
-            'sure to follow the tutorials.')
+            "input model must be a GraphModule, "
+            + "Got type:"
+            + str(type(model))
+            + " Please make "
+            + "sure to follow the tutorials."
+        )
+
 
 def _swap_ff_with_fxff(model: torch.nn.Module) -> None:
     r""" Swap FloatFunctional with FXFloatFunctional
@@ -38,9 +45,10 @@
         del model._modules[name]
         model._modules[name] = torch.nn.quantized.FXFloatFunctional()
 
+
 def _fuse_fx(
-        graph_module: GraphModule,
-        fuse_custom_config_dict: Dict[str, Any] = None) -> GraphModule:
+    graph_module: GraphModule, fuse_custom_config_dict: Optional[Dict[str, Any]] = None
+) -> GraphModule:
     r""" Internal helper function to fuse modules in preparation for quantization
 
     Args:
@@ -49,6 +57,7 @@
     _check_is_graph_module(graph_module)
     fuser = Fuser()
     return fuser.fuse(graph_module, fuse_custom_config_dict)
+
 
 class Scope(object):
     """ Scope object that records the module path and the module type
@@ -73,21 +82,22 @@
                 return x
 
     """
+
     def __init__(self, module_path: str, module_type: Any):
         super().__init__()
         self.module_path = module_path
         self.module_type = module_type
 
+
 class ScopeContextManager(object):
     """ A context manager to track the Scope of Node during symbolic tracing.
     When entering a forward function of a Module, we'll update the scope information of
     the current module, and when we exit, we'll restore the previous scope information.
     """
+
     def __init__(
-            self,
-            scope: Scope,
-            current_module: torch.nn.Module,
-            current_module_path: str):
+        self, scope: Scope, current_module: torch.nn.Module, current_module_path: str
+    ):
         super().__init__()
         self.prev_module_type = scope.module_type
         self.prev_module_path = scope.module_path
@@ -106,9 +116,8 @@
 
 class QuantizationTracer(Tracer):
     def __init__(
-            self,
-            skipped_module_names: List[str],
-            skipped_module_classes: List[Callable]):
+        self, skipped_module_names: List[str], skipped_module_classes: List[Callable]
+    ):
         super().__init__()
         self.skipped_module_names = skipped_module_names
         self.skipped_module_classes = skipped_module_classes
@@ -118,35 +127,57 @@
         # We can change this if there is a use case that configures
         # qconfig using top level module type
         self.scope = Scope("", None)
-        self.node_name_to_scope : Dict[str, Tuple[str, type]] = {}
-
-    def is_leaf_module(self, m: torch.nn.Module, module_qualified_name : str) -> bool:
-        return (m.__module__.startswith("torch.nn") and
-                not isinstance(m, torch.nn.Sequential)) or \
-            module_qualified_name in self.skipped_module_names or \
-            type(m) in self.skipped_module_classes or \
-            isinstance(m, _FusedModule)
-
-    def call_module(self, m: torch.nn.Module, forward: Callable[..., Any], args : Tuple[Any, ...], kwargs : Dict[str, Any]) -> Any:
+        self.node_name_to_scope: Dict[str, Tuple[str, type]] = {}
+
+    def is_leaf_module(self, m: torch.nn.Module, module_qualified_name: str) -> bool:
+        return (
+            (
+                m.__module__.startswith("torch.nn")
+                and not isinstance(m, torch.nn.Sequential)
+            )
+            or module_qualified_name in self.skipped_module_names
+            or type(m) in self.skipped_module_classes
+            or isinstance(m, _FusedModule)
+        )
+
+    def call_module(
+        self,
+        m: torch.nn.Module,
+        forward: Callable[..., Any],
+        args: Tuple[Any, ...],
+        kwargs: Dict[str, Any],
+    ) -> Any:
         module_qualified_name = self.path_of_module(m)
         # Creating scope with information of current module
         # scope will be restored automatically upon exit
         with ScopeContextManager(self.scope, m, module_qualified_name):
             return super().call_module(m, forward, args, kwargs)
 
-    def create_node(self, kind : str, target : Target,
-                    args : Tuple[Argument, ...], kwargs : Dict[str, Argument], name : Optional[str] = None,
-                    type_expr : Optional[Any] = None) -> Node:
+    def create_node(
+        self,
+        kind: str,
+        target: Target,
+        args: Tuple[Argument, ...],
+        kwargs: Dict[str, Argument],
+        name: Optional[str] = None,
+        type_expr: Optional[Any] = None,
+    ) -> Node:
         node = super().create_node(kind, target, args, kwargs, name, type_expr)
-        self.node_name_to_scope[node.name] = (self.scope.module_path, self.scope.module_type)
+        self.node_name_to_scope[node.name] = (
+            self.scope.module_path,
+            self.scope.module_type,
+        )
         return node
 
-def _prepare_fx(model: torch.nn.Module,
-                qconfig_dict: Any,
-                prepare_custom_config_dict: Optional[Dict[str, Any]] = None,
-                equalization_qconfig_dict: Optional[Dict[str, Any]] = None,
-                backend_config_dict: Optional[Dict[str, Any]] = None,
-                is_standalone_module: bool = False) -> ObservedGraphModule:
+
+def _prepare_fx(
+    model: torch.nn.Module,
+    qconfig_dict: Any,
+    prepare_custom_config_dict: Optional[Dict[str, Any]] = None,
+    equalization_qconfig_dict: Optional[Dict[str, Any]] = None,
+    backend_config_dict: Optional[Dict[str, Any]] = None,
+    is_standalone_module: bool = False,
+) -> ObservedGraphModule:
     r""" Internal helper function for prepare_fx
     Args:
       `model`, `qconfig_dict`, `prepare_custom_config_dict`, `equalization_qonfig_dict`:
@@ -167,8 +198,12 @@
     check_is_valid_prepare_custom_config_dict(prepare_custom_config_dict)
     check_is_valid_qconfig_dict(equalization_qconfig_dict)
 
-    skipped_module_names = prepare_custom_config_dict.get("non_traceable_module_name", [])
-    skipped_module_classes = prepare_custom_config_dict.get("non_traceable_module_class", [])
+    skipped_module_names = prepare_custom_config_dict.get(
+        "non_traceable_module_name", []
+    )
+    skipped_module_classes = prepare_custom_config_dict.get(
+        "non_traceable_module_class", []
+    )
 
     # swap FloatFunctional with FXFloatFunctional
     _swap_ff_with_fxff(model)
@@ -176,18 +211,24 @@
     # symbolically trace the model
     if not is_standalone_module:
         # standalone module and custom module config are applied in top level module
-        standalone_module_name_configs = prepare_custom_config_dict.get("standalone_module_name", [])
+        standalone_module_name_configs = prepare_custom_config_dict.get(
+            "standalone_module_name", []
+        )
         skipped_module_names += [config[0] for config in standalone_module_name_configs]
 
-        standalone_module_class_configs = prepare_custom_config_dict.get("standalone_module_class", [])
-        skipped_module_classes += [config[0] for config in standalone_module_class_configs]
+        standalone_module_class_configs = prepare_custom_config_dict.get(
+            "standalone_module_class", []
+        )
+        skipped_module_classes += [
+            config[0] for config in standalone_module_class_configs
+        ]
         float_custom_module_classes = get_custom_module_class_keys(
-            prepare_custom_config_dict, "float_to_observed_custom_module_class")
+            prepare_custom_config_dict, "float_to_observed_custom_module_class"
+        )
         skipped_module_classes += float_custom_module_classes
 
     preserved_attributes = prepare_custom_config_dict.get("preserved_attributes", [])
-    tracer = QuantizationTracer(
-        skipped_module_names, skipped_module_classes)
+    tracer = QuantizationTracer(skipped_module_names, skipped_module_classes)
     graph_module = GraphModule(model, tracer.trace(model))
     for attr_name in preserved_attributes:
         setattr(graph_module, attr_name, getattr(model, attr_name))
@@ -199,17 +240,20 @@
         prepare_custom_config_dict=prepare_custom_config_dict,
         equalization_qconfig_dict=equalization_qconfig_dict,
         backend_config_dict=backend_config_dict,
-        is_standalone_module=is_standalone_module)
+        is_standalone_module=is_standalone_module,
+    )
 
     for attr_name in preserved_attributes:
         setattr(prepared, attr_name, getattr(model, attr_name))
     return prepared
 
+
 def _prepare_standalone_module_fx(
-        model: torch.nn.Module,
-        qconfig_dict: Any,
-        prepare_custom_config_dict: Dict[str, Any] = None,
-        backend_config_dict: Dict[str, Any] = None) -> GraphModule:
+    model: torch.nn.Module,
+    qconfig_dict: Any,
+    prepare_custom_config_dict: Optional[Dict[str, Any]] = None,
+    backend_config_dict: Optional[Dict[str, Any]] = None,
+) -> GraphModule:
     r""" [Internal use only] Prepare a standalone module, so that it can be used when quantizing the
     parent module.
     standalone_module means it a submodule that is not inlined in parent module,
@@ -232,10 +276,18 @@
               for the standalone module
 
     """
-    return _prepare_fx(model, qconfig_dict, prepare_custom_config_dict, backend_config_dict, is_standalone_module=True)
-
-def fuse_fx(model: torch.nn.Module,
-            fuse_custom_config_dict: Dict[str, Any] = None) -> GraphModule:
+    return _prepare_fx(
+        model,
+        qconfig_dict,
+        prepare_custom_config_dict,
+        backend_config_dict,
+        is_standalone_module=True,
+    )
+
+
+def fuse_fx(
+    model: torch.nn.Module, fuse_custom_config_dict: Optional[Dict[str, Any]] = None
+) -> GraphModule:
     r""" Fuse modules like conv+bn, conv+bn+relu etc, model must be in eval mode.
     Fusion rules are defined in torch.quantization.fx.fusion_pattern.py
 
@@ -264,21 +316,26 @@
 
     """
     torch._C._log_api_usage_once("quantization_api.quantize_fx.fuse_fx")
-    assert not model.training, 'fuse_fx only works on models in eval mode'
+    assert not model.training, "fuse_fx only works on models in eval mode"
     check_is_valid_fuse_custom_config_dict(fuse_custom_config_dict)
     graph_module = torch.fx.symbolic_trace(model)
     preserved_attributes: Set[str] = set()
     if fuse_custom_config_dict:
-        preserved_attributes = set(fuse_custom_config_dict.get("preserved_attributes", []))
+        preserved_attributes = set(
+            fuse_custom_config_dict.get("preserved_attributes", [])
+        )
     for attr_name in preserved_attributes:
         setattr(graph_module, attr_name, getattr(model, attr_name))
     return _fuse_fx(graph_module, fuse_custom_config_dict)
 
+
 def prepare_fx(
-        model: torch.nn.Module, qconfig_dict: Any,
-        prepare_custom_config_dict: Optional[Dict[str, Any]] = None,
-        equalization_qconfig_dict: Optional[Dict[str, Any]] = None,
-        backend_config_dict: Optional[Dict[str, Any]] = None) -> ObservedGraphModule:
+    model: torch.nn.Module,
+    qconfig_dict: Any,
+    prepare_custom_config_dict: Optional[Dict[str, Any]] = None,
+    equalization_qconfig_dict: Optional[Dict[str, Any]] = None,
+    backend_config_dict: Optional[Dict[str, Any]] = None,
+) -> ObservedGraphModule:
     r""" Prepare a model for post training static quantization
 
     Args:
@@ -440,19 +497,22 @@
 
     """
     torch._C._log_api_usage_once("quantization_api.quantize_fx.prepare_fx")
-    assert not model.training, 'prepare_fx only works for models in ' + \
-        'eval mode'
+    assert not model.training, "prepare_fx only works for models in " + "eval mode"
     return _prepare_fx(
         model,
         qconfig_dict,
         prepare_custom_config_dict,
         equalization_qconfig_dict,
-        backend_config_dict)
+        backend_config_dict,
+    )
+
 
 def prepare_qat_fx(
-        model: torch.nn.Module, qconfig_dict: Any,
-        prepare_custom_config_dict: Optional[Dict[str, Any]] = None,
-        backend_config_dict: Optional[Dict[str, Any]] = None) -> ObservedGraphModule:
+    model: torch.nn.Module,
+    qconfig_dict: Any,
+    prepare_custom_config_dict: Optional[Dict[str, Any]] = None,
+    backend_config_dict: Optional[Dict[str, Any]] = None,
+) -> ObservedGraphModule:
     r""" Prepare a model for quantization aware training
 
     Args:
@@ -485,19 +545,22 @@
 
     """
     torch._C._log_api_usage_once("quantization_api.quantize_fx.prepare_qat_fx")
-    assert model.training, 'prepare_qat_fx only works for models in  ' + \
-        'train mode'
+    assert model.training, "prepare_qat_fx only works for models in  " + "train mode"
     return _prepare_fx(
         model,
         qconfig_dict,
         prepare_custom_config_dict,
-        backend_config_dict=backend_config_dict)
+        backend_config_dict=backend_config_dict,
+    )
+
 
 def _convert_fx(
-        graph_module: GraphModule, is_reference: bool,
-        convert_custom_config_dict: Dict[str, Any] = None,
-        is_standalone_module: bool = False,
-        _remove_qconfig: bool = True) -> QuantizedGraphModule:
+    graph_module: GraphModule,
+    is_reference: bool,
+    convert_custom_config_dict: Optional[Dict[str, Any]] = None,
+    is_standalone_module: bool = False,
+    _remove_qconfig: bool = True,
+) -> QuantizedGraphModule:
     """ `is_standalone_module`: see docs in :func:`~torch.ao.quantization.prepare_standalone_module_fx`
     """
     if convert_custom_config_dict is None:
@@ -507,18 +570,25 @@
     check_is_valid_convert_custom_config_dict(convert_custom_config_dict)
 
     quantized = convert(
-        graph_module, is_reference, convert_custom_config_dict,
-        is_standalone_module, _remove_qconfig_flag=_remove_qconfig)
+        graph_module,
+        is_reference,
+        convert_custom_config_dict,
+        is_standalone_module,
+        _remove_qconfig_flag=_remove_qconfig,
+    )
 
     preserved_attributes = convert_custom_config_dict.get("preserved_attributes", [])
     for attr_name in preserved_attributes:
         setattr(quantized, attr_name, getattr(graph_module, attr_name))
     return quantized
 
+
 def convert_fx(
-        graph_module: GraphModule, is_reference: bool = False,
-        convert_custom_config_dict: Dict[str, Any] = None,
-        _remove_qconfig: bool = True) -> QuantizedGraphModule:
+    graph_module: GraphModule,
+    is_reference: bool = False,
+    convert_custom_config_dict: Optional[Dict[str, Any]] = None,
+    _remove_qconfig: bool = True,
+) -> QuantizedGraphModule:
     r""" Convert a calibrated or trained model to a quantized model
 
     Args:
@@ -577,11 +647,19 @@
 
     """
     torch._C._log_api_usage_once("quantization_api.quantize_fx.convert_fx")
-    return _convert_fx(graph_module, is_reference, convert_custom_config_dict, _remove_qconfig=_remove_qconfig)
+    return _convert_fx(
+        graph_module,
+        is_reference,
+        convert_custom_config_dict,
+        _remove_qconfig=_remove_qconfig,
+    )
+
 
 def _convert_standalone_module_fx(
-        graph_module: GraphModule, is_reference: bool = False,
-        convert_custom_config_dict: Dict[str, Any] = None) -> QuantizedGraphModule:
+    graph_module: GraphModule,
+    is_reference: bool = False,
+    convert_custom_config_dict: Optional[Dict[str, Any]] = None,
+) -> QuantizedGraphModule:
     r""" [Internal use only] Convert a model produced by :func:`~torch.ao.quantization.prepare_standalone_module_fx`
     and convert it to a quantized model
 
@@ -590,13 +668,9 @@
     input_quantized_idxs, output_quantized_idxs, please
     see docs for prepare_fx for details
     """
-<<<<<<< HEAD
-    return _convert_fx(graph_module, is_reference, convert_custom_config_dict, is_standalone_module=True)
-=======
     return _convert_fx(
         graph_module,
         is_reference,
         convert_custom_config_dict,
         is_standalone_module=True,
-    )
->>>>>>> d1a5612a
+    )