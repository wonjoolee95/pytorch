from typing import Dict, Any, List, Callable, Tuple, Optional, Set

import torch
from torch.fx import GraphModule
from torch.fx._symbolic_trace import Tracer
from torch.fx.node import Target, Node, Argument
from torch.nn.intrinsic import _FusedModule
from .fx import Fuser  # noqa: F401
from .fx import prepare, convert  # noqa: F401
from .fx import get_tensorrt_backend_config_dict  # noqa: F401
from .fx.graph_module import ObservedGraphModule, QuantizedGraphModule
from .fx.qconfig_utils import (
    check_is_valid_convert_custom_config_dict,
    check_is_valid_fuse_custom_config_dict,
    check_is_valid_prepare_custom_config_dict,
    check_is_valid_qconfig_dict,
)
from .fx.utils import graph_pretty_str  # noqa: F401
from .fx.utils import get_custom_module_class_keys  # noqa: F401


def _check_is_graph_module(model: torch.nn.Module) -> None:
    if not isinstance(model, GraphModule):
        raise ValueError(
            "input model must be a GraphModule, "
            + "Got type:"
            + str(type(model))
            + " Please make "
            + "sure to follow the tutorials."
        )


def _swap_ff_with_fxff(model: torch.nn.Module) -> None:
    r""" Swap FloatFunctional with FXFloatFunctional
    """
    modules_to_swap = []
    for name, module in model.named_children():
        if isinstance(module, torch.nn.quantized.FloatFunctional):
            modules_to_swap.append(name)
        else:
            _swap_ff_with_fxff(module)

    for name in modules_to_swap:
        del model._modules[name]
        model._modules[name] = torch.nn.quantized.FXFloatFunctional()


def _fuse_fx(
    graph_module: GraphModule, fuse_custom_config_dict: Optional[Dict[str, Any]] = None
) -> GraphModule:
    r""" Internal helper function to fuse modules in preparation for quantization

    Args:
        graph_module: GraphModule object from symbolic tracing (torch.fx.symbolic_trace)
    """
    _check_is_graph_module(graph_module)
    fuser = Fuser()
    return fuser.fuse(graph_module, fuse_custom_config_dict)


class Scope(object):
    """ Scope object that records the module path and the module type
    of a module. Scope is used to track the information of the module
    that contains a Node in a Graph of GraphModule. For example::

        class Sub(torch.nn.Module):
            def forward(self, x):
                # This will be a call_method Node in GraphModule,
                # scope for this would be (module_path="sub", module_type=Sub)
                return x.transpose(1, 2)

        class M(torch.nn.Module):
            def __init__(self):
                self.sub = Sub()

            def forward(self, x):
                # This will be a call_method Node as well,
                # scope for this would be (module_path="", None)
                x = x.transpose(1, 2)
                x = self.sub(x)
                return x

    """

    def __init__(self, module_path: str, module_type: Any):
        super().__init__()
        self.module_path = module_path
        self.module_type = module_type


class ScopeContextManager(object):
    """ A context manager to track the Scope of Node during symbolic tracing.
    When entering a forward function of a Module, we'll update the scope information of
    the current module, and when we exit, we'll restore the previous scope information.
    """

    def __init__(
        self, scope: Scope, current_module: torch.nn.Module, current_module_path: str
    ):
        super().__init__()
        self.prev_module_type = scope.module_type
        self.prev_module_path = scope.module_path
        self.scope = scope
        self.scope.module_path = current_module_path
        self.scope.module_type = type(current_module)

    def __enter__(self):
        return

    def __exit__(self, *args):
        self.scope.module_path = self.prev_module_path
        self.scope.module_type = self.prev_module_type
        return


class QuantizationTracer(Tracer):
    def __init__(
        self, skipped_module_names: List[str], skipped_module_classes: List[Callable]
    ):
        super().__init__()
        self.skipped_module_names = skipped_module_names
        self.skipped_module_classes = skipped_module_classes
        # NB: initialized the module_type of top level module to None
        # we are assuming people won't configure the model with the type of top level
        # module here, since people can use "" for global config
        # We can change this if there is a use case that configures
        # qconfig using top level module type
        self.scope = Scope("", None)
        self.node_name_to_scope: Dict[str, Tuple[str, type]] = {}

    def is_leaf_module(self, m: torch.nn.Module, module_qualified_name: str) -> bool:
        return (
            (
                m.__module__.startswith("torch.nn")
                and not isinstance(m, torch.nn.Sequential)
            )
            or module_qualified_name in self.skipped_module_names
            or type(m) in self.skipped_module_classes
            or isinstance(m, _FusedModule)
        )

    def call_module(
        self,
        m: torch.nn.Module,
        forward: Callable[..., Any],
        args: Tuple[Any, ...],
        kwargs: Dict[str, Any],
    ) -> Any:
        module_qualified_name = self.path_of_module(m)
        # Creating scope with information of current module
        # scope will be restored automatically upon exit
        with ScopeContextManager(self.scope, m, module_qualified_name):
            return super().call_module(m, forward, args, kwargs)

    def create_node(
        self,
        kind: str,
        target: Target,
        args: Tuple[Argument, ...],
        kwargs: Dict[str, Argument],
        name: Optional[str] = None,
        type_expr: Optional[Any] = None,
    ) -> Node:
        node = super().create_node(kind, target, args, kwargs, name, type_expr)
        self.node_name_to_scope[node.name] = (
            self.scope.module_path,
            self.scope.module_type,
        )
        return node


def _prepare_fx(
    model: torch.nn.Module,
    qconfig_dict: Any,
    prepare_custom_config_dict: Optional[Dict[str, Any]] = None,
    equalization_qconfig_dict: Optional[Dict[str, Any]] = None,
    backend_config_dict: Optional[Dict[str, Any]] = None,
    is_standalone_module: bool = False,
) -> ObservedGraphModule:
    r""" Internal helper function for prepare_fx
    Args:
      `model`, `qconfig_dict`, `prepare_custom_config_dict`, `equalization_qonfig_dict`:
      see docs for :func:`~torch.ao.quantization.prepare_fx`
      `is_standalone_module`: a boolean flag indicates whether we are
      quantizing a standalone module or not, a standalone module
      is a submodule of the parent module that is not inlined in the
forward graph of the parent module,
      the way we quantize standalone module is described in:
      :func:`~torch.ao.quantization._prepare_standalone_module_fx`
    """
    if prepare_custom_config_dict is None:
        prepare_custom_config_dict = {}
    if equalization_qconfig_dict is None:
        equalization_qconfig_dict = {}

    check_is_valid_qconfig_dict(qconfig_dict)
    check_is_valid_prepare_custom_config_dict(prepare_custom_config_dict)
    check_is_valid_qconfig_dict(equalization_qconfig_dict)

    skipped_module_names = prepare_custom_config_dict.get(
        "non_traceable_module_name", []
    )
    skipped_module_classes = prepare_custom_config_dict.get(
        "non_traceable_module_class", []
    )

    # swap FloatFunctional with FXFloatFunctional
    _swap_ff_with_fxff(model)

    # symbolically trace the model
    if not is_standalone_module:
        # standalone module and custom module config are applied in top level module
        standalone_module_name_configs = prepare_custom_config_dict.get(
            "standalone_module_name", []
        )
        skipped_module_names += [config[0] for config in standalone_module_name_configs]

        standalone_module_class_configs = prepare_custom_config_dict.get(
            "standalone_module_class", []
        )
        skipped_module_classes += [
            config[0] for config in standalone_module_class_configs
        ]
        float_custom_module_classes = get_custom_module_class_keys(
            prepare_custom_config_dict, "float_to_observed_custom_module_class"
        )
        skipped_module_classes += float_custom_module_classes

    preserved_attributes = prepare_custom_config_dict.get("preserved_attributes", [])
    tracer = QuantizationTracer(skipped_module_names, skipped_module_classes)
    graph_module = GraphModule(model, tracer.trace(model))
    for attr_name in preserved_attributes:
        setattr(graph_module, attr_name, getattr(model, attr_name))
    graph_module = _fuse_fx(graph_module, prepare_custom_config_dict)
    prepared = prepare(
        graph_module,
        qconfig_dict,
        tracer.node_name_to_scope,
        prepare_custom_config_dict=prepare_custom_config_dict,
        equalization_qconfig_dict=equalization_qconfig_dict,
        backend_config_dict=backend_config_dict,
        is_standalone_module=is_standalone_module,
    )

    for attr_name in preserved_attributes:
        setattr(prepared, attr_name, getattr(model, attr_name))
    return prepared


def _prepare_standalone_module_fx(
    model: torch.nn.Module,
    qconfig_dict: Any,
    prepare_custom_config_dict: Optional[Dict[str, Any]] = None,
    backend_config_dict: Optional[Dict[str, Any]] = None,
) -> GraphModule:
    r""" [Internal use only] Prepare a standalone module, so that it can be used when quantizing the
    parent module.
    standalone_module means it a submodule that is not inlined in parent module,
    and will be quantized separately as one unit.

    How the standalone module is observed is specified by `input_quantized_idxs` and
    `output_quantized_idxs` in the prepare_custom_config for the standalone module

    Returns:

        * model(GraphModule): prepared standalone module. It has these attributes:

            * `_standalone_module_input_quantized_idxs(List[Int])`: a list of
              indexes for the graph input that is expected to be quantized,
              same as input_quantized_idxs configuration provided
              for the standalone module
            * `_standalone_module_output_quantized_idxs(List[Int])`: a list of
              indexs for the graph output that is quantized
              same as input_quantized_idxs configuration provided
              for the standalone module

    """
    return _prepare_fx(
        model,
        qconfig_dict,
        prepare_custom_config_dict,
        backend_config_dict,
        is_standalone_module=True,
    )
<<<<<<< HEAD


=======


>>>>>>> 0b2f68ea
def fuse_fx(
    model: torch.nn.Module, fuse_custom_config_dict: Optional[Dict[str, Any]] = None
) -> GraphModule:
    r""" Fuse modules like conv+bn, conv+bn+relu etc, model must be in eval mode.
    Fusion rules are defined in torch.quantization.fx.fusion_pattern.py

    Args:

        * `model`: a torch.nn.Module model
        * `fuse_custom_config_dict`: Dictionary for custom configurations for fuse_fx, e.g.::

            fuse_custom_config_dict = {
              "additional_fuser_method_mapping": {
                (Module1, Module2): fuse_module1_module2
              }

              # Attributes that are not used in forward function will
              # be removed when constructing GraphModule, this is a list of attributes
              # to preserve as an attribute of the GraphModule even when they are
              # not used in the code, these attributes will also persist through deepcopy
              "preserved_attributes": ["preserved_attr"],
            }

    Example::

        from torch.ao.quantization import fuse_fx
        m = Model().eval()
        m = fuse_fx(m)

    """
    torch._C._log_api_usage_once("quantization_api.quantize_fx.fuse_fx")
    assert not model.training, "fuse_fx only works on models in eval mode"
    check_is_valid_fuse_custom_config_dict(fuse_custom_config_dict)
    graph_module = torch.fx.symbolic_trace(model)
    preserved_attributes: Set[str] = set()
    if fuse_custom_config_dict:
        preserved_attributes = set(
            fuse_custom_config_dict.get("preserved_attributes", [])
        )
    for attr_name in preserved_attributes:
        setattr(graph_module, attr_name, getattr(model, attr_name))
    return _fuse_fx(graph_module, fuse_custom_config_dict)


def prepare_fx(
    model: torch.nn.Module,
    qconfig_dict: Any,
    prepare_custom_config_dict: Optional[Dict[str, Any]] = None,
    equalization_qconfig_dict: Optional[Dict[str, Any]] = None,
    backend_config_dict: Optional[Dict[str, Any]] = None,
) -> ObservedGraphModule:
    r""" Prepare a model for post training static quantization

    Args:
      * `model`: torch.nn.Module model, must be in eval mode

      * `qconfig_dict`: qconfig_dict is a dictionary with the following configurations::

          qconfig_dict = {
            # optional, global config
            "": qconfig?,

            # optional, used for module and function types
            # could also be split into module_types and function_types if we prefer
            "object_type": [
              (torch.nn.Conv2d, qconfig?),
              (torch.nn.functional.add, qconfig?),
              ...,
             ],

            # optional, used for module names
            "module_name": [
              ("foo.bar", qconfig?)
              ...,
            ],

            # optional, matched in order, first match takes precedence
            "module_name_regex": [
              ("foo.*bar.*conv[0-9]+", qconfig?)
              ...,
            ],

            # optional, used for matching object type invocations in a submodule by
            # order
            # TODO(future PR): potentially support multiple indices ('0,1') and/or
            #   ranges ('0:3').
            "module_name_object_type_order": [
              # fully_qualified_name, object_type, index, qconfig
              ("foo.bar", torch.nn.functional.linear, 0, qconfig?),
            ],

            # priority (in increasing order):
            #   global, object_type, module_name_regex, module_name,
            #   module_name_object_type_order
            # qconfig == None means fusion and quantization should be skipped for anything
            # matching the rule
          }

      * `prepare_custom_config_dict`: customization configuration dictionary for quantization tool::

          prepare_custom_config_dict = {
            # optional: specify the path for standalone modules
            # These modules are symbolically traced and quantized as one unit
            "standalone_module_name": [
               # module_name, qconfig_dict, prepare_custom_config_dict
               ("submodule.standalone",
                None,  # qconfig_dict for the prepare function called in the submodule,
                       # None means use qconfig from parent qconfig_dict
                {"input_quantized_idxs": [], "output_quantized_idxs": []})  # prepare_custom_config_dict
            ],

            "standalone_module_class": [
                # module_class, qconfig_dict, prepare_custom_config_dict
                (StandaloneModule,
                 None,  # qconfig_dict for the prepare function called in the submodule,
                        # None means use qconfig from parent qconfig_dict
                {"input_quantized_idxs": [0], "output_quantized_idxs": [0]})  # prepare_custom_config_dict
            ],

            # user will manually define the corresponding observed
            # module class which has a from_float class method that converts
            # float custom module to observed custom module
            # (only needed for static quantization)
            "float_to_observed_custom_module_class": {
               "static": {
                   CustomModule: ObservedCustomModule
               }
            },

            # the qualified names for the submodule that are not symbolically traceable
            "non_traceable_module_name": [
               "non_traceable_module"
            ],

            # the module classes that are not symbolically traceable
            # we'll also put dynamic/weight_only custom module here
            "non_traceable_module_class": [
               NonTraceableModule
            ],

            # Additional fuser_method mapping
            "additional_fuser_method_mapping": {
               (torch.nn.Conv2d, torch.nn.BatchNorm2d): fuse_conv_bn
            },

            # Additioanl module mapping for qat
            "additional_qat_module_mapping": {
               torch.nn.intrinsic.ConvBn2d: torch.nn.qat.ConvBn2d
            },

            # Additional fusion patterns
            "additional_fusion_pattern": {
               (torch.nn.BatchNorm2d, torch.nn.Conv2d): ConvReluFusionhandler
            },

            # Additional quantization patterns
            "additional_quant_pattern": {
               torch.nn.Conv2d: ConvReluQuantizeHandler,
               (torch.nn.ReLU, torch.nn.Conv2d): ConvReluQuantizeHandler,
            }

            # By default, inputs and outputs of the graph are assumed to be in
            # fp32. Providing `input_quantized_idxs` will set the inputs with the
            # corresponding indices to be quantized. Providing
            # `output_quantized_idxs` will set the outputs with the corresponding
            # indices to be quantized.
            "input_quantized_idxs": [0],
            "output_quantized_idxs": [0],

            # Attributes that are not used in forward function will
            # be removed when constructing GraphModule, this is a list of attributes
            # to preserve as an attribute of the GraphModule even when they are
            # not used in the code, these attributes will also persist through deepcopy
            "preserved_attributes": ["preserved_attr"],
          }

      * `equalization_qconfig_dict`: equalization_qconfig_dict is a dictionary
        with a similar structure as qconfig_dict except it will contain
        configurations specific to equalization techniques such as input-weight
        equalization.

      * `backend_config_dict`: a dictionary that specifies how operators are quantized
         in a backend, this includes how the operaetors are observed,
         supported fusion patterns, how quantize/dequantize ops are
         inserted, supported dtypes etc. The structure of the dictionary is still WIP
         and will change in the future, please don't use right now.


    Return:
      A GraphModule with observer (configured by qconfig_dict), ready for calibration

    Example::

        import torch
        from torch.ao.quantization import get_default_qconfig
        from torch.ao.quantization import prepare_fx

        float_model.eval()
        qconfig = get_default_qconfig('fbgemm')
        def calibrate(model, data_loader):
            model.eval()
            with torch.no_grad():
                for image, target in data_loader:
                    model(image)

        qconfig_dict = {"": qconfig}
        prepared_model = prepare_fx(float_model, qconfig_dict)
        # Run calibration
        calibrate(prepared_model, sample_inference_data)

    """
    torch._C._log_api_usage_once("quantization_api.quantize_fx.prepare_fx")
    assert not model.training, "prepare_fx only works for models in " + "eval mode"
    return _prepare_fx(
        model,
        qconfig_dict,
        prepare_custom_config_dict,
        equalization_qconfig_dict,
        backend_config_dict,
    )


def prepare_qat_fx(
    model: torch.nn.Module,
    qconfig_dict: Any,
    prepare_custom_config_dict: Optional[Dict[str, Any]] = None,
    backend_config_dict: Optional[Dict[str, Any]] = None,
) -> ObservedGraphModule:
    r""" Prepare a model for quantization aware training

    Args:
      * `model`: torch.nn.Module model, must be in train mode
      * `qconfig_dict`: see :func:`~torch.ao.quantization.prepare_fx`
      * `prepare_custom_config_dict`: see :func:`~torch.ao.quantization.prepare_fx`
      * `backend_config_dict`: see :func:`~torch.ao.quantization.prepare_fx`

    Return:
      A GraphModule with fake quant modules (configured by qconfig_dict), ready for
      quantization aware training

    Example::

        import torch
        from torch.ao.quantization import get_default_qat_qconfig
        from torch.ao.quantization import prepare_fx

        qconfig = get_default_qat_qconfig('fbgemm')
        def train_loop(model, train_data):
            model.train()
            for image, target in data_loader:
                ...

        float_model.train()
        qconfig_dict = {"": qconfig}
        prepared_model = prepare_fx(float_model, qconfig_dict)
        # Run calibration
        train_loop(prepared_model, train_loop)

    """
    torch._C._log_api_usage_once("quantization_api.quantize_fx.prepare_qat_fx")
    assert model.training, "prepare_qat_fx only works for models in  " + "train mode"
    return _prepare_fx(
        model,
        qconfig_dict,
        prepare_custom_config_dict,
        backend_config_dict=backend_config_dict,
    )


def _convert_fx(
    graph_module: GraphModule,
    is_reference: bool,
    convert_custom_config_dict: Optional[Dict[str, Any]] = None,
    is_standalone_module: bool = False,
    _remove_qconfig: bool = True,
<<<<<<< HEAD
=======
    qconfig_dict: Dict[str, Any] = None,
>>>>>>> 0b2f68ea
) -> QuantizedGraphModule:
    """ `is_standalone_module`: see docs in :func:`~torch.ao.quantization.prepare_standalone_module_fx`
    """
    if convert_custom_config_dict is None:
        convert_custom_config_dict = {}

    _check_is_graph_module(graph_module)
    check_is_valid_convert_custom_config_dict(convert_custom_config_dict)

    quantized = convert(
        graph_module,
        is_reference,
        convert_custom_config_dict,
        is_standalone_module,
        _remove_qconfig_flag=_remove_qconfig,
<<<<<<< HEAD
=======
        convert_qconfig_dict=qconfig_dict,
>>>>>>> 0b2f68ea
    )

    preserved_attributes = convert_custom_config_dict.get("preserved_attributes", [])
    for attr_name in preserved_attributes:
        setattr(quantized, attr_name, getattr(graph_module, attr_name))
    return quantized


def convert_fx(
    graph_module: GraphModule,
    is_reference: bool = False,
    convert_custom_config_dict: Optional[Dict[str, Any]] = None,
    _remove_qconfig: bool = True,
<<<<<<< HEAD
=======
    qconfig_dict: Dict[str, Any] = None,
>>>>>>> 0b2f68ea
) -> QuantizedGraphModule:
    r""" Convert a calibrated or trained model to a quantized model

    Args:
        * `graph_module`: A prepared and calibrated/trained model (GraphModule)
        * `is_reference`: flag for whether to produce a reference quantized model,
          which will be a common interface between pytorch quantization with
          other backends like accelerators
        * `convert_custom_config_dict`: dictionary for custom configurations for convert function::

            convert_custom_config_dict = {

              # additional object (module/operator) mappings that will overwrite the default
              # module mappinng
              "additional_object_mapping": {
                 "static": {
                    FloatModule: QuantizedModule,
                    float_op: quantized_op
                 },
                 "dynamic": {
                    FloatModule: DynamicallyQuantizedModule,
                    float_op: dynamically_quantized_op
                 },
              },

              # user will manually define the corresponding quantized
              # module class which has a from_observed class method that converts
              # observed custom module to quantized custom module
              "observed_to_quantized_custom_module_class": {
                 "static": {
                     ObservedCustomModule: QuantizedCustomModule
                 },
                 "dynamic": {
                     ObservedCustomModule: QuantizedCustomModule
                 },
                 "weight_only": {
                     ObservedCustomModule: QuantizedCustomModule
                 }
              },

              # Attributes that are not used in forward function will
              # be removed when constructing GraphModule, this is a list of attributes
              # to preserve as an attribute of the GraphModule even when they are
              # not used in the code
              "preserved_attributes": ["preserved_attr"],
            }

        * `_remove_qconfig`: Option to remove the qconfig attributes in the model after convert.
<<<<<<< HEAD
=======

        * `qconfig_dict`: qconfig_dict with either same keys as what is passed to
          the qconfig_dict in `prepare_fx` API, with same values or `None`, or
          additional keys with values set to `None`

          For each entry whose value is set to None, we skip quantizing that entry in the model::

            qconfig_dict = {
              # used for object_type, skip quantizing torch.nn.functional.add
              "object_type": [
                (torch.nn.functional.add, None),
                (torch.nn.functional.linear, qconfig_from_prepare)
                ...,
              ],

              # sed for module names, skip quantizing "foo.bar"
              "module_name": [
                ("foo.bar", None)
                ...,
              ],
            }

>>>>>>> 0b2f68ea

    Return:
        A quantized model (GraphModule)

    Example::

        # prepared_model: the model after prepare_fx/prepare_qat_fx and calibration/training
        quantized_model = convert_fx(prepared_model)

    """
    torch._C._log_api_usage_once("quantization_api.quantize_fx.convert_fx")
    return _convert_fx(
        graph_module,
        is_reference,
        convert_custom_config_dict,
        _remove_qconfig=_remove_qconfig,
<<<<<<< HEAD
=======
        qconfig_dict=qconfig_dict,
>>>>>>> 0b2f68ea
    )


def _convert_standalone_module_fx(
    graph_module: GraphModule,
    is_reference: bool = False,
    convert_custom_config_dict: Optional[Dict[str, Any]] = None,
) -> QuantizedGraphModule:
    r""" [Internal use only] Convert a model produced by :func:`~torch.ao.quantization.prepare_standalone_module_fx`
    and convert it to a quantized model

    Returns a quantized standalone module, whether input/output is quantized is
    specified by prepare_custom_config_dict, with
    input_quantized_idxs, output_quantized_idxs, please
    see docs for prepare_fx for details
    """
    return _convert_fx(
        graph_module,
        is_reference,
        convert_custom_config_dict,
        is_standalone_module=True,
    )<|MERGE_RESOLUTION|>--- conflicted
+++ resolved
@@ -282,13 +282,8 @@
         backend_config_dict,
         is_standalone_module=True,
     )
-<<<<<<< HEAD
-
-
-=======
-
-
->>>>>>> 0b2f68ea
+
+
 def fuse_fx(
     model: torch.nn.Module, fuse_custom_config_dict: Optional[Dict[str, Any]] = None
 ) -> GraphModule:
@@ -564,10 +559,7 @@
     convert_custom_config_dict: Optional[Dict[str, Any]] = None,
     is_standalone_module: bool = False,
     _remove_qconfig: bool = True,
-<<<<<<< HEAD
-=======
     qconfig_dict: Dict[str, Any] = None,
->>>>>>> 0b2f68ea
 ) -> QuantizedGraphModule:
     """ `is_standalone_module`: see docs in :func:`~torch.ao.quantization.prepare_standalone_module_fx`
     """
@@ -583,10 +575,7 @@
         convert_custom_config_dict,
         is_standalone_module,
         _remove_qconfig_flag=_remove_qconfig,
-<<<<<<< HEAD
-=======
         convert_qconfig_dict=qconfig_dict,
->>>>>>> 0b2f68ea
     )
 
     preserved_attributes = convert_custom_config_dict.get("preserved_attributes", [])
@@ -600,10 +589,7 @@
     is_reference: bool = False,
     convert_custom_config_dict: Optional[Dict[str, Any]] = None,
     _remove_qconfig: bool = True,
-<<<<<<< HEAD
-=======
     qconfig_dict: Dict[str, Any] = None,
->>>>>>> 0b2f68ea
 ) -> QuantizedGraphModule:
     r""" Convert a calibrated or trained model to a quantized model
 
@@ -652,8 +638,6 @@
             }
 
         * `_remove_qconfig`: Option to remove the qconfig attributes in the model after convert.
-<<<<<<< HEAD
-=======
 
         * `qconfig_dict`: qconfig_dict with either same keys as what is passed to
           the qconfig_dict in `prepare_fx` API, with same values or `None`, or
@@ -676,7 +660,6 @@
               ],
             }
 
->>>>>>> 0b2f68ea
 
     Return:
         A quantized model (GraphModule)
@@ -693,10 +676,7 @@
         is_reference,
         convert_custom_config_dict,
         _remove_qconfig=_remove_qconfig,
-<<<<<<< HEAD
-=======
         qconfig_dict=qconfig_dict,
->>>>>>> 0b2f68ea
     )
 
 
