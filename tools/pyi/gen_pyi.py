--- conflicted
+++ resolved
@@ -346,7 +346,6 @@
     # ~~~~~~~~~~~~~~~~~~~~~~~~~~~~~~~~~~~~~~~~~~~~~~~~
 
     unsorted_function_hints: Dict[str, List[str]] = collections.defaultdict(list)
-<<<<<<< HEAD
 
     for n, n1, n2 in [('csr', 'crow', 'col'), ('csc', 'ccol', 'row'),
                       ('bsr', 'crow', 'col'), ('bsc', 'ccol', 'row')]:
@@ -377,96 +376,6 @@
                                              ' requires_grad: bool = False) -> Tensor: ...'],
     })
 
-    unsorted_function_hints.update({
-        'set_flush_denormal': ['def set_flush_denormal(mode: _bool) -> _bool: ...'],
-        'get_default_dtype': ['def get_default_dtype() -> _dtype: ...'],
-        'asarray': ['def asarray(obj: Any, *, dtype: Optional[_dtype]=None, '
-                    'device: Union[_device, str, None]=None, copy: Optional[_bool]=None, '
-                    'requires_grad: _bool=False) -> Tensor: ...'],
-        'from_numpy': ['def from_numpy(ndarray) -> Tensor: ...'],
-        'frombuffer': ['def frombuffer(buffer: Any, *, dtype: _dtype, count: int=-1, '
-                       'offset: int=0, device: Union[_device, str, None]=None, '
-                       'requires_grad: _bool=False) -> Tensor: ...'],
-        'numel': ['def numel(self: Tensor) -> _int: ...'],
-        'as_tensor': ["def as_tensor(data: Any, dtype: _dtype=None, device: Optional[_device]=None) -> Tensor: ..."],
-        'get_num_threads': ['def get_num_threads() -> _int: ...'],
-        'set_num_threads': ['def set_num_threads(num: _int) -> None: ...'],
-        'init_num_threads': ['def init_num_threads() -> None: ...'],
-        'get_num_interop_threads': ['def get_num_interop_threads() -> _int: ...'],
-        'set_num_interop_threads': ['def set_num_interop_threads(num: _int) -> None: ...'],
-        # These functions are explicitly disabled by
-        # SKIP_PYTHON_BINDINGS because they are hand bound.
-        # Correspondingly, we must hand-write their signatures.
-        'tensor': ["def tensor(data: Any, {}) -> Tensor: ...".format(FACTORY_PARAMS)],
-        'sparse_coo_tensor': ['def sparse_coo_tensor(indices: Tensor, values: Union[Tensor,List],'
-                              ' size: Optional[_size]=None, *, dtype: Optional[_dtype]=None,'
-                              ' device: Union[_device, str, None]=None, requires_grad:_bool=False) -> Tensor: ...'],
-        '_sparse_coo_tensor_unsafe': ['def _sparse_coo_tensor_unsafe(indices: Tensor, values: Tensor, size: List[int],'
-                                      ' dtype: Optional[_dtype] = None, device: Optional[_device] = None,'
-                                      ' requires_grad: bool = False) -> Tensor: ...'],
-        'range': ['def range(start: Number, end: Number,'
-                  ' step: Number=1, *, out: Optional[Tensor]=None, {}) -> Tensor: ...'
-                  .format(FACTORY_PARAMS)],
-        'arange': ['def arange(start: Number, end: Number, step: Number, *,'
-                   ' out: Optional[Tensor]=None, {}) -> Tensor: ...'
-                   .format(FACTORY_PARAMS),
-                   'def arange(start: Number, end: Number, *, out: Optional[Tensor]=None, {}) -> Tensor: ...'
-                   .format(FACTORY_PARAMS),
-                   'def arange(end: Number, *, out: Optional[Tensor]=None, {}) -> Tensor: ...'
-                   .format(FACTORY_PARAMS)],
-        'linspace': ['def linspace(start: Number, end: Number, steps: Optional[_int]=None, *,'
-                     ' out: Optional[Tensor]=None, {}) -> Tensor: ...'.format(FACTORY_PARAMS)],
-        'logspace': ['def logspace(start: Number, end: Number, steps: Optional[_int]=None, base: _float=10.0, *,'
-                     ' out: Optional[Tensor]=None, {}) -> Tensor: ...'.format(FACTORY_PARAMS)],
-        'randint': ['def randint(low: _int, high: _int, size: _size, *,'
-                    ' generator: Optional[Generator]=None, {}) -> Tensor: ...'
-                    .format(FACTORY_PARAMS),
-                    'def randint(high: _int, size: _size, *,'
-                    ' generator: Optional[Generator]=None, {}) -> Tensor: ...'
-                    .format(FACTORY_PARAMS)],
-        'full': ['def full(size: _size, fill_value: Number, *,'
-                 ' out: Optional[Tensor]=None,'
-                 ' layout: _layout=strided, {}) -> Tensor: ...'
-                 .format(FACTORY_PARAMS),
-                 'def full(size: _size, fill_value: Number, *,'
-                 ' names: List[Union[str, None]],'
-                 ' layout: _layout=strided, {}) -> Tensor: ...'
-                 .format(FACTORY_PARAMS)],
-        'is_grad_enabled': ['def is_grad_enabled() -> _bool: ...'],
-        'is_inference_mode_enabled': ['def is_inference_mode_enabled() -> _bool: ...'],
-        'nonzero': ['def nonzero(input: Tensor, *, as_tuple: Literal[False]=False, out: Optional[Tensor]=None) -> Tensor: ...',
-                    'def nonzero(input: Tensor, *, as_tuple: Literal[True]) -> Tuple[Tensor, ...]: ...'],
-        'binary_cross_entropy_with_logits': ['def binary_cross_entropy_with_logits(input: Tensor, target: Tensor, '
-                                             'weight: Optional[Tensor] = None, size_average: Optional[bool] = None, '
-                                             'reduce: Optional[bool] = None, reduction: str = ..., '
-                                             'pos_weight: Optional[Tensor] = None) -> Tensor: ...'],
-        'cosine_embedding_loss': ['def cosine_embedding_loss(input1: Tensor, input2: Tensor, '
-                                  'target: Tensor, margin: float = ..., size_average: Optional[bool] = ..., '
-                                  'reduce: Optional[bool] = ..., reduction: str = ...) -> Tensor: ...'],
-        'ctc_loss': ['def ctc_loss(log_probs: Tensor, targets: Tensor, input_lengths: Tensor, target_lengths: Tensor,'
-                     ' blank: int = ..., reduction: str = ..., zero_infinity: bool = ...) -> Tensor: ...'],
-        'hinge_embedding_loss': ['def hinge_embedding_loss(input: Tensor, target: Tensor, margin: float = ...,'
-                                 ' size_average: Optional[bool] = ..., reduce: Optional[bool] = ..., '
-                                 'reduction: str = ...) -> Tensor: ...'],
-        'kl_div': ['def kl_div(input: Tensor, target: Tensor, size_average: Optional[bool] = ..., '
-                   'reduce: Optional[bool] = ..., reduction: str = ..., log_target: bool = ...) -> Tensor: ...'],
-        'margin_ranking_loss': ['def margin_ranking_loss(input1: Tensor, input2: Tensor, target: Tensor,'
-                                ' margin: float = ..., size_average: Optional[bool] = ..., '
-                                ' reduce: Optional[bool] = ..., reduction: str = ...) -> Tensor: ...'],
-        'triplet_margin_loss': ['def triplet_margin_loss(anchor: Tensor, positive: Tensor, negative: Tensor, '
-                                'margin: float = ..., p: float = ..., eps: float = ..., swap: bool = ..., '
-                                'size_average: Optional[bool] = ..., '
-                                'reduce: Optional[bool] = ..., reduction: str = ...) -> Tensor: ...'],
-        'dsmm': ['def dsmm(input: Tensor, mat2: Tensor) -> Tensor: ...'],
-        'hsmm': ['def hsmm(input: Tensor, mat2: Tensor) -> Tensor: ...'],
-        'saddmm': ['def saddmm(input: Tensor, mat1: Tensor, mat2: Tensor, *, beta: Number=1, '
-                   'alpha: Number=1, out: Optional[Tensor]=None) -> Tensor: ...'],
-        'spmm': ['def spmm(input: Tensor, mat2: Tensor) -> Tensor: ...'],
-        'div': ['def div(input: Union[Tensor, Number], other: Union[Tensor, Number], *, '
-                'rounding_mode: Optional[str] = None, out: Optional[Tensor]=None) -> Tensor: ...'],
-    })
-    for binop in ['mul', 'true_divide', 'floor_divide']:
-=======
     unsorted_function_hints.update(
         {
             "set_flush_denormal": ["def set_flush_denormal(mode: _bool) -> _bool: ..."],
@@ -503,25 +412,6 @@
                 "def sparse_coo_tensor(indices: Tensor, values: Union[Tensor,List],"
                 " size: Optional[_size]=None, *, dtype: Optional[_dtype]=None,"
                 " device: Union[_device, str, None]=None, requires_grad:_bool=False) -> Tensor: ..."
-            ],
-            "sparse_csr_tensor": [
-                "def sparse_csr_tensor(crow_indices: Union[Tensor, List],"
-                "col_indices: Union[Tensor, List],"
-                " values: Union[Tensor, List], size: Optional[_size]=None,"
-                " *, dtype: Optional[_dtype]=None,"
-                " device: Union[_device, str, None]=None, requires_grad:_bool=False) -> Tensor: ..."
-            ],
-            "_sparse_coo_tensor_unsafe": [
-                "def _sparse_coo_tensor_unsafe(indices: Tensor, values: Tensor, size: List[int],"
-                " dtype: Optional[_dtype] = None, device: Optional[_device] = None,"
-                " requires_grad: bool = False) -> Tensor: ..."
-            ],
-            "_sparse_csr_tensor_unsafe": [
-                "def _sparse_csr_tensor_unsafe(crow_indices: Union[Tensor, List],"
-                "col_indices: Union[Tensor, List],"
-                " values: Union[Tensor, List], size: List[int],"
-                " dtype: Optional[_dtype] = None, device: Optional[_device] = None,"
-                " requires_grad: bool = False) -> Tensor: ..."
             ],
             "range": [
                 "def range(start: Number, end: Number,"
@@ -624,7 +514,6 @@
         }
     )
     for binop in ["mul", "true_divide", "floor_divide"]:
->>>>>>> 2e841e68
         unsorted_function_hints[binop].append(
             "def {}(input: Union[Tensor, Number],"
             " other: Union[Tensor, Number],"
